--- conflicted
+++ resolved
@@ -15,22 +15,12 @@
   },
   "dependencies": {
     "axios": "^1.7.9",
-<<<<<<< HEAD
-=======
     "clsx": "^2.1.1",
->>>>>>> b8a5dbd7
     "formik": "^2.4.6",
     "jwt-decode": "^4.0.0",
     "react": "^18.3.1",
     "react-dom": "^18.3.1",
-<<<<<<< HEAD
-    "react-router-dom": "^7.1.3",
-    "util": "^0.12.5",
-=======
     "react-router-dom": "^7.1.1",
-    "tailwind-merge": "^2.6.0",
->>>>>>> b8a5dbd7
-    "yup": "^1.6.1",
     "zustand": "^5.0.3"
   },
   "devDependencies": {
