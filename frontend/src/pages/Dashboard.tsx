--- conflicted
+++ resolved
@@ -1,5 +1,3 @@
-// TODO: refactored, one bug remaining
-
 import { Box, Container, Typography, useTheme } from "@mui/material";
 import { tokens } from "../theme/theme";
 import { useWebSocketChannel } from "../hooks/useWebSocketChannel";
@@ -26,24 +24,18 @@
     data: popularSocieties,
     loading: societiesLoading,
     error: societiesError,
-<<<<<<< HEAD
     refresh: refreshSocieties,
   } = useWebSocketChannel("dashboard/popular-societies", getPopularSocieties);
-=======
-    // refresh: refreshSocieties, // TODO: remove if not used
-  } = useWebSocketChannel("dashboard/dashboard/popular-societies/", getPopularSocieties);
->>>>>>> 39fef0e8
 
   // Upcoming events data from WebSocket
   const {
     data: upcomingEvents,
     loading: eventsLoading,
     error: eventsError,
-    // refresh: refreshEvents,  // TODO: remove if not used
+    refresh: refreshEvents,
   } = useWebSocketChannel("dashboard/upcoming-events", getUpcomingEvents);
 
   const isLoading = societiesLoading;
-<<<<<<< HEAD
 
   // Initialize WebSocket connection on mount
   useEffect(() => {
@@ -60,8 +52,6 @@
     
     prevStatus.current = status;
   }, [status, connect, refreshSocieties, refreshEvents]);
-=======
->>>>>>> 39fef0e8
 
   const handleViewSociety = (id: number): void => {
     navigate(`/view-society/${id}`);
@@ -211,127 +201,8 @@
           paddingBottom: 6,
         }}
       >
-<<<<<<< HEAD
-        {/* Upcoming Events Section */}
-        <Container maxWidth="xl" style={{ padding: "2rem" }}>
-          <Box sx={{ mb: 3 }}>
-            <Typography 
-              variant="h2" 
-              sx={{
-                color: colors.grey[100],
-                fontSize: "1.75rem",
-                fontWeight: 600,
-                paddingBottom: "0.5rem",
-                borderBottom: `1px solid ${isLight ? colors.grey[300] : colors.grey[700]}`,
-                mb: 2,
-              }}
-            >
-              Check Out Upcoming Events!
-            </Typography>
-            <Typography 
-              variant="body1" 
-              sx={{
-                color: colors.grey[300],
-                fontSize: "0.9rem",
-                lineHeight: 1.6,
-              }}
-            >
-              Join us for exciting gatherings, workshops, social mixers, and networking opportunities. 
-              Our events are designed to connect you with like-minded students and industry professionals.
-              Don't miss out on these valuable experiences to enhance your university journey!
-            </Typography>
-          </Box>
-          {eventsLoading && <p>Loading upcoming events...</p>}
-          {eventsError && <p>Error: {eventsError}</p>}
-          <Box
-            style={{
-              display: "grid",
-              gridTemplateColumns: "repeat(auto-fill, minmax(260px, 1fr))",
-              gap: "1rem",
-            }}
-          >
-            {upcomingEvents && upcomingEvents.length > 0 ? (
-              upcomingEvents.slice(0, 4).map((event: Event) => (
-                <EventCard 
-                  key={event.id}
-                  event={event}
-                  isLight={isLight}
-                  colors={colors}
-                  onViewEvent={handleViewEvent} 
-                  followingsAttending={[]}
-                />
-              ))
-            ) : (
-              <Box sx={{ gridColumn: "1 / -1", textAlign: "center", p: 3 }}>
-                <Typography color={colors.grey[300]}>
-                  No upcoming events available
-                </Typography>
-              </Box>
-            )}
-          </Box>
-        </Container>
-
-        {/* Popular Societies Section */}
-        <Container maxWidth="xl" style={{ padding: "2rem" }}>
-          <Box sx={{ mb: 3 }}>
-            <Typography 
-              variant="h2" 
-              sx={{
-                color: colors.grey[100],
-                fontSize: "1.75rem",
-                fontWeight: 600,
-                paddingBottom: "0.5rem",
-                borderBottom: `1px solid ${isLight ? colors.grey[300] : colors.grey[700]}`,
-                mb: 2,
-              }}
-            >
-              Latest Trending Societies!
-            </Typography>
-            <Typography 
-              variant="body1" 
-              sx={{
-                color: colors.grey[300],
-                fontSize: "0.9rem",
-                lineHeight: 1.6,
-              }}
-            >
-              Discover our diverse range of student societies catering to various interests and passions.
-              These popular groups offer regular activities, valuable connections, and opportunities to develop new skills.
-              Find the perfect community to enhance your university experience and make lasting friendships!
-            </Typography>
-          </Box>
-          {isLoading && <p>Loading popular societies...</p>}
-          {societiesError && <p>Error: {societiesError}</p>}
-          <Box
-            style={{
-              display: "grid",
-              gridTemplateColumns: "repeat(auto-fill, minmax(260px, 1fr))",
-              gap: "1rem",
-            }}
-          >
-            {popularSocieties && popularSocieties.length > 0 ? (
-              popularSocieties.slice(0, 4).map((society: Society) => (
-                <SocietyCard
-                  key={society.id}
-                  society={society}
-                  isLight={isLight}
-                  colors={colors}
-                  onViewSociety={handleViewSociety}
-                />
-              ))
-            ) : (
-              <Box sx={{ gridColumn: "1 / -1", textAlign: "center", p: 3 }}>
-                <Typography color={colors.grey[300]}>
-                  No popular societies available
-                </Typography>
-              </Box>
-            )}
-          </Box>
-        </Container>
-=======
         {renderEventsSection()}
         {renderSocietiesSection()}
->>>>>>> 39fef0e8
       </Container>
     </div>
   );
