<<<<<<< HEAD
import React, { useEffect, useState, useRef, useCallback } from "react";
import EventCalendar from "../components/EventCalendar";
import UpcomingEvents from "../components/UpcomingEvents";
import { Link } from "react-router-dom";
import { LoadingView } from "../components/loading/loading-view";
import PopularSocieties from "../components/PopularSocieties";
import { getAllEvents } from "../api";
import Sidebar from "../components/Sidebar"; // Our advanced Sidebar (with dark mode toggle)
import { HiMenu, HiX } from "react-icons/hi";
import { motion, AnimatePresence } from 'framer-motion';

// -- Type Definitions --
=======
// Dashboard.tsx
import React, {
  useEffect,
  useState,
  useRef,
  useCallback,
  memo,
  ReactNode
} from "react";
import { Box, Typography, useTheme, Button, TextField } from "@mui/material";
import { Link } from "react-router-dom";
import { motion } from "framer-motion";

// --- MUI Theme Tokens ---
import { tokens } from "../theme/theme";

// --- API Calls ---
import { getAllEvents } from "../api";

// --- Components ---
import EventCalendar from "../components/EventCalendar";
import UpcomingEvents from "../components/UpcomingEvents";
import PopularSocieties from "../components/PopularSocieties";
import { LoadingView } from "../components/loading/loading-view";

// --- Type Definitions ---
>>>>>>> 7d8e8c68
interface StatData {
  totalSocieties: number;
  totalEvents: number;
  pendingApprovals: number;
  activeMembers: number;
}

interface Activity {
  description: string;
}

interface Notification {
  message: string;
}

interface CalendarEvent {
  id: number;
  title: string;
  start: Date;
  end: Date;
}

interface Introduction {
  title: string;
  content: string[];
}

interface RawEvent {
  id: number;
  title: string;
  date: string;
  startTime: string;
  duration?: string;
}

type WebSocketMessage =
  | { type: "dashboard.update"; data: StatData }
  | { type: "update_activities"; activities: Activity[] }
  | { type: "update_notifications"; notifications: Notification[] }
<<<<<<< HEAD
  | { type: "update_events"; events: CalendarEvent[] }
  | { type: "update_introduction"; introduction: Introduction };

// -- Reusable Components --
const SectionCard: React.FC<{ title: string; children: React.ReactNode }> = ({
  title,
  children,
}) => (
  <motion.section
    initial={{ opacity: 0, y: 20 }}
    animate={{ opacity: 1, y: 0 }}
    transition={{ duration: 0.4 }}
    className="bg-white/80 dark:bg-gray-800/80 backdrop-blur-md rounded-2xl shadow-lg p-6
               border-l-8 border-transparent hover:border-gradient-to-r
               hover:from-purple-500 hover:to-indigo-500
               transition-all duration-300"
  >
    <h2 className="text-2xl font-bold text-gray-800 dark:text-gray-100 mb-4">
      {title}
    </h2>
    <div className="space-y-4">{children}</div>
  </motion.section>
);

const StatCard: React.FC<{ title: string; value: number; color: string }> = ({
  title,
  value,
  color,
}) => (
  <motion.div
    initial={{ opacity: 0, scale: 0.95 }}
    animate={{ opacity: 1, scale: 1 }}
    transition={{ duration: 0.3 }}
    className={`p-6 rounded-2xl text-white bg-gradient-to-br ${color}
                shadow-md transition transform hover:scale-105 hover:shadow-lg`}
  >
    <p className="text-sm uppercase tracking-wider">{title}</p>
    <p className="text-4xl font-bold mt-2">{value}</p>
  </motion.div>
);

// Tabs for "Updates" section
interface TabsProps {
  activeTab: string;
  setActiveTab: (tab: string) => void;
  children: React.ReactNode;
}
const Tabs: React.FC<TabsProps> = ({ activeTab, setActiveTab, children }) => {
  const tabLabels = React.Children.toArray(children)
    .filter((child) => React.isValidElement(child))
    .map((child) => (child as React.ReactElement).props.label);

  return (
    <div>
      <div className="flex border-b border-gray-200 dark:border-gray-700">
        {tabLabels.map((label: string) => (
          <button
            key={label}
            className={`py-2 px-4 text-sm font-medium focus:outline-none ${
              activeTab === label
                ? "text-purple-600 border-b-2 border-purple-600"
                : "text-gray-500 hover:text-gray-700 dark:text-gray-300"
            }`}
            onClick={() => setActiveTab(label)}
          >
            {label}
          </button>
        ))}
      </div>
      <div className="py-4">
        {React.Children.toArray(children).find(
          (child) =>
            React.isValidElement(child) &&
            (child as React.ReactElement).props.label === activeTab
        )}
      </div>
    </div>
  );
};

interface TabPanelProps {
  label: string;
  children: React.ReactNode;
}
const TabPanel: React.FC<TabPanelProps> = ({ children }) => <>{children}</>;

// -- Main Dashboard --
const Dashboard: React.FC = () => {
  // ---- States ----
=======
  | {
      type: "update_events";
      events: { id: number; title: string; start: string; end: string }[];
    }
  | { type: "update_introduction"; introduction: Introduction };

/** 
 * Reusable container for each content block.
 * Includes an optional `bgColor` prop to override the default background color.
 */
interface SectionCardProps {
  title: string;
  icon: string;
  children: ReactNode;
  bgColor?: (theme: any) => string; // theme-based color override if desired
}

const SectionCard: React.FC<SectionCardProps> = memo(
  ({ title, icon, children, bgColor }) => {
    return (
      <motion.div
        initial={{ opacity: 0, y: 20 }}
        animate={{ opacity: 1, y: 0 }}
        transition={{ duration: 0.4 }}
      >
        <Box
          sx={(theme) => ({
            backgroundColor: bgColor
              ? bgColor(theme)
              : theme.palette.background.paper,
            borderRadius: 2,
            boxShadow: 2,
            p: 2,
            mb: 4,
            borderLeft: "8px solid transparent",
            "&:hover": {
              borderLeftColor: theme.palette.primary.main
            }
          })}
        >
          <Typography
            variant="h4"
            component="h2"
            sx={{
              display: "flex",
              alignItems: "center",
              gap: 1,
              mb: 2,
              fontWeight: "bold"
            }}
          >
            <span role="img" aria-hidden="true" style={{ fontSize: "1.5rem" }}>
              {icon}
            </span>
            {title}
          </Typography>
          <Box sx={{ display: "flex", flexDirection: "column", gap: 2 }}>
            {children}
          </Box>
        </Box>
      </motion.div>
    );
  }
);
SectionCard.displayName = "SectionCard";

/** Reusable statistics card for your dashboard. */
const StatCard: React.FC<{
  title: string;
  value: number;
  color: string; // e.g. "linear-gradient(45deg, #2196F3 30%, #21CBF3 90%)"
}> = memo(({ title, value, color }) => (
  <motion.div
    initial={{ opacity: 0, scale: 0.9 }}
    animate={{ opacity: 1, scale: 1 }}
    transition={{ duration: 0.3 }}
  >
    <Box
      sx={{
        background: color,
        color: "#fff",
        borderRadius: 2,
        p: 2,
        boxShadow: 3,
        textAlign: "center",
        transition: "transform 0.3s",
        "&:hover": {
          transform: "scale(1.05)"
        }
      }}
    >
      <Typography variant="body2" sx={{ textTransform: "uppercase" }}>
        {title}
      </Typography>
      <Typography variant="h3" sx={{ fontWeight: "bold" }}>
        {value}
      </Typography>
    </Box>
  </motion.div>
));
StatCard.displayName = "StatCard";

const Dashboard: React.FC = () => {
  // MUI Theme + Colors
  const theme = useTheme();
  const colors = tokens(theme.palette.mode);

  // State Management
>>>>>>> 7d8e8c68
  const [stats, setStats] = useState<StatData>({
    totalSocieties: 0,
    totalEvents: 0,
    pendingApprovals: 0,
<<<<<<< HEAD
    activeMembers: 0,
=======
    activeMembers: 0
>>>>>>> 7d8e8c68
  });
  const [recentActivities, setRecentActivities] = useState<Activity[]>([]);
  const [notifications, setNotifications] = useState<Notification[]>([]);
  const [eventCalendar, setEventCalendar] = useState<CalendarEvent[]>([]);
  const [upcomingEvents, setUpcomingEvents] = useState<CalendarEvent[]>([]);
  const [introduction, setIntroduction] = useState<Introduction | null>(null);
  const [loading, setLoading] = useState(true);
  const [searchQuery, setSearchQuery] = useState("");
  const [error, setError] = useState<string | null>(null);
  const [activeTab, setActiveTab] = useState("Recent Activities");

  // Sidebar control - Now manages width instead of open/closed state
  const [sidebarWidth, setSidebarWidth] = useState<'collapsed' | 'expanded'>('collapsed');

  // -- Dark Mode --
  const [darkMode, setDarkMode] = useState(() => {
    // Optional: read from localStorage or system preference
    const stored = localStorage.getItem("darkMode");
    if (stored !== null) {
      return JSON.parse(stored);
    }
    // Or default to system preference
    const prefersDark = window.matchMedia("(prefers-color-scheme: dark)").matches;
    return prefersDark;
  });

  // Apply or remove .dark class on <html> or <body>
  useEffect(() => {
    localStorage.setItem("darkMode", JSON.stringify(darkMode));
    if (darkMode) {
      document.documentElement.classList.add("dark");
    } else {
      document.documentElement.classList.remove("dark");
    }
  }, [darkMode]);

  // -- Refs for Scrollable Sections --
  const statsRef = useRef<HTMLDivElement>(null);
  const popularSocietiesRef = useRef<HTMLDivElement>(null);
  const upcomingEventsRef = useRef<HTMLDivElement>(null);
  const eventCalendarRef = useRef<HTMLDivElement>(null);
  const updatesRef = useRef<HTMLDivElement>(null);

  // -- WebSocket --
  const socketRef = useRef<WebSocket | null>(null);
  const reconnectIntervalRef = useRef<NodeJS.Timeout | null>(null);
  const MAX_RECONNECT_ATTEMPTS = 5;
<<<<<<< HEAD
  const RECONNECT_INTERVAL = 5000;

  // -- Toggle Sidebar -- (ONLY for the hamburger button)
  const handleToggleSidebar = () => {
    setSidebarWidth((prev) => (prev === 'collapsed' ? 'expanded' : 'collapsed'));
  };

  const handleCloseSidebar = () => {
    setSidebarWidth('collapsed');
  };

  const handleNavItemClick = (ref: React.RefObject<HTMLElement> | null) => { // Allow null
    scrollToSection(ref); // Pass the ref (which might be null) directly
  };

  // -- Navigation Items Array --
  const navigationItems = [
    {
      label: "Dashboard",
      icon: <span className="text-xl">🏠</span>,
      ref: null,
    },
    {
      label: "Statistics",
      icon: <span className="text-xl">📊</span>,
      ref: statsRef,
    },
    {
      label: "Popular Societies",
      icon: <span className="text-xl">🏆</span>,
      ref: popularSocietiesRef,
    },
    {
      label: "Upcoming Events",
      icon: <span className="text-xl">📅</span>,
      ref: upcomingEventsRef,
    },
    {
      label: "Event Calendar",
      icon: <span className="text-xl">🗓️</span>,
      ref: eventCalendarRef,
    },
    {
      label: "Updates",
      icon: <span className="text-xl">🔔</span>,
      ref: updatesRef,
    },
  ];

  // -- Smooth Scroll --
  const scrollToSection = (ref: React.RefObject<HTMLElement> | null) => {  // Allow null
    if (ref === null) {
      // Scroll to the top of the document
      window.scrollTo({
        top: 0,
        behavior: "smooth",
      });
    } else if (ref && ref.current) {
      // Existing scroll to section logic
      const headerHeight = document.querySelector('header')?.offsetHeight || 0;
      const elementPosition = ref.current.getBoundingClientRect().top + window.pageYOffset;
      const offsetPosition = elementPosition - headerHeight;

      window.scrollTo({
        top: offsetPosition,
        behavior: "smooth",
      });
    }
  };

    // ---- Fetch Events ----
    useEffect(() => {
        let isMounted = true;
        const fetchEvents = async () => {
            try {
                const rawEvents: RawEvent[] = await getAllEvents();
                console.log("🎉 Raw Events from API:", rawEvents);

                const formattedEvents: CalendarEvent[] = rawEvents
                    .map((event): CalendarEvent | null => {
                        const startDateTime = parseEventDateTime(event.date, event.startTime);
                        const endDateTime = calculateEventEnd(startDateTime, event.duration);
                        if (!startDateTime || !endDateTime) {
                            console.warn("⚠️ Skipping invalid event:", event);
                            return null;
                        }
                        return {
                            id: event.id,
                            title: event.title,
                            start: startDateTime,
                            end: endDateTime,
                        };
                    })
                    .filter((evt): evt is CalendarEvent => evt !== null);

                formattedEvents.sort((a, b) => a.start.getTime() - b.start.getTime());
                console.log("✅ Formatted Events:", formattedEvents);

                if (isMounted) {
                    setUpcomingEvents(formattedEvents);
                    setEventCalendar(formattedEvents);
                }
            } catch (err) {
                console.error("❌ Error fetching events:", err);
                if (isMounted) {
                    setError("Failed to fetch events.");
                }
            } finally {
                if (isMounted) {
                    setLoading(false);
                }
            }
        };
        fetchEvents();

        return () => {
            isMounted = false;
        };
    }, []);

  // ---- WebSocket Handlers & Connection ----
  const messageHandler = useCallback((data: WebSocketMessage) => {
    switch (data.type) {
      case "dashboard.update":
        setStats(data.data);
        break;
      case "update_activities":
        setRecentActivities(data.activities);
        break;
      case "update_notifications":
        setNotifications(data.notifications);
        break;
      case "update_events":
        setEventCalendar(data.events);
        setUpcomingEvents(data.events);
=======
  let reconnectAttempts = 0;

  // Fetch All Events for Both Calendar & Upcoming Events
  useEffect(() => {
    getAllEvents()
      .then((data) => {
        interface RawEvent {
          id: number;
          title: string;
          date: string;
          startTime: string;
          duration?: string;
        }

        const formattedEvents: CalendarEvent[] = (data as RawEvent[])
          .map((event: RawEvent) => {
            try {
              const startDateTime = new Date(`${event.date}T${event.start_time}`); // ✅ Fixed field name
              let endDateTime: Date | null = null;

              // If duration exists, calculate the end time
              if (event.duration && typeof event.duration === "string" && event.duration.includes(":")) {
                const [hours, minutes, seconds] = event.duration.split(":").map(Number);
                const durationMs = (hours * 3600 + minutes * 60 + (seconds || 0)) * 1000;
                endDateTime = new Date(startDateTime.getTime() + durationMs);
              }

              return {
                id: event.id,
                title: event.title,
                start: startDateTime,
                end: endDateTime
              };
            } catch (err) {
              console.error(`Error processing event:`, event, err);
              return null;
            }
          })
          .filter((evt): evt is CalendarEvent => evt !== null);


        formattedEvents.sort((a, b) => a.start.getTime() - b.start.getTime());

        setUpcomingEvents(formattedEvents);
        setEventCalendar(formattedEvents);
      })
      .catch((err) => {
        console.error("Error fetching events:", err);
        setError("Failed to fetch events.");
      });
  }, []);

  // WebSocket message handler
  const messageHandler = useCallback((data: WebSocketMessage) => {
    switch (data.type) {
      case "dashboard.update":
        setStats((prev) =>
          prev.totalSocieties !== data.data.totalSocieties ? data.data : prev
        );
        break;
      case "update_activities":
        setRecentActivities((prev) =>
          prev.length !== data.activities.length ? data.activities : prev
        );
        break;
      case "update_notifications":
        setNotifications((prev) =>
          prev.length !== data.notifications.length ? data.notifications : prev
        );
        break;
      case "update_events": {
        const formatted = data.events.map((ev) => ({
          id: ev.id,
          title: ev.title,
          start: new Date(ev.start),
          end: new Date(ev.end)
        }));
        setEventCalendar(formatted);
        setUpcomingEvents(formatted);
>>>>>>> 7d8e8c68
        break;
      case "update_introduction":
<<<<<<< HEAD
        setIntroduction(data.introduction);
=======
        setIntroduction((prev) =>
          prev?.title !== data.introduction.title ? data.introduction : prev
        );
>>>>>>> 7d8e8c68
        break;
      default:
        console.warn("Unknown WebSocket message type:", data);
    }
  }, []);

<<<<<<< HEAD
  useEffect(() => {
    console.log("[Dashboard] Initializing WebSocket...");
    let reconnectAttempts = 0;
=======
  // WebSocket connection handling
  useEffect(() => {
>>>>>>> 7d8e8c68
    const wsURL =
      process.env.NODE_ENV === "production"
        ? "wss://your-production-domain.com/ws/dashboard/"
        : "ws://127.0.0.1:8000/ws/dashboard/";

    const connectWebSocket = () => {
<<<<<<< HEAD
      if (reconnectIntervalRef.current) {
        clearTimeout(reconnectIntervalRef.current);
        reconnectIntervalRef.current = null;
      }
      if (socketRef.current && socketRef.current.readyState === WebSocket.OPEN) {
        console.warn("[Dashboard] WebSocket already open. Skipping.");
=======
      if (socketRef.current) {
        console.warn("WebSocket already connected. Skipping reconnection.");
>>>>>>> 7d8e8c68
        return;
      }

      console.log("[Dashboard] Connecting to WebSocket...");
      const socket = new WebSocket(wsURL);
      socketRef.current = socket;

      socket.onopen = () => {
        console.log("WebSocket Connected!");
        setError(null);
        reconnectAttempts = 0;
      };

      socket.onmessage = (event) => {
        try {
<<<<<<< HEAD
          const data: WebSocketMessage = JSON.parse(event.data);
          messageHandler(data);
        } catch (parseErr) {
          console.error("Error parsing WebSocket message:", parseErr, event.data);
=======
          const parsedData: WebSocketMessage = JSON.parse(event.data);
          messageHandler(parsedData);
        } catch (parseError) {
          console.error("Error parsing WebSocket message:", parseError);
>>>>>>> 7d8e8c68
          setError("Error parsing WebSocket message.");
        }
      };

<<<<<<< HEAD
      socket.onerror = (err) => {
        console.error("[Dashboard] WebSocket Error:", err);
=======
      socket.onerror = (evt) => {
        console.error("WebSocket Error:", evt);
>>>>>>> 7d8e8c68
        setError("WebSocket connection failed.");
      };

      socket.onclose = (evt) => {
<<<<<<< HEAD
        socketRef.current = null;
        console.warn(`[Dashboard] WebSocket Closed: code ${evt.code}`);
=======
        console.warn("WebSocket Closed:", evt.code);
        socketRef.current = null;
>>>>>>> 7d8e8c68
        if (
          evt.code !== 1000 &&
          evt.code !== 1005 &&
          reconnectAttempts < MAX_RECONNECT_ATTEMPTS
        ) {
          reconnectAttempts++;
<<<<<<< HEAD
          reconnectIntervalRef.current = setTimeout(
            connectWebSocket,
            RECONNECT_INTERVAL
          );
        } else {
          console.warn("[Dashboard] WebSocket closed permanently.");
=======
          console.log(
            `Attempting WebSocket Reconnect (${reconnectAttempts}/${MAX_RECONNECT_ATTEMPTS})...`
          );
          if (!reconnectIntervalRef.current) {
            reconnectIntervalRef.current = setTimeout(connectWebSocket, 5000);
          }
        } else {
          console.warn("Max WebSocket reconnect attempts reached. Stopping.");
>>>>>>> 7d8e8c68
        }
      };
    };
    connectWebSocket();

    return () => {
      if (socketRef.current) {
        socketRef.current.close();
        socketRef.current = null;
      }
      if (reconnectIntervalRef.current) {
        clearTimeout(reconnectIntervalRef.current);
        reconnectIntervalRef.current = null;
      }
    };
  }, [messageHandler]);

<<<<<<< HEAD
  // -- Helpers for parsing Dates & Durations --
  const parseEventDateTime = (dateStr: string, timeStr: string): Date | null => {
    try {
      return new Date(`${dateStr}T${timeStr}`);
    } catch {
      return null;
=======
  // Once we have stats and introduction, assume loaded
  useEffect(() => {
    if (stats.totalSocieties >= 0 && introduction !== null) {
      setLoading(false);
>>>>>>> 7d8e8c68
    }
  };

  const calculateEventEnd = (start: Date | null, durationStr?: string): Date | null => {
    if (!start || !durationStr) return null;
    if (!durationStr.includes(":")) return null;
    const [hours, minutes, seconds] = durationStr.split(":").map(Number);
    const durationMs = (hours * 3600 + minutes * 60 + (seconds || 0)) * 1000;
    return new Date(start.getTime() + durationMs);
  };

  if (loading) {
    return <LoadingView />;
  }

<<<<<<< HEAD
  return (
    <div
        className={`min-h-screen flex ${
        darkMode ? "dark bg-gray-900" : "bg-gradient-to-br from-indigo-50 via-purple-50 to-pink-50"
        } transition-colors duration-500 grid grid-cols-[auto_1fr]`}
        style={{
        gridTemplateColumns: sidebarWidth === 'collapsed' ? 'auto 1fr' : '288px 1fr',
        }}
    >
      {/* Sidebar */}
      <Sidebar
        isOpen={true}
        onClose={handleCloseSidebar} // Use the new function
        onToggle={handleToggleSidebar} // Pass handleToggleSidebar
        navigationItems={navigationItems}
        scrollToSection={handleNavItemClick}
        darkMode={darkMode}
        onToggleDarkMode={() => setDarkMode((prev) => !prev)}
        sidebarWidth={sidebarWidth}
      />

      {/* Main Content */}
      <div className="flex-grow pt-16">
        {/* Header */}
        <motion.header
            initial={{ opacity: 0, y: -30 }}
            animate={{ opacity: 1, y: 0 }}
            transition={{ duration: 0.5 }}
            className="bg-white dark:bg-gray-800 shadow-md fixed top-0 z-10 w-full"
            style={{
                gridTemplateColumns: sidebarWidth === 'collapsed' ? 'auto 1fr auto' : '288px 1fr',
            }}
        >
            <div className="max-w-7xl mx-auto px-4 py-2 grid grid-cols-[auto_1fr_auto] gap-4 items-center">
                <div className="flex items-center gap-2">
                    {/* Toggle Button */}
                    <button
                        className="text-gray-600 dark:text-gray-300 hover:text-gray-800
                                dark:hover:text-white focus:outline-none"
                        onClick={handleToggleSidebar}
                        aria-label="Toggle Menu"
                    >
                        <motion.span
                            initial={{ opacity: 0, scale: 0.5 }}
                            animate={{ opacity: 1, scale: 1 }}
                            transition={{ duration: 0.2 }}
                        >
                            <HiMenu className="h-6 w-6" />
                        </motion.span>
                    </button>
                    <span role="img" aria-label="sparkles" className="text-3xl">
                        ✨
                    </span>
                    <h1 className="text-xl font-extrabold tracking-wide text-gray-800 dark:text-gray-100">
                        Student Society Dashboard
                    </h1>
                </div>

                {/* Conditionally render Register/Login links */}
                {sidebarWidth === 'collapsed' && (
                    <div className="flex items-center justify-end gap-4">
                        {/* Search and Buttons */}
                        <input
                            type="search"
                            placeholder="Search..."
                            value={searchQuery}
                            onChange={(e) => setSearchQuery(e.target.value)}
                            className="px-4 py-2 rounded-full border border-gray-300
                                        dark:border-gray-700 dark:bg-gray-700 dark:text-gray-100
                                        focus:outline-none focus:ring-2 focus:ring-purple-500"
                            style={{ caretColor: "black" }}
                        />
                        <Link
                            to="/register"
                            className="px-4 py-2 bg-purple-600 text-white
                                        rounded-full shadow hover:bg-purple-700 transition whitespace-nowrap"
                        >
                            Register
                        </Link>
                        <Link
                            to="/login"
                            className="px-4 py-2 bg-purple-600 text-white
                                        rounded-full shadow hover:bg-purple-700 transition whitespace-nowrap"
                        >
                            Login
                        </Link>
                    </div>
                )}
            </div>
        </motion.header>

        {/* Main Content Section */}
        <div className="max-w-7xl mx-auto px-4 py-8 space-y-10">
          {/* Introduction */}
          <SectionCard title={introduction?.title || "Welcome!"}>
            <div>
              {introduction?.content?.length ? (
                introduction.content.map((paragraph, idx) => (
                  <p
                    key={idx}
                    className="text-gray-700 dark:text-gray-200 text-base leading-relaxed"
                  >
                    {paragraph}
                  </p>
                ))
              ) : (
                <p className="text-gray-700 dark:text-gray-300 text-base">
                  No introduction available.
                </p>
              )}
            </div>
          </SectionCard>

          {/* Statistics */}
          <div
            ref={statsRef}
            className="grid grid-cols-1 sm:grid-cols-2 lg:grid-cols-4 gap-6"
          >
            <StatCard
              title="Total Societies"
              value={stats.totalSocieties}
              color="from-purple-600 to-purple-400"
            />
            <StatCard
              title="Total Events"
              value={stats.totalEvents}
              color="from-green-600 to-green-400"
            />
            <StatCard
              title="Pending Approvals"
              value={stats.pendingApprovals}
              color="from-yellow-600 to-yellow-400"
            />
            <StatCard
              title="Active Members"
              value={stats.activeMembers}
              color="from-blue-600 to-blue-400"
            />
          </div>

          {/* Popular Societies */}
          <motion.section
            ref={popularSocietiesRef}
            initial={{ opacity: 0, y: 20 }}
            animate={{ opacity: 1, y: 0 }}
            transition={{ duration: 0.4 }}
            className="bg-white/80 dark:bg-gray-800/80 backdrop-blur-md rounded-2xl shadow-lg p-6
                       border-l-8 border-transparent hover:border-gradient-to-r
                       hover:from-purple-500 hover:to-indigo-500
                       transition-all duration-300"
          >
            <PopularSocieties />
          </motion.section>

          {/* Upcoming Events */}
          <SectionCard title="Upcoming Events">
            <div ref={upcomingEventsRef}>
              {upcomingEvents.length > 0 ? (
                <UpcomingEvents events={upcomingEvents} />
              ) : (
                <p className="text-gray-500 dark:text-gray-400 text-center animate-pulse">
                  No upcoming events.
                </p>
              )}
            </div>
          </SectionCard>

          {/* Event Calendar */}
          <SectionCard title="Event Calendar">
            <div ref={eventCalendarRef}>
              {eventCalendar.length > 0 ? (
                <EventCalendar events={eventCalendar} />
              ) : (
                <p className="text-gray-500 dark:text-gray-400 text-center animate-pulse">
                  No events scheduled yet.
                </p>
              )}
            </div>
          </SectionCard>

          {/* Updates */}
          <SectionCard title="Updates">
            <div ref={updatesRef}>
              <Tabs activeTab={activeTab} setActiveTab={setActiveTab}>
                <TabPanel label="Recent Activities">
                  {recentActivities.length ? (
                    <ul className="space-y-2 pl-4 list-disc">
                      {recentActivities.map((activity, idx) => (
                        <li
                          key={idx}
                          className="text-gray-700 dark:text-gray-200 text-base"
                        >
                          {activity.description}
                        </li>
                      ))}
                    </ul>
                  ) : (
                    <p className="text-gray-500 dark:text-gray-400 text-base">
                      No recent activities.
                    </p>
                  )}
                </TabPanel>
                <TabPanel label="Notifications">
                  {notifications.length ? (
                    <ul className="space-y-2 pl-4 list-disc">
                      {notifications.map((notification, idx) => (
                        <li
                          key={idx}
                          className="text-gray-700 dark:text-gray-200 text-base"
                        >
                          {notification.message}
                        </li>
                      ))}
                    </ul>
                  ) : (
                    <p className="text-gray-500 dark:text-gray-400 text-base">
                      No notifications.
                    </p>
                  )}
                </TabPanel>
              </Tabs>
            </div>
          </SectionCard>

          {/* Error Message */}
          {error && (
            <motion.div
              initial={{ opacity: 0, scale: 0.95 }}
              animate={{ opacity: 1, scale: 1 }}
              transition={{ duration: 0.3 }}
              className="bg-red-100 dark:bg-red-900 border-l-8 border-red-600
                         text-red-800 dark:text-red-200 p-6 rounded-2xl shadow-md"
            >
              <strong>Error:</strong> {error}
            </motion.div>
          )}
        </div>
      </div>
    </div>
=======
  // -- Default Introduction Fallback --
  const defaultIntroTitle = "Welcome to the Universal Student Society Platform!";
  const defaultIntroContent = [
    "This platform is designed to help student societies manage their members, share news, organize events, and much more. Whether you're a small club or a large society, we provide the tools you need to connect with your members and thrive.",
    "Key features include: membership management, event calendars, news feeds, notifications, and customizable society pages. Get started by registering your society or logging in!"
  ];

  return (
    <Box
      sx={{
        minHeight: "100vh",
        backgroundColor: theme.palette.background.default,
        p: { xs: 2, md: 4 }
      }}
    >
      {/* HEADER:
          - Dark Mode => Primary Main w/ Contrast Text
          - Light Mode => White (#fff) w/ Black (#000)
      */}
      <motion.div
        initial={{ opacity: 0, y: -20 }}
        animate={{ opacity: 1, y: 0 }}
        transition={{ duration: 0.5 }}
      >
        <Box
          sx={{
            backgroundColor:
              theme.palette.mode === "dark"
                ? theme.palette.primary.main
                : "#fff",
            color:
              theme.palette.mode === "dark"
                ? theme.palette.primary.contrastText
                : "#000",
            borderRadius: 2,
            p: 2,
            mb: 4,
            display: "flex",
            flexDirection: { xs: "column", md: "row" },
            alignItems: "center",
            justifyContent: "space-between",
            boxShadow: 3
          }}
        >
          <Typography variant="h4" sx={{ fontWeight: "bold" }}>
            Student Society Dashboard
          </Typography>
          <Box
            sx={{
              display: "flex",
              flexDirection: { xs: "column", md: "row" },
              gap: 2,
              mt: { xs: 2, md: 0 }
            }}
          >
            <TextField
              variant="outlined"
              size="small"
              placeholder="Search..."
              value={searchQuery}
              onChange={(e) => setSearchQuery(e.target.value)}
              sx={{
                bgcolor: "#fff",
                borderRadius: 1,
                width: { xs: "100%", md: 200 }
              }}
            />
            <Button
              variant="contained"
              color="secondary"
              component={Link}
              to="/register"
            >
              Register
            </Button>
            <Button
              variant="contained"
              color="success"
              component={Link}
              to="/login"
            >
              Login
            </Button>
          </Box>
        </Box>
      </motion.div>

      {/* INTRODUCTION SECTION - now also uses white in light mode & primary main in dark */}
      <SectionCard
        title={introduction?.title || defaultIntroTitle}
        icon="🌐"
        bgColor={(theme) =>
          theme.palette.mode === "dark" ? theme.palette.primary.main : "#fff"
        }
      >
        {introduction?.content?.length ? (
          introduction.content.map((paragraph, index) => (
            <Typography
              key={index}
              variant="body1"
              sx={{
                color:
                  theme.palette.mode === "dark"
                    ? theme.palette.primary.contrastText
                    : "#000"
              }}
            >
              {paragraph}
            </Typography>
          ))
        ) : (
          defaultIntroContent.map((paragraph, index) => (
            <Typography
              key={index}
              variant="body1"
              sx={{
                color:
                  theme.palette.mode === "dark"
                    ? theme.palette.primary.contrastText
                    : "#000"
              }}
            >
              {paragraph}
            </Typography>
          ))
        )}
      </SectionCard>

      {/* STATS GRID */}
      <Box
        sx={{
          display: "grid",
          gridTemplateColumns: { xs: "1fr", md: "repeat(4, 1fr)" },
          gap: 2,
          mb: 4
        }}
      >
        <StatCard
          title="Total Societies"
          value={stats.totalSocieties}
          color="linear-gradient(45deg, #2196F3 30%, #21CBF3 90%)"
        />
        <StatCard
          title="Total Events"
          value={stats.totalEvents}
          color="linear-gradient(45deg, #66BB6A 30%, #B2FF59 90%)"
        />
        <StatCard
          title="Pending Approvals"
          value={stats.pendingApprovals}
          color="linear-gradient(45deg, #FFCA28 30%, #FFE082 90%)"
        />
        <StatCard
          title="Active Members"
          value={stats.activeMembers}
          color="linear-gradient(45deg, #AB47BC 30%, #CE93D8 90%)"
        />
      </Box>

      {/* POPULAR SOCIETIES */}
      <Box mb={4}>
        <PopularSocieties />
      </Box>

      {/* UPCOMING EVENTS */}
      <SectionCard title="Upcoming Events" icon="📅">
        {upcomingEvents.length > 0 ? (
          <UpcomingEvents events={upcomingEvents} />
        ) : (
          <Typography variant="body1" sx={{ color: "colors.grey[500]" }}>
            No upcoming events.
          </Typography>
        )}
      </SectionCard>

      {/* ERROR MESSAGE */}
      {error && (
        <motion.div
          initial={{ opacity: 0, scale: 0.9 }}
          animate={{ opacity: 1, scale: 1 }}
          transition={{ duration: 0.3 }}
        >
          <Box
            sx={{
              backgroundColor: "#fdecea",
              borderLeft: "8px solid #f44336",
              color: "#b71c1c",
              p: 2,
              borderRadius: 2,
              mb: 4
            }}
          >
            <Typography variant="body1">
              <strong>Error:</strong> {error}
            </Typography>
          </Box>
        </motion.div>
      )}

      {/* RECENT ACTIVITIES */}
      <SectionCard title="Recent Activities" icon="🔥">
        {recentActivities.length ? (
          <Box sx={{ display: "flex", flexDirection: "column", gap: 1 }}>
            {recentActivities.map((activity, idx) => (
              <Typography
                key={idx}
                variant="body1"
                sx={{ color: colors.grey[800] }}
              >
                • {activity.description}
              </Typography>
            ))}
          </Box>
        ) : (
          <Typography variant="body1" sx={{ color: colors.grey[600] }}>
            No recent activities found.
          </Typography>
        )}
      </SectionCard>

      {/* EVENT CALENDAR */}
      <SectionCard title="Event Calendar" icon="📅">
        {eventCalendar.length > 0 ? (
          <EventCalendar events={eventCalendar} />
        ) : (
          <Typography variant="body1" sx={{ color: colors.grey[500] }}>
            No events scheduled yet.
          </Typography>
        )}
      </SectionCard>

      {/* NOTIFICATIONS */}
      <SectionCard title="Notifications" icon="🔔">
        {notifications.length ? (
          <Box sx={{ display: "flex", flexDirection: "column", gap: 1 }}>
            {notifications.map((notification, idx) => (
              <Typography
                key={idx}
                variant="body1"
                sx={{ color: colors.grey[800] }}
              >
                • {notification.message}
              </Typography>
            ))}
          </Box>
        ) : (
          <Typography variant="body1" sx={{ color: colors.grey[600] }}>
            No notifications found.
          </Typography>
        )}
      </SectionCard>
    </Box>
>>>>>>> 7d8e8c68
  );
};

export default Dashboard;<|MERGE_RESOLUTION|>--- conflicted
+++ resolved
@@ -1,4 +1,3 @@
-<<<<<<< HEAD
 import React, { useEffect, useState, useRef, useCallback } from "react";
 import EventCalendar from "../components/EventCalendar";
 import UpcomingEvents from "../components/UpcomingEvents";
@@ -11,34 +10,6 @@
 import { motion, AnimatePresence } from 'framer-motion';
 
 // -- Type Definitions --
-=======
-// Dashboard.tsx
-import React, {
-  useEffect,
-  useState,
-  useRef,
-  useCallback,
-  memo,
-  ReactNode
-} from "react";
-import { Box, Typography, useTheme, Button, TextField } from "@mui/material";
-import { Link } from "react-router-dom";
-import { motion } from "framer-motion";
-
-// --- MUI Theme Tokens ---
-import { tokens } from "../theme/theme";
-
-// --- API Calls ---
-import { getAllEvents } from "../api";
-
-// --- Components ---
-import EventCalendar from "../components/EventCalendar";
-import UpcomingEvents from "../components/UpcomingEvents";
-import PopularSocieties from "../components/PopularSocieties";
-import { LoadingView } from "../components/loading/loading-view";
-
-// --- Type Definitions ---
->>>>>>> 7d8e8c68
 interface StatData {
   totalSocieties: number;
   totalEvents: number;
@@ -78,7 +49,6 @@
   | { type: "dashboard.update"; data: StatData }
   | { type: "update_activities"; activities: Activity[] }
   | { type: "update_notifications"; notifications: Notification[] }
-<<<<<<< HEAD
   | { type: "update_events"; events: CalendarEvent[] }
   | { type: "update_introduction"; introduction: Introduction };
 
@@ -168,125 +138,12 @@
 // -- Main Dashboard --
 const Dashboard: React.FC = () => {
   // ---- States ----
-=======
-  | {
-      type: "update_events";
-      events: { id: number; title: string; start: string; end: string }[];
-    }
-  | { type: "update_introduction"; introduction: Introduction };
-
-/** 
- * Reusable container for each content block.
- * Includes an optional `bgColor` prop to override the default background color.
- */
-interface SectionCardProps {
-  title: string;
-  icon: string;
-  children: ReactNode;
-  bgColor?: (theme: any) => string; // theme-based color override if desired
-}
-
-const SectionCard: React.FC<SectionCardProps> = memo(
-  ({ title, icon, children, bgColor }) => {
-    return (
-      <motion.div
-        initial={{ opacity: 0, y: 20 }}
-        animate={{ opacity: 1, y: 0 }}
-        transition={{ duration: 0.4 }}
-      >
-        <Box
-          sx={(theme) => ({
-            backgroundColor: bgColor
-              ? bgColor(theme)
-              : theme.palette.background.paper,
-            borderRadius: 2,
-            boxShadow: 2,
-            p: 2,
-            mb: 4,
-            borderLeft: "8px solid transparent",
-            "&:hover": {
-              borderLeftColor: theme.palette.primary.main
-            }
-          })}
-        >
-          <Typography
-            variant="h4"
-            component="h2"
-            sx={{
-              display: "flex",
-              alignItems: "center",
-              gap: 1,
-              mb: 2,
-              fontWeight: "bold"
-            }}
-          >
-            <span role="img" aria-hidden="true" style={{ fontSize: "1.5rem" }}>
-              {icon}
-            </span>
-            {title}
-          </Typography>
-          <Box sx={{ display: "flex", flexDirection: "column", gap: 2 }}>
-            {children}
-          </Box>
-        </Box>
-      </motion.div>
-    );
-  }
-);
-SectionCard.displayName = "SectionCard";
-
-/** Reusable statistics card for your dashboard. */
-const StatCard: React.FC<{
-  title: string;
-  value: number;
-  color: string; // e.g. "linear-gradient(45deg, #2196F3 30%, #21CBF3 90%)"
-}> = memo(({ title, value, color }) => (
-  <motion.div
-    initial={{ opacity: 0, scale: 0.9 }}
-    animate={{ opacity: 1, scale: 1 }}
-    transition={{ duration: 0.3 }}
-  >
-    <Box
-      sx={{
-        background: color,
-        color: "#fff",
-        borderRadius: 2,
-        p: 2,
-        boxShadow: 3,
-        textAlign: "center",
-        transition: "transform 0.3s",
-        "&:hover": {
-          transform: "scale(1.05)"
-        }
-      }}
-    >
-      <Typography variant="body2" sx={{ textTransform: "uppercase" }}>
-        {title}
-      </Typography>
-      <Typography variant="h3" sx={{ fontWeight: "bold" }}>
-        {value}
-      </Typography>
-    </Box>
-  </motion.div>
-));
-StatCard.displayName = "StatCard";
-
-const Dashboard: React.FC = () => {
-  // MUI Theme + Colors
-  const theme = useTheme();
-  const colors = tokens(theme.palette.mode);
-
-  // State Management
->>>>>>> 7d8e8c68
   const [stats, setStats] = useState<StatData>({
     totalSocieties: 0,
     totalEvents: 0,
     pendingApprovals: 0,
-<<<<<<< HEAD
     activeMembers: 0,
-=======
-    activeMembers: 0
->>>>>>> 7d8e8c68
+
   });
   const [recentActivities, setRecentActivities] = useState<Activity[]>([]);
   const [notifications, setNotifications] = useState<Notification[]>([]);
@@ -334,7 +191,6 @@
   const socketRef = useRef<WebSocket | null>(null);
   const reconnectIntervalRef = useRef<NodeJS.Timeout | null>(null);
   const MAX_RECONNECT_ATTEMPTS = 5;
-<<<<<<< HEAD
   const RECONNECT_INTERVAL = 5000;
 
   // -- Toggle Sidebar -- (ONLY for the hamburger button)
@@ -418,7 +274,7 @@
                         const startDateTime = parseEventDateTime(event.date, event.startTime);
                         const endDateTime = calculateEventEnd(startDateTime, event.duration);
                         if (!startDateTime || !endDateTime) {
-                            console.warn("⚠️ Skipping invalid event:", event);
+                            console.warn("Skipping invalid event:", event);
                             return null;
                         }
                         return {
@@ -431,14 +287,14 @@
                     .filter((evt): evt is CalendarEvent => evt !== null);
 
                 formattedEvents.sort((a, b) => a.start.getTime() - b.start.getTime());
-                console.log("✅ Formatted Events:", formattedEvents);
+                console.log("Formatted Events:", formattedEvents);
 
                 if (isMounted) {
                     setUpcomingEvents(formattedEvents);
                     setEventCalendar(formattedEvents);
                 }
             } catch (err) {
-                console.error("❌ Error fetching events:", err);
+                console.error("Error fetching events:", err);
                 if (isMounted) {
                     setError("Failed to fetch events.");
                 }
@@ -470,127 +326,32 @@
       case "update_events":
         setEventCalendar(data.events);
         setUpcomingEvents(data.events);
-=======
-  let reconnectAttempts = 0;
-
-  // Fetch All Events for Both Calendar & Upcoming Events
-  useEffect(() => {
-    getAllEvents()
-      .then((data) => {
-        interface RawEvent {
-          id: number;
-          title: string;
-          date: string;
-          startTime: string;
-          duration?: string;
-        }
-
-        const formattedEvents: CalendarEvent[] = (data as RawEvent[])
-          .map((event: RawEvent) => {
-            try {
-              const startDateTime = new Date(`${event.date}T${event.start_time}`); // ✅ Fixed field name
-              let endDateTime: Date | null = null;
-
-              // If duration exists, calculate the end time
-              if (event.duration && typeof event.duration === "string" && event.duration.includes(":")) {
-                const [hours, minutes, seconds] = event.duration.split(":").map(Number);
-                const durationMs = (hours * 3600 + minutes * 60 + (seconds || 0)) * 1000;
-                endDateTime = new Date(startDateTime.getTime() + durationMs);
-              }
-
-              return {
-                id: event.id,
-                title: event.title,
-                start: startDateTime,
-                end: endDateTime
-              };
-            } catch (err) {
-              console.error(`Error processing event:`, event, err);
-              return null;
-            }
-          })
-          .filter((evt): evt is CalendarEvent => evt !== null);
-
-
-        formattedEvents.sort((a, b) => a.start.getTime() - b.start.getTime());
-
-        setUpcomingEvents(formattedEvents);
-        setEventCalendar(formattedEvents);
-      })
-      .catch((err) => {
-        console.error("Error fetching events:", err);
-        setError("Failed to fetch events.");
-      });
-  }, []);
-
-  // WebSocket message handler
-  const messageHandler = useCallback((data: WebSocketMessage) => {
-    switch (data.type) {
-      case "dashboard.update":
-        setStats((prev) =>
-          prev.totalSocieties !== data.data.totalSocieties ? data.data : prev
-        );
-        break;
-      case "update_activities":
-        setRecentActivities((prev) =>
-          prev.length !== data.activities.length ? data.activities : prev
-        );
-        break;
-      case "update_notifications":
-        setNotifications((prev) =>
-          prev.length !== data.notifications.length ? data.notifications : prev
-        );
-        break;
-      case "update_events": {
-        const formatted = data.events.map((ev) => ({
-          id: ev.id,
-          title: ev.title,
-          start: new Date(ev.start),
-          end: new Date(ev.end)
-        }));
-        setEventCalendar(formatted);
-        setUpcomingEvents(formatted);
->>>>>>> 7d8e8c68
         break;
       case "update_introduction":
-<<<<<<< HEAD
         setIntroduction(data.introduction);
-=======
-        setIntroduction((prev) =>
-          prev?.title !== data.introduction.title ? data.introduction : prev
-        );
->>>>>>> 7d8e8c68
         break;
       default:
         console.warn("Unknown WebSocket message type:", data);
     }
   }, []);
 
-<<<<<<< HEAD
   useEffect(() => {
     console.log("[Dashboard] Initializing WebSocket...");
     let reconnectAttempts = 0;
-=======
-  // WebSocket connection handling
-  useEffect(() => {
->>>>>>> 7d8e8c68
+
     const wsURL =
       process.env.NODE_ENV === "production"
         ? "wss://your-production-domain.com/ws/dashboard/"
         : "ws://127.0.0.1:8000/ws/dashboard/";
 
     const connectWebSocket = () => {
-<<<<<<< HEAD
       if (reconnectIntervalRef.current) {
         clearTimeout(reconnectIntervalRef.current);
         reconnectIntervalRef.current = null;
       }
       if (socketRef.current && socketRef.current.readyState === WebSocket.OPEN) {
         console.warn("[Dashboard] WebSocket already open. Skipping.");
-=======
-      if (socketRef.current) {
-        console.warn("WebSocket already connected. Skipping reconnection.");
->>>>>>> 7d8e8c68
+
         return;
       }
 
@@ -606,62 +367,35 @@
 
       socket.onmessage = (event) => {
         try {
-<<<<<<< HEAD
           const data: WebSocketMessage = JSON.parse(event.data);
           messageHandler(data);
         } catch (parseErr) {
           console.error("Error parsing WebSocket message:", parseErr, event.data);
-=======
-          const parsedData: WebSocketMessage = JSON.parse(event.data);
-          messageHandler(parsedData);
-        } catch (parseError) {
-          console.error("Error parsing WebSocket message:", parseError);
->>>>>>> 7d8e8c68
           setError("Error parsing WebSocket message.");
         }
       };
 
-<<<<<<< HEAD
       socket.onerror = (err) => {
         console.error("[Dashboard] WebSocket Error:", err);
-=======
-      socket.onerror = (evt) => {
-        console.error("WebSocket Error:", evt);
->>>>>>> 7d8e8c68
         setError("WebSocket connection failed.");
       };
 
       socket.onclose = (evt) => {
-<<<<<<< HEAD
         socketRef.current = null;
         console.warn(`[Dashboard] WebSocket Closed: code ${evt.code}`);
-=======
-        console.warn("WebSocket Closed:", evt.code);
-        socketRef.current = null;
->>>>>>> 7d8e8c68
+
         if (
           evt.code !== 1000 &&
           evt.code !== 1005 &&
           reconnectAttempts < MAX_RECONNECT_ATTEMPTS
         ) {
           reconnectAttempts++;
-<<<<<<< HEAD
           reconnectIntervalRef.current = setTimeout(
             connectWebSocket,
             RECONNECT_INTERVAL
           );
         } else {
           console.warn("[Dashboard] WebSocket closed permanently.");
-=======
-          console.log(
-            `Attempting WebSocket Reconnect (${reconnectAttempts}/${MAX_RECONNECT_ATTEMPTS})...`
-          );
-          if (!reconnectIntervalRef.current) {
-            reconnectIntervalRef.current = setTimeout(connectWebSocket, 5000);
-          }
-        } else {
-          console.warn("Max WebSocket reconnect attempts reached. Stopping.");
->>>>>>> 7d8e8c68
         }
       };
     };
@@ -679,19 +413,13 @@
     };
   }, [messageHandler]);
 
-<<<<<<< HEAD
+
   // -- Helpers for parsing Dates & Durations --
   const parseEventDateTime = (dateStr: string, timeStr: string): Date | null => {
     try {
       return new Date(`${dateStr}T${timeStr}`);
     } catch {
       return null;
-=======
-  // Once we have stats and introduction, assume loaded
-  useEffect(() => {
-    if (stats.totalSocieties >= 0 && introduction !== null) {
-      setLoading(false);
->>>>>>> 7d8e8c68
     }
   };
 
@@ -707,7 +435,6 @@
     return <LoadingView />;
   }
 
-<<<<<<< HEAD
   return (
     <div
         className={`min-h-screen flex ${
@@ -947,260 +674,6 @@
         </div>
       </div>
     </div>
-=======
-  // -- Default Introduction Fallback --
-  const defaultIntroTitle = "Welcome to the Universal Student Society Platform!";
-  const defaultIntroContent = [
-    "This platform is designed to help student societies manage their members, share news, organize events, and much more. Whether you're a small club or a large society, we provide the tools you need to connect with your members and thrive.",
-    "Key features include: membership management, event calendars, news feeds, notifications, and customizable society pages. Get started by registering your society or logging in!"
-  ];
-
-  return (
-    <Box
-      sx={{
-        minHeight: "100vh",
-        backgroundColor: theme.palette.background.default,
-        p: { xs: 2, md: 4 }
-      }}
-    >
-      {/* HEADER:
-          - Dark Mode => Primary Main w/ Contrast Text
-          - Light Mode => White (#fff) w/ Black (#000)
-      */}
-      <motion.div
-        initial={{ opacity: 0, y: -20 }}
-        animate={{ opacity: 1, y: 0 }}
-        transition={{ duration: 0.5 }}
-      >
-        <Box
-          sx={{
-            backgroundColor:
-              theme.palette.mode === "dark"
-                ? theme.palette.primary.main
-                : "#fff",
-            color:
-              theme.palette.mode === "dark"
-                ? theme.palette.primary.contrastText
-                : "#000",
-            borderRadius: 2,
-            p: 2,
-            mb: 4,
-            display: "flex",
-            flexDirection: { xs: "column", md: "row" },
-            alignItems: "center",
-            justifyContent: "space-between",
-            boxShadow: 3
-          }}
-        >
-          <Typography variant="h4" sx={{ fontWeight: "bold" }}>
-            Student Society Dashboard
-          </Typography>
-          <Box
-            sx={{
-              display: "flex",
-              flexDirection: { xs: "column", md: "row" },
-              gap: 2,
-              mt: { xs: 2, md: 0 }
-            }}
-          >
-            <TextField
-              variant="outlined"
-              size="small"
-              placeholder="Search..."
-              value={searchQuery}
-              onChange={(e) => setSearchQuery(e.target.value)}
-              sx={{
-                bgcolor: "#fff",
-                borderRadius: 1,
-                width: { xs: "100%", md: 200 }
-              }}
-            />
-            <Button
-              variant="contained"
-              color="secondary"
-              component={Link}
-              to="/register"
-            >
-              Register
-            </Button>
-            <Button
-              variant="contained"
-              color="success"
-              component={Link}
-              to="/login"
-            >
-              Login
-            </Button>
-          </Box>
-        </Box>
-      </motion.div>
-
-      {/* INTRODUCTION SECTION - now also uses white in light mode & primary main in dark */}
-      <SectionCard
-        title={introduction?.title || defaultIntroTitle}
-        icon="🌐"
-        bgColor={(theme) =>
-          theme.palette.mode === "dark" ? theme.palette.primary.main : "#fff"
-        }
-      >
-        {introduction?.content?.length ? (
-          introduction.content.map((paragraph, index) => (
-            <Typography
-              key={index}
-              variant="body1"
-              sx={{
-                color:
-                  theme.palette.mode === "dark"
-                    ? theme.palette.primary.contrastText
-                    : "#000"
-              }}
-            >
-              {paragraph}
-            </Typography>
-          ))
-        ) : (
-          defaultIntroContent.map((paragraph, index) => (
-            <Typography
-              key={index}
-              variant="body1"
-              sx={{
-                color:
-                  theme.palette.mode === "dark"
-                    ? theme.palette.primary.contrastText
-                    : "#000"
-              }}
-            >
-              {paragraph}
-            </Typography>
-          ))
-        )}
-      </SectionCard>
-
-      {/* STATS GRID */}
-      <Box
-        sx={{
-          display: "grid",
-          gridTemplateColumns: { xs: "1fr", md: "repeat(4, 1fr)" },
-          gap: 2,
-          mb: 4
-        }}
-      >
-        <StatCard
-          title="Total Societies"
-          value={stats.totalSocieties}
-          color="linear-gradient(45deg, #2196F3 30%, #21CBF3 90%)"
-        />
-        <StatCard
-          title="Total Events"
-          value={stats.totalEvents}
-          color="linear-gradient(45deg, #66BB6A 30%, #B2FF59 90%)"
-        />
-        <StatCard
-          title="Pending Approvals"
-          value={stats.pendingApprovals}
-          color="linear-gradient(45deg, #FFCA28 30%, #FFE082 90%)"
-        />
-        <StatCard
-          title="Active Members"
-          value={stats.activeMembers}
-          color="linear-gradient(45deg, #AB47BC 30%, #CE93D8 90%)"
-        />
-      </Box>
-
-      {/* POPULAR SOCIETIES */}
-      <Box mb={4}>
-        <PopularSocieties />
-      </Box>
-
-      {/* UPCOMING EVENTS */}
-      <SectionCard title="Upcoming Events" icon="📅">
-        {upcomingEvents.length > 0 ? (
-          <UpcomingEvents events={upcomingEvents} />
-        ) : (
-          <Typography variant="body1" sx={{ color: "colors.grey[500]" }}>
-            No upcoming events.
-          </Typography>
-        )}
-      </SectionCard>
-
-      {/* ERROR MESSAGE */}
-      {error && (
-        <motion.div
-          initial={{ opacity: 0, scale: 0.9 }}
-          animate={{ opacity: 1, scale: 1 }}
-          transition={{ duration: 0.3 }}
-        >
-          <Box
-            sx={{
-              backgroundColor: "#fdecea",
-              borderLeft: "8px solid #f44336",
-              color: "#b71c1c",
-              p: 2,
-              borderRadius: 2,
-              mb: 4
-            }}
-          >
-            <Typography variant="body1">
-              <strong>Error:</strong> {error}
-            </Typography>
-          </Box>
-        </motion.div>
-      )}
-
-      {/* RECENT ACTIVITIES */}
-      <SectionCard title="Recent Activities" icon="🔥">
-        {recentActivities.length ? (
-          <Box sx={{ display: "flex", flexDirection: "column", gap: 1 }}>
-            {recentActivities.map((activity, idx) => (
-              <Typography
-                key={idx}
-                variant="body1"
-                sx={{ color: colors.grey[800] }}
-              >
-                • {activity.description}
-              </Typography>
-            ))}
-          </Box>
-        ) : (
-          <Typography variant="body1" sx={{ color: colors.grey[600] }}>
-            No recent activities found.
-          </Typography>
-        )}
-      </SectionCard>
-
-      {/* EVENT CALENDAR */}
-      <SectionCard title="Event Calendar" icon="📅">
-        {eventCalendar.length > 0 ? (
-          <EventCalendar events={eventCalendar} />
-        ) : (
-          <Typography variant="body1" sx={{ color: colors.grey[500] }}>
-            No events scheduled yet.
-          </Typography>
-        )}
-      </SectionCard>
-
-      {/* NOTIFICATIONS */}
-      <SectionCard title="Notifications" icon="🔔">
-        {notifications.length ? (
-          <Box sx={{ display: "flex", flexDirection: "column", gap: 1 }}>
-            {notifications.map((notification, idx) => (
-              <Typography
-                key={idx}
-                variant="body1"
-                sx={{ color: colors.grey[800] }}
-              >
-                • {notification.message}
-              </Typography>
-            ))}
-          </Box>
-        ) : (
-          <Typography variant="body1" sx={{ color: colors.grey[600] }}>
-            No notifications found.
-          </Typography>
-        )}
-      </SectionCard>
-    </Box>
->>>>>>> 7d8e8c68
   );
 };
 
