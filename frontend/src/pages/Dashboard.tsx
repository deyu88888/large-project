--- conflicted
+++ resolved
@@ -200,25 +200,6 @@
         const formattedEvents: CalendarEvent[] = (data as RawEvent[])
           .map((event: RawEvent) => {
             try {
-<<<<<<< HEAD
-              if (
-                !event.duration ||
-                typeof event.duration !== "string" ||
-                !event.duration.includes(":")
-              ) {
-                console.warn(`Skipping event with invalid duration:`, event);
-                return null;
-              }
-
-              const startDateTime = new Date(`${event.date}T${event.startTime}`);
-              const [hours, minutes, seconds] = event.duration
-                .split(":")
-                .map(Number);
-              const durationMs =
-                (hours * 3600 + minutes * 60 + (seconds || 0)) * 1000;
-              const endDateTime = new Date(startDateTime.getTime() + durationMs);
-
-=======
               const startDateTime = new Date(`${event.date}T${event.start_time}`); // ✅ Fixed field name
               let endDateTime: Date | null = null;
 
@@ -229,16 +210,11 @@
                 endDateTime = new Date(startDateTime.getTime() + durationMs);
               }
 
->>>>>>> e480f4ce
               return {
                 id: event.id,
                 title: event.title,
                 start: startDateTime,
-<<<<<<< HEAD
                 end: endDateTime
-=======
-                end: endDateTime || startDateTime, // ✅ Use start time if no valid end time is available
->>>>>>> e480f4ce
               };
             } catch (err) {
               console.error(`Error processing event:`, event, err);
@@ -247,11 +223,7 @@
           })
           .filter((evt): evt is CalendarEvent => evt !== null);
 
-<<<<<<< HEAD
-        // Sort by start date
-=======
-
->>>>>>> e480f4ce
+
         formattedEvents.sort((a, b) => a.start.getTime() - b.start.getTime());
 
         setUpcomingEvents(formattedEvents);
