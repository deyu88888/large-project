--- conflicted
+++ resolved
@@ -133,15 +133,6 @@
             gap: 2
           }}
         >
-<<<<<<< HEAD
-          <Avatar 
-            sx={{ 
-              bgcolor: colors.grey[900],
-              color: colors.blueAccent[400],
-              fontWeight: 'bold',
-              width: 56,
-              height: 56
-=======
           <Typography
             variant="h3"
             sx={{
@@ -155,95 +146,93 @@
             sx={{
               mt: 1,
               color: theme.palette.getContrastText(theme.palette.primary.main),
->>>>>>> 11df0ce7
-            }}
-          >
-            {getInitials(user.firstName, user.lastName)}
-          </Avatar>
-          <Box>
-            <Typography variant="h4" color={colors.grey[100]}>
-              {user.firstName} {user.lastName}
-            </Typography>
-            <Typography variant="body1" color={colors.grey[200]}>
-              Manage your profile information
-            </Typography>
-          </Box>
+            }}
+          >
+            Manage your profile information below
+          </Typography>
         </Box>
-        
-        {/* User info cards */}
-        <Box sx={{ p: 3 }}>
-          <Grid container spacing={2} sx={{ mb: 3 }}>
-            <Grid item xs={12} sm={4}>
-              <Card 
-                elevation={1} 
-                sx={{ 
-                  p: 2, 
-                  textAlign: 'center',
-                  height: '100%',
-                  backgroundColor: colors.primary[500]
+        <Box sx={{ p: 4 }}>
+          <Box
+            sx={{
+              display: "flex",
+              justifyContent: "space-around",
+              flexWrap: "wrap",
+              mb: 4,
+              gap: 2,
+            }}
+          >
+            <Paper
+              elevation={2}
+              sx={{
+                p: 2,
+                flex: "1 1 30%",
+                textAlign: "center",
+                backgroundColor: theme.palette.info.light,
+              }}
+            >
+              <Typography
+                variant="caption"
+                sx={{
+                  textTransform: "uppercase",
+                  color: theme.palette.text.secondary,
                 }}
               >
-                <Typography variant="h6" color={colors.grey[300]} gutterBottom>
-                  Username
-                </Typography>
-                <Typography variant="h5" color={colors.grey[100]}>
-                  {user.username}
-                </Typography>
-              </Card>
-            </Grid>
-            <Grid item xs={12} sm={4}>
-              <Card 
-                elevation={1} 
-                sx={{ 
-                  p: 2, 
-                  textAlign: 'center',
-                  height: '100%',
-                  backgroundColor: colors.greenAccent[700]
+                Username
+              </Typography>
+              <Typography variant="body1" sx={{ mt: 1, fontWeight: "bold" }}>
+                {user.username}
+              </Typography>
+            </Paper>
+            <Paper
+              elevation={2}
+              sx={{
+                p: 2,
+                flex: "1 1 30%",
+                textAlign: "center",
+                backgroundColor: theme.palette.success.light,
+              }}
+            >
+              <Typography
+                variant="caption"
+                sx={{
+                  textTransform: "uppercase",
+                  color: theme.palette.text.secondary,
                 }}
               >
-                <Typography variant="h6" color={colors.grey[900]} gutterBottom>
-                  Role
-                </Typography>
-                <Typography variant="h5" color={colors.grey[100]}>
-                  {user.role}
-                </Typography>
-              </Card>
-            </Grid>
-            <Grid item xs={12} sm={4}>
-              <Card 
-                elevation={1} 
-                sx={{ 
-                  p: 2, 
-                  textAlign: 'center',
-                  height: '100%',
-                  backgroundColor: user.isActive ? colors.blueAccent[700] : colors.grey[600]
+                Role
+              </Typography>
+              <Typography variant="body1" sx={{ mt: 1, fontWeight: "bold" }}>
+                {user.role}
+              </Typography>
+            </Paper>
+            <Paper
+              elevation={2}
+              sx={{
+                p: 2,
+                flex: "1 1 30%",
+                textAlign: "center",
+                backgroundColor: theme.palette.warning.light,
+              }}
+            >
+              <Typography
+                variant="caption"
+                sx={{
+                  textTransform: "uppercase",
+                  color: theme.palette.text.secondary,
                 }}
               >
-                <Typography variant="h6" color={user.isActive ? colors.grey[100] : colors.grey[300]} gutterBottom>
-                  Status
-                </Typography>
-                <Typography 
-                  variant="h5" 
+                Status
+              </Typography>
+              <Box
+                sx={{
+                  display: "flex",
+                  alignItems: "center",
+                  justifyContent: "center",
+                  mt: 1,
+                }}
+              >
+                <Box
                   sx={{
-<<<<<<< HEAD
-                    color: user.isActive ? colors.grey[100] : colors.grey[400],
-                    display: 'flex',
-                    alignItems: 'center',
-                    justifyContent: 'center',
-                    gap: 1
-                  }}
-                >
-                  <Box 
-                    sx={{ 
-                      width: 10, 
-                      height: 10, 
-                      borderRadius: '50%', 
-                      bgcolor: user.isActive ? colors.greenAccent[400] : colors.grey[500],
-                      display: 'inline-block'
-                    }}
-                  />
-                  {user.isActive ? "Verified" : "Not Verified"}
-=======
                     width: 10,
                     height: 10,
                     borderRadius: "50%",
@@ -255,7 +244,6 @@
                 />
                 <Typography variant="body1" sx={{ fontWeight: "bold" }}>
                   {user.is_active ? "Verified" : "Not Verified"}
->>>>>>> 11df0ce7
                 </Typography>
               </Card>
             </Grid>
@@ -284,27 +272,6 @@
             }}
             validationSchema={validationSchema}
             onSubmit={async (values, { setSubmitting }) => {
-<<<<<<< HEAD
-              try {
-                const res = await apiClient.put(apiPaths.USER.CURRENT, {
-                  first_name:
-                    user.firstName === values.first_name
-                      ? undefined
-                      : values.first_name,
-                  last_name:
-                    user.lastName === values.last_name ? undefined : values.last_name,
-                  username:
-                    user.username === values.username ? undefined : values.username,
-                  email: user.email === values.email ? undefined : values.email,
-                  role: user.role === values.role ? undefined : values.role,
-                });
-                console.log(res);
-              } catch (error) {
-                console.error("Error updating profile:", error);
-              } finally {
-                setSubmitting(false);
-              }
-=======
               const res = await apiClient.put(apiPaths.USER.CURRENT, {
                 first_name:
                   user.first_name === values.first_name
@@ -319,7 +286,6 @@
               });
               console.log(res);
               setSubmitting(false);
->>>>>>> 11df0ce7
             }}
           >
             {({
