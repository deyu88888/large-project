import React, { useState, useEffect } from "react";
import { Box, Typography, Button, useTheme } from "@mui/material";
import { DataGrid, GridColDef } from "@mui/x-data-grid";
import { apiClient, apiPaths } from "../../api";
import { useNavigate } from "react-router-dom";
import { tokens } from "../../theme/theme";

type Society = { 
<<<<<<< HEAD
  id: number;
  name: string;
  societyMembers: number[];
  roles: {};
  leader: number;
  category: string;
  socialMediaLinks: {};
  timetable: string | null;
  membershipRequirements: string | null;
  upcomingProjectsOrPlans: string | null;
};

const PendingSocietyRequest = () => {
  const theme = useTheme();
  const colors = tokens(theme.palette.mode);
  const navigate = useNavigate();
  const [societies, setSocieties] = useState<Society[]>([]);

  useEffect(() => {
    const fetchPendingSocieties = async () => {
      try {
        const res = await apiClient.get(apiPaths.USER.PENDINGSOCIETYREQUEST);
        console.log("Fetched Pending Societies:", res.data);
        setSocieties(res.data || []);
      } catch (error) {
        console.error("Error fetching pending societies:", error);
      }
    };
    fetchPendingSocieties();
  }, []);

  const handleAccept = async (id: number) => {
    try {
      await apiClient.put(`${apiPaths.USER.PENDINGSOCIETYREQUEST}/${id}`, { status: "Approved" });
      setSocieties((prev) => prev.filter((society) => society.id !== id));
    } catch (error) {
      console.error("Error accepting society:", error);
    }
  };

  const handleReject = async (id: number) => {
    try {
      await apiClient.put(`${apiPaths.USER.PENDINGSOCIETYREQUEST}/${id}`, { status: "Rejected" });
      setSocieties((prev) => prev.filter((society) => society.id !== id));
    } catch (error) {
      console.error("Error rejecting society:", error);
    }
  };

  const columns: GridColDef[] = [
    { field: "id", headerName: "ID", width: 100 },
    { field: "name", headerName: "Name", width: 150 },
    {
      field: "societyMembers",
      headerName: "Members",
      renderCell: (params: any) => params.row.societyMembers.join(", "),
      width: 150,
    },
    { field: "leader", headerName: "Leader", width: 100 },
    { field: "category", headerName: "Category", width: 150 },
    { field: "timetable", headerName: "Timetable", width: 150 },
    { field: "membershipRequirements", headerName: "Membership Requirements", width: 200 },
    { field: "upcomingProjectsOrPlans", headerName: "Upcoming Projects", width: 200 },
    {
      field: "actions",
      headerName: "Actions",
      renderCell: (params: any) => (
        <>
          <Button
            variant="contained"
            color="success"
            onClick={() => handleAccept(params.row.id)}
            sx={{ marginRight: 1 }}
          >
            Accept
          </Button>
          <Button variant="contained" color="error" onClick={() => handleReject(params.row.id)}>
            Reject
          </Button>
        </>
      ),
      width: 200,
    },
  ];

  return (
    <Box
      sx={{
        display: "flex",
        justifyContent: "center",
        alignItems: "center",
        maxHeight: "100vh",
        maxWidth: "100vw",
        marginLeft: "100px",
        padding: "10px",
        backgroundColor: theme.palette.mode === "light" ? colors.primary[1000] : colors.primary[500],
        transition: "margin-left 0.3s ease-in-out",
        position: "fixed",
      }}
    >
      <Box sx={{ width: "100%", maxWidth: "1600px", padding: "0px 60px", boxSizing: "border-box" }}>
        <Typography
          variant="h1"
          sx={{
            color: colors.grey[100],
            fontSize: "2.25rem",
            fontWeight: 800,
            marginBottom: "2rem",
          }}
        >
          Pending Society Requests
        </Typography>
        <Box
          sx={{
            height: "75vh",
            width: "100%",
            "& .MuiDataGrid-root": { border: "none" },
            "& .MuiDataGrid-cell": { borderBottom: "none" },
            "& .MuiDataGrid-columnHeaders": { backgroundColor: colors.blueAccent[700], borderBottom: "none" },
            "& .MuiDataGrid-columnHeader": { whiteSpace: "normal", wordBreak: "break-word" },
            "& .MuiDataGrid-virtualScroller": { backgroundColor: colors.primary[400] },
            "& .MuiDataGrid-footerContainer": { borderTop: "none", backgroundColor: colors.blueAccent[700] },
            "& .MuiCheckbox-root": { color: `${colors.greenAccent[200]} !important` },
          }}
        >
          <DataGrid rows={societies} columns={columns} checkboxSelection />
        </Box>
      </Box>
    </Box>
  );
=======
    id: number;
    name: string;
    societyMembers: number[];
    roles: {};
    leader: number;
    category: string;
    socialMediaLinks: {};
    timetable: string | null;
    membershipRequirements:string | null;
    upcomingProjectsOrPlans: string | null;
};

const PendingSocietyRequest = () => {
    const [societies, setSocieties] = useState<Society[]>([]);
    const [socket, setSocket] = useState<WebSocket | null>(null);

    useEffect(() => {
        const fetchSocieties = async () => {
            try {
                const res = await apiClient.get(apiPaths.USER.PENDINGSOCIETYREQUEST);
                console.log("Fetched Societies:", res.data);
                setSocieties(Array.isArray(res.data) ? res.data : []);
            } catch (error) {
                console.error("⚠️ Error fetching societies:", error);
            }
        };

        fetchSocieties();

    //     const socket = new WebSocket("ws://127.0.0.1:8000/ws/admin/society-request/");

    //     socket.onmessage = (event) => {
    //         const data = JSON.parse(event.data);
    //         if (data.pending_requests) {
    //             setSocieties(data.pending_requests);
    //         }
    //     };

    //     socket.onclose = () => {
    //         console.log("WebSocket closed");
    //     };

    //     return () => {
    //         socket.close();
    //     };
    // }, []);
    // WebSocket Setup
    const ws = new WebSocket("ws://127.0.0.1:8000/ws/admin/society/");

    ws.onopen = () => {
        console.log("WebSocket Connected for Society List");
    };

    ws.onmessage = (event) => {
        try {
            const data = JSON.parse(event.data);
            console.log("WebSocket Update Received:", data.data);

            if (data.data) {
                setSocieties((prevSocieties) => {
                    const existingIds = new Set(prevSocieties.map((society) => society.id));
                    return existingIds.has(data.data.id) ? prevSocieties : [...prevSocieties, data.data];
                    // }
                });
            } else {
                console.warn("WebSocket message has invalid format:", data);
            }
        } catch (error) {
            console.error("Error parsing WebSocket message:", error);
        }
    };

    ws.onerror = (event) => {
        console.error("WebSocket Error:", event);
    };

    ws.onclose = (event) => {
        console.log("WebSocket Disconnected:", event.reason);
        setTimeout(() => {
            setSocket(new WebSocket("ws://127.0.0.1:8000/ws/admin/society/"));
        }, 5000);
    };

    setSocket(ws);

    return () => {
        ws.close();
    };
}, []);

    const handleAccept = async (id: number) => {
        const res = await apiClient.put(apiPaths.USER.PENDINGSOCIETYREQUEST + '/' + id, {status: 'Approved'});
        console.log(res);
        setSocieties(societies.filter((society) => society.id !== id));
    };

    const handleReject = async (id: number) => {
        const res = await apiClient.put(apiPaths.USER.PENDINGSOCIETYREQUEST + '/' + id, {status: 'Rejected'});
        console.log(res);
        setSocieties(societies.filter((society) => society.id !== id));
    };

    return (
        <div>
            <table>
                <thead>
                    <tr>
                        <th>ID</th>
                        <th>Name</th>
                        {/* <th>Society Members</th> */}
                        <th>Leader</th>
                        <th>Category</th>
                        <th>Timetable</th>
                        <th>Membership Requirements</th>
                        <th>Upcoming Projects or Plans</th>
                        <th>Accept</th>
                        <th>Reject</th>
                    </tr>
                </thead>
                <tbody>
                    {societies.map((item, index) => (
                        <tr key={index}>
                            <td>{item.id}</td>
                            <td>{item.name}</td>
                            {/* <td>{item.societyMembers.join(", ")}</td> */}
                            <td>{item.leader}</td>
                            <td>{item.category}</td>
                            <td>{item.timetable}</td>
                            <td>{item.membershipRequirements}</td>
                            <td>{item.upcomingProjectsOrPlans}</td>
                            <td><button onClick={() => handleAccept(item.id)}>Accept</button></td>
                            <td><button onClick={() => handleReject(item.id)}>Reject</button></td>
                        </tr>
                    ))}
                </tbody>
            </table>
        </div>
    );
>>>>>>> 8c9252b8
};

export default PendingSocietyRequest;<|MERGE_RESOLUTION|>--- conflicted
+++ resolved
@@ -1,12 +1,11 @@
-import React, { useState, useEffect } from "react";
+import React, { useState, useEffect, useRef } from "react";
 import { Box, Typography, Button, useTheme } from "@mui/material";
 import { DataGrid, GridColDef } from "@mui/x-data-grid";
 import { apiClient, apiPaths } from "../../api";
 import { useNavigate } from "react-router-dom";
 import { tokens } from "../../theme/theme";
 
-type Society = { 
-<<<<<<< HEAD
+type Society = {
   id: number;
   name: string;
   societyMembers: number[];
@@ -24,24 +23,73 @@
   const colors = tokens(theme.palette.mode);
   const navigate = useNavigate();
   const [societies, setSocieties] = useState<Society[]>([]);
+  const ws = useRef<WebSocket | null>(null); // Use useRef instead of useState
+
+  const fetchPendingSocieties = async () => {
+    try {
+      const res = await apiClient.get(apiPaths.USER.PENDINGSOCIETYREQUEST);
+      console.log("Fetched Pending Societies:", res.data);
+      setSocieties(res.data); // No need to check for array
+    } catch (error) {
+      console.error("Error fetching pending societies:", error);
+    }
+  };
 
   useEffect(() => {
-    const fetchPendingSocieties = async () => {
-      try {
-        const res = await apiClient.get(apiPaths.USER.PENDINGSOCIETYREQUEST);
-        console.log("Fetched Pending Societies:", res.data);
-        setSocieties(res.data || []);
-      } catch (error) {
-        console.error("Error fetching pending societies:", error);
-      }
+    const connectWebSocket = () => {
+        ws.current = new WebSocket("ws://127.0.0.1:8000/ws/admin/society/");
+
+        ws.current.onopen = () => {
+            console.log("WebSocket Connected for Society List");
+        };
+
+        ws.current.onmessage = (event) => {
+            try {
+                const data = JSON.parse(event.data);
+                console.log("WebSocket Update Received:", data);
+
+                // Re-fetch the entire list on any update
+                fetchPendingSocieties();
+
+            } catch (error) {
+                console.error("Error parsing WebSocket message:", error);
+            }
+        };
+
+        ws.current.onerror = (event) => {
+            console.error("WebSocket Error:", event);
+        };
+
+        ws.current.onclose = (event) => {
+            console.log("WebSocket Disconnected:", event.reason);
+            // Attempt to reconnect after a delay
+            setTimeout(() => {
+                connectWebSocket();
+            }, 5000);
+        };
+    }
+
+
+    // Initial fetch
+    fetchPendingSocieties();
+
+    // Establish WebSocket connection
+    connectWebSocket();
+
+
+    // Cleanup function to close WebSocket on unmount
+    return () => {
+        if (ws.current) {
+            ws.current.close();
+        }
     };
-    fetchPendingSocieties();
-  }, []);
+}, []); // Empty dependency array ensures this runs only once on mount
+
 
   const handleAccept = async (id: number) => {
     try {
       await apiClient.put(`${apiPaths.USER.PENDINGSOCIETYREQUEST}/${id}`, { status: "Approved" });
-      setSocieties((prev) => prev.filter((society) => society.id !== id));
+      // No need to manually update state; WebSocket will trigger a re-fetch
     } catch (error) {
       console.error("Error accepting society:", error);
     }
@@ -50,7 +98,7 @@
   const handleReject = async (id: number) => {
     try {
       await apiClient.put(`${apiPaths.USER.PENDINGSOCIETYREQUEST}/${id}`, { status: "Rejected" });
-      setSocieties((prev) => prev.filter((society) => society.id !== id));
+      // No need to manually update state; WebSocket will trigger a re-fetch
     } catch (error) {
       console.error("Error rejecting society:", error);
     }
@@ -137,146 +185,6 @@
       </Box>
     </Box>
   );
-=======
-    id: number;
-    name: string;
-    societyMembers: number[];
-    roles: {};
-    leader: number;
-    category: string;
-    socialMediaLinks: {};
-    timetable: string | null;
-    membershipRequirements:string | null;
-    upcomingProjectsOrPlans: string | null;
-};
-
-const PendingSocietyRequest = () => {
-    const [societies, setSocieties] = useState<Society[]>([]);
-    const [socket, setSocket] = useState<WebSocket | null>(null);
-
-    useEffect(() => {
-        const fetchSocieties = async () => {
-            try {
-                const res = await apiClient.get(apiPaths.USER.PENDINGSOCIETYREQUEST);
-                console.log("Fetched Societies:", res.data);
-                setSocieties(Array.isArray(res.data) ? res.data : []);
-            } catch (error) {
-                console.error("⚠️ Error fetching societies:", error);
-            }
-        };
-
-        fetchSocieties();
-
-    //     const socket = new WebSocket("ws://127.0.0.1:8000/ws/admin/society-request/");
-
-    //     socket.onmessage = (event) => {
-    //         const data = JSON.parse(event.data);
-    //         if (data.pending_requests) {
-    //             setSocieties(data.pending_requests);
-    //         }
-    //     };
-
-    //     socket.onclose = () => {
-    //         console.log("WebSocket closed");
-    //     };
-
-    //     return () => {
-    //         socket.close();
-    //     };
-    // }, []);
-    // WebSocket Setup
-    const ws = new WebSocket("ws://127.0.0.1:8000/ws/admin/society/");
-
-    ws.onopen = () => {
-        console.log("WebSocket Connected for Society List");
-    };
-
-    ws.onmessage = (event) => {
-        try {
-            const data = JSON.parse(event.data);
-            console.log("WebSocket Update Received:", data.data);
-
-            if (data.data) {
-                setSocieties((prevSocieties) => {
-                    const existingIds = new Set(prevSocieties.map((society) => society.id));
-                    return existingIds.has(data.data.id) ? prevSocieties : [...prevSocieties, data.data];
-                    // }
-                });
-            } else {
-                console.warn("WebSocket message has invalid format:", data);
-            }
-        } catch (error) {
-            console.error("Error parsing WebSocket message:", error);
-        }
-    };
-
-    ws.onerror = (event) => {
-        console.error("WebSocket Error:", event);
-    };
-
-    ws.onclose = (event) => {
-        console.log("WebSocket Disconnected:", event.reason);
-        setTimeout(() => {
-            setSocket(new WebSocket("ws://127.0.0.1:8000/ws/admin/society/"));
-        }, 5000);
-    };
-
-    setSocket(ws);
-
-    return () => {
-        ws.close();
-    };
-}, []);
-
-    const handleAccept = async (id: number) => {
-        const res = await apiClient.put(apiPaths.USER.PENDINGSOCIETYREQUEST + '/' + id, {status: 'Approved'});
-        console.log(res);
-        setSocieties(societies.filter((society) => society.id !== id));
-    };
-
-    const handleReject = async (id: number) => {
-        const res = await apiClient.put(apiPaths.USER.PENDINGSOCIETYREQUEST + '/' + id, {status: 'Rejected'});
-        console.log(res);
-        setSocieties(societies.filter((society) => society.id !== id));
-    };
-
-    return (
-        <div>
-            <table>
-                <thead>
-                    <tr>
-                        <th>ID</th>
-                        <th>Name</th>
-                        {/* <th>Society Members</th> */}
-                        <th>Leader</th>
-                        <th>Category</th>
-                        <th>Timetable</th>
-                        <th>Membership Requirements</th>
-                        <th>Upcoming Projects or Plans</th>
-                        <th>Accept</th>
-                        <th>Reject</th>
-                    </tr>
-                </thead>
-                <tbody>
-                    {societies.map((item, index) => (
-                        <tr key={index}>
-                            <td>{item.id}</td>
-                            <td>{item.name}</td>
-                            {/* <td>{item.societyMembers.join(", ")}</td> */}
-                            <td>{item.leader}</td>
-                            <td>{item.category}</td>
-                            <td>{item.timetable}</td>
-                            <td>{item.membershipRequirements}</td>
-                            <td>{item.upcomingProjectsOrPlans}</td>
-                            <td><button onClick={() => handleAccept(item.id)}>Accept</button></td>
-                            <td><button onClick={() => handleReject(item.id)}>Reject</button></td>
-                        </tr>
-                    ))}
-                </tbody>
-            </table>
-        </div>
-    );
->>>>>>> 8c9252b8
 };
 
 export default PendingSocietyRequest;