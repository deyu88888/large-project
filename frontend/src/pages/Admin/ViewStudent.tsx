--- conflicted
+++ resolved
@@ -87,15 +87,9 @@
       formDataToSend.append("role", formData.role);
       formDataToSend.append("major", formData.major);
       formData.societies.forEach((id) => { formDataToSend.append("societies", String(id));});
-<<<<<<< HEAD
+
       formDataToSend.append("president_of", JSON.stringify(formData.president_of));
-=======
-      if (formData.president_of) {
-        formDataToSend.append("president_of", String(formData.president_of));
-      } else {
-        formDataToSend.append("president_of", "");
-      }
->>>>>>> 926dffc9
+
       formDataToSend.append("is_president", String(formData.is_president));
 
       await apiClient.patch(`/api/admin/manage-student/${studentId}`, formDataToSend, {
