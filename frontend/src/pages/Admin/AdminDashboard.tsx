--- conflicted
+++ resolved
@@ -1,196 +1,126 @@
-<<<<<<< HEAD
 import React, { useState, useEffect } from "react";
-import { Box, Typography, useTheme, Button, Paper, CircularProgress, Card, CardContent, Divider } from "@mui/material";
-import { FaUsers, FaCalendarAlt, FaEnvelope, FaNewspaper } from "react-icons/fa";
-import { CheckCircle as ApproveIcon, Cancel as RejectIcon, Article as ArticleIcon } from "@mui/icons-material";
-=======
-import React, { useState, useEffect, useCallback } from "react";
 import { Box, Typography, useTheme } from "@mui/material";
 import { FaUsers, FaCalendarAlt, FaEnvelope } from "react-icons/fa";
->>>>>>> 4c1305dc
 import Header from "../../components/Header";
 import { tokens } from "../../theme/theme";
-import { apiClient, apiPaths } from "../../api";
+import { apiClient } from "../../api";
 import { useSettingsStore } from "../../stores/settings-store";
-import { useNavigate } from "react-router-dom";
 import { useAuthStore } from "../../stores/auth-store";
-import { StatCardProps, NotificationCardProps } from '../../types/admin/dashboard';
 
-/**
- * StatCard component to display dashboard stats
- */
-const StatCard: React.FC<StatCardProps> = ({ icon, title, value }) => {
-  return (
-    <Box
-      className="p-6 rounded-xl shadow hover:shadow-lg transition-transform hover:-translate-y-1"
-      style={{
-        backgroundColor: "rgba(255, 255, 255, 0.1)",
-        border: "1px solid rgba(255, 255, 255, 0.2)",
-      }}
-    >
-      <Box display="flex" alignItems="center" mb="16px">
-        {icon}
-        <Typography variant="h6" style={{ marginLeft: "12px" }}>
-          {title}
-        </Typography>
-      </Box>
-      <Typography variant="h4" fontWeight="bold">
-        {value}
-      </Typography>
-    </Box>
-  );
-};
+const AdminDashboard = () => {
+  const theme = useTheme();
+  const colours = tokens(theme.palette.mode);
 
-/**
- * NotificationCard component to display notifications
- */
-const NotificationCard: React.FC<NotificationCardProps> = ({ message, isRead }) => {
-  return (
-    <Box
-      className="p-5 rounded-lg shadow-md transition-all"
-      style={{
-        backgroundColor: isRead ? "rgba(0, 128, 0, 0.1)" : "rgba(255, 0, 0, 0.1)",
-        border: "1px solid rgba(255, 255, 255, 0.2)",
-      }}
-    >
-      <Typography>{message}</Typography>
-    </Box>
-  );
-};
-
-/**
- * AdminDashboard component displays the admin dashboard with statistics and notifications
- */
-const AdminDashboard: React.FC = () => {
-  const theme = useTheme();
-<<<<<<< HEAD
-  // Add null check for colors
-  const colours = tokens(theme?.palette?.mode) || {};
-  const navigate = useNavigate();
-=======
-  const colours = tokens(theme.palette.mode);
-  const { drawer } = useSettingsStore();
-  const { user, setUser } = useAuthStore();
->>>>>>> 4c1305dc
-
-  // State management
   const [userStats, setUserStats] = useState<any>(null);
   const [events, setEvents] = useState<any[]>([]);
   const [notifications, setNotifications] = useState<any[]>([]);
-<<<<<<< HEAD
   const [societiesData, setSocietiesData] = useState<any[]>([]);
-  const [pendingPublications, setPendingPublications] = useState<any[]>([]);
   const [loading, setLoading] = useState(true);
 
   const { drawer } = useSettingsStore();
   const { user, setUser } = useAuthStore();
 
+
   useEffect(() => {
     fetchData();
-    fetchSocieties(); // TODO: implement this?
+    fetchSocieties();
     fetchCurrentUser();
-    fetchPendingPublications();
   }, []);
 
   const fetchCurrentUser = async () => {
-=======
-  const [loading, setLoading] = useState(true);
-
-  /**
-   * Fetch current user information
-   */
-  const fetchCurrentUser = useCallback(async () => {
->>>>>>> 4c1305dc
     try {
-      const response = await apiClient.get(apiPaths.USER.USERSTATS);
+      const response = await apiClient.get("/api/admin/user-stats/"); // TODO: Adjust the endpoint
       setUser(response.data);
     } catch (error) {
       console.error("Error fetching current user:", error);
-      // Initialize with a default value to prevent errors
-      setUser({ firstName: "User" });
     }
-  }, [setUser]);
+  };
 
-  /**
-   * Fetch dashboard data
-   */
-  const fetchData = useCallback(async () => {
+  const fetchData = async () => {
     try {
       setLoading(true);
-      const statsResponse = await apiClient.get(apiPaths.USER.USERSTATS);
+      const statsResponse = await apiClient.get("/api/admin/user-stats/");  // TODO: Adjust the endpoint
       setUserStats(statsResponse.data || {});
       const eventsResponse = await apiClient.get("/api/admin/events/");
       setEvents(eventsResponse.data || []);
     } catch (error) {
       console.error("Error fetching data:", error);
-      setUserStats({});
-      setEvents([]);
     }
     try {
       const notificationsResponse = await apiClient.get("/api/notifications");
       setNotifications(notificationsResponse.data || []);
     } catch (error) {
       console.error("Error fetching notifications:", error);
-      setNotifications([]);
     }
     setLoading(false);
-  }, []);
+  };
 
-  /**
-   * Fetch societies data
-   */
-  const fetchSocieties = useCallback(async () => {
+  const fetchSocieties = async () => {
     try {
       const res = await apiClient.get("/api/admin/societies");
-<<<<<<< HEAD
-      setSocietiesData(res.data || []);
-=======
-      // setSocietiesData(res.data);
-      console.log("Societies data:", res.data); // For now, just log the data
->>>>>>> 4c1305dc
+      setSocietiesData(res.data);
     } catch (error) {
       console.error("Error fetching societies:", error);
-      setSocietiesData([]);
     }
   };
 
-  const fetchPendingPublications = async () => {
-    try {
-      const response = await apiClient.get("/api/news/publication-request/");
-      const pendingOnly = response.data.filter((req: any) => req.status === "Pending");
-      setPendingPublications(pendingOnly || []);
-    } catch (error) {
-      console.error("Error fetching publication requests:", error);
-      setPendingPublications([]);
-    }
-  }, []);
+  interface StatCardProps {
+    icon: React.ReactNode;
+    title: string;
+    value: number | string;
+  }
 
-  useEffect(() => {
-    fetchData();
-    // fetchSocieties(); // TODO: implement this?
-    fetchCurrentUser();
-  }, [fetchData, fetchSocieties, fetchCurrentUser]);
+  const StatCard = ({ icon, title, value }: StatCardProps) => {
+    return (
+      <Box
+        className="p-6 rounded-xl shadow hover:shadow-lg transition-transform hover:-translate-y-1"
+        style={{
+          backgroundColor: "rgba(255, 255, 255, 0.1)",
+          border: "1px solid rgba(255, 255, 255, 0.2)",
+        }}
+      >
+        <Box display="flex" alignItems="center" mb="16px">
+          {icon}
+          <Typography variant="h6" style={{ marginLeft: "12px" }}>
+            {title}
+          </Typography>
+        </Box>
+        <Typography variant="h4" fontWeight="bold">
+          {value}
+        </Typography>
+      </Box>
+    );
+  };
 
-  // Ensure we have fallback colors
-  const greenAccentColor = colours?.greenAccent?.[500] || "#4caf50";
-  const blueAccentColor = colours?.blueAccent?.[500] || "#2196f3";
-  const redAccentColor = colours?.redAccent?.[500] || "#f44336";
-  const yellowAccentColor = colours?.yellowAccent?.[500] || "#ffeb3b";
-  const greyColor = colours?.grey?.[100] || "#f5f5f5";
-  const greyColorAlt = colours?.grey?.[300] || "#e0e0e0";
-  const primaryColor = colours?.primary?.[400] || "#121212";
-  const blueAccentHover = colours?.blueAccent?.[600] || "#1976d2";
-  const blueAccentHoverDark = colours?.blueAccent?.[700] || "#0d47a1";
+  interface NotificationCardProps {
+    message: string;
+    isRead: boolean;
+  }
+
+  const NotificationCard = ({ message, isRead }: NotificationCardProps) => {
+    return (
+      <Box
+        className="p-5 rounded-lg shadow-md transition-all"
+        style={{
+          backgroundColor: isRead ? "rgba(0, 128, 0, 0.1)" : "rgba(255, 0, 0, 0.1)",
+          border: "1px solid rgba(255, 255, 255, 0.2)",
+        }}
+      >
+        <Typography>{message}</Typography>
+      </Box>
+    );
+  };
 
   return (
     <div
       style={{
+        // marginLeft: `${sidebarWidth}px`,
         marginTop: "64px",
         transition: "margin-left 0.3s ease-in-out",
         minHeight: "100vh",
         maxWidth: drawer ? `calc(100% - 5px)` : "100%",
         padding: "0px 0px",
-        background: `${primaryColor} !important`,
+        background: `${colours.primary[400]} !important`,
       }}
     >
       <div style={{ maxWidth: "1600px", margin: "0 auto" }}>
@@ -200,143 +130,47 @@
 
         {loading ? (
           <div className="text-center">
-            <Typography variant="h4" color={greyColor}>
+            <Typography variant="h4" color={colours.grey[100]}>
               Loading your dashboard...
             </Typography>
           </div>
         ) : (
           <div className="space-y-8">
             {/* Stats Overview */}
-            <section className="grid grid-cols-1 md:grid-cols-4 gap-8">
+            <section className="grid grid-cols-1 md:grid-cols-3 gap-8">
               <StatCard
-                icon={<FaUsers style={{ color: greenAccentColor }} />}
+                icon={<FaUsers style={{ color: colours.greenAccent[500] }} />}
                 title="Active Users"
                 value={userStats?.totalUsers || 0}
               />
               <StatCard
-                icon={<FaCalendarAlt style={{ color: blueAccentColor }} />}
+                icon={<FaCalendarAlt style={{ color: colours.blueAccent[500] }} />}
                 title="Active Events"
                 value={events.length}
               />
               <StatCard
-                icon={<FaEnvelope style={{ color: redAccentColor }} />}
+                icon={<FaEnvelope style={{ color: colours.redAccent[500] }} />}
                 title="Pending Requests"
                 value={notifications.length}
               />
-              <StatCard
-                icon={<FaNewspaper style={{ color: yellowAccentColor }} />}
-                title="News Approvals"
-                value={pendingPublications.length}
-              />
-            </section>
-
-            {/* Societies Bar Chart */}
-            <section className="mb-16">
-              <Typography variant="h5" color={greyColor} gutterBottom>
-                Societies Overview
-              </Typography>
-              <div style={{ height: "300px" }}>
-                <BarChart
-                  data={societiesData.map((society) => ({
-                    country: society?.name || "Unknown",
-                    members: society?.societyMembers?.length || 0,
-                  }))}
-                />
-              </div>
-            </section>
-
-            {/* News Publication Requests */}
-            <section className="mb-16">
-              <Box display="flex" justifyContent="space-between" alignItems="center" mb={2}>
-                <Typography variant="h5" color={greyColor} gutterBottom>
-                  News Publication Requests
-                </Typography>
-                <Button 
-                  variant="contained" 
-                  color="primary"
-                  startIcon={<FaNewspaper />}
-                  onClick={() => navigate("/admin/news-approval")}
-                  sx={{ 
-                    backgroundColor: blueAccentHover,
-                    '&:hover': { backgroundColor: blueAccentHoverDark }
-                  }}
-                >
-                  View All Requests
-                </Button>
-              </Box>
-              
-              <div className="space-y-4">
-                {pendingPublications.length === 0 ? (
-                  <Paper sx={{ p: 3, backgroundColor: "rgba(255, 255, 255, 0.1)" }}>
-                    <Typography color={greyColorAlt}>
-                      No pending publication requests.
-                    </Typography>
-                  </Paper>
-                ) : (
-                  pendingPublications.slice(0, 3).map((request) => (
-                    <Card 
-                      key={request.id} 
-                      sx={{ 
-                        backgroundColor: "rgba(255, 255, 255, 0.1)",
-                        mb: 2
-                      }}
-                    >
-                      <CardContent>
-                        <Typography variant="h6" gutterBottom>
-                          {request.news_post_title || 'Untitled News Post'}
-                        </Typography>
-                        <Typography variant="body2" sx={{ mb: 1 }}>
-                          Society: {request.society_name || "Unknown"}
-                        </Typography>
-                        <Typography variant="body2" color={greyColorAlt}>
-                          Requested by: {request.requester_name || "Unknown"}
-                        </Typography>
-                        <Divider sx={{ my: 2 }} />
-                        <Box display="flex" justifyContent="flex-end" gap={1}>
-                          <Button 
-                            size="small" 
-                            variant="contained" 
-                            color="primary"
-                            onClick={() => navigate(`/admin/news-approval?request=${request.id}`)}
-                          >
-                            Review
-                          </Button>
-                        </Box>
-                      </CardContent>
-                    </Card>
-                  ))
-                )}
-                
-                {pendingPublications.length > 3 && (
-                  <Box textAlign="center" mt={2}>
-                    <Button 
-                      variant="text" 
-                      color="primary"
-                      onClick={() => navigate("/admin/news-approval")}
-                    >
-                      View {pendingPublications.length - 3} more requests
-                    </Button>
-                  </Box>
-                )}
-              </div>
             </section>
 
             {/* Notifications */}
             <section className="mb-20">
-              <Typography variant="h5" color={greyColor} gutterBottom>
+              <Typography variant="h5" color={colours.grey[100]} gutterBottom>
                 Notifications
               </Typography>
               <div className="space-y-6">
                 {notifications.length === 0 ? (
-                  <Typography color={greyColorAlt}>
+                  <Typography color={colours.grey[300]}>
                     No new notifications.
                   </Typography>
                 ) : (
                   notifications.map((notification) => (
                     <NotificationCard
                       key={notification.id}
-                      message={notification.body || ""}
-                      isRead={notification.is_read || false}
+                      message={notification.body}
+                      isRead={notification.is_read}
                     />
                   ))
                 )}
