import React, { useState, useEffect } from "react";
import { Box, Typography, Button, useTheme } from "@mui/material";
import { DataGrid, GridColDef } from "@mui/x-data-grid";
import { apiClient, apiPaths } from "../../api";
import { useNavigate } from "react-router-dom";
import { tokens } from "../../theme/theme";

<<<<<<< HEAD
type Society = {
  name: string;
  leader: string;
  members: string;
  roles: any;
  approvedBy: any;
  actions: any;
};

const SocietyListRejected = () => {
  const theme = useTheme();
  const colors = tokens(theme.palette.mode);
  const navigate = useNavigate();
  const [societies, setSocieties] = useState<Society[]>([]);

  useEffect(() => {
    const getdata = async () => {
      try {
        const res = await apiClient.get(apiPaths.USER.REJECTEDSOCIETY);
        console.log("Fetched Rejected Societies:", res.data);
        setSocieties(res.data || []);
      } catch (error) {
        console.error("Error fetching rejected societies:", error);
      }
    };
    getdata();
  }, []);

  const handleBackToSocieties = () => {
    navigate("/admin/society-list");
  };

  const columns: GridColDef[] = [
    { field: "name", headerName: "Name", width: 150 },
    { field: "leader", headerName: "Leader", width: 200 },
    { field: "members", headerName: "Members", width: 150 },
    { field: "roles", headerName: "Roles", width: 200 },
    { field: "approvedBy", headerName: "Approved By", width: 150 },
    { field: "actions", headerName: "Actions", width: 200 },
  ];

  return (
    <Box
      sx={{
        display: "flex",
        justifyContent: "center",
        alignItems: "center",
        maxHeight: "100vh",
        maxWidth: "100vw",
        marginLeft: "100px",
        padding: "10px",
        backgroundColor: theme.palette.mode === "light" ? colors.primary[1000] : colors.primary[500],
        transition: "margin-left 0.3s ease-in-out",
        position: "fixed",
      }}
    >
      <Box
        sx={{
          width: "100%",
          maxWidth: "1600px",
          padding: "0px 60px",
          boxSizing: "border-box",
        }}
      >
        <Button
          variant="contained"
          color="error"
          onClick={handleBackToSocieties}
          sx={{
            position: "absolute",
            top: 20,
            right: 75,
            backgroundColor: colors.blueAccent[500],
            "&:hover": {
              backgroundColor: colors.blueAccent[700],
            },
            display: "flex",
            alignItems: "center",
            padding: "8px 16px",
          }}
        >
          <span
            style={{
              marginRight: "8px",
              fontSize: "18px",
            }}
          >
            ←
          </span>
          Back to Societies
        </Button>
        <Typography
          variant="h1"
          sx={{
            color: theme.palette.mode === "light" ? colors.grey[100] : colors.grey[100],
            fontSize: "2.25rem",
            fontWeight: 800,
            marginBottom: "2rem",
          }}
        >
          Rejected Society List
        </Typography>
        <Box
          sx={{
            height: "75vh",
            width: "100%",
            "& .MuiDataGrid-root": {
              border: "none",
            },
            "& .MuiDataGrid-cell": {
              borderBottom: "none",
            },
            "& .MuiDataGrid-columnHeaders": {
              backgroundColor: colors.blueAccent[700],
              borderBottom: "none",
            },
            "& .MuiDataGrid-columnHeader": {
              whiteSpace: "normal",
              wordBreak: "break-word",
            },
            "& .MuiDataGrid-virtualScroller": {
              backgroundColor: colors.primary[400],
            },
            "& .MuiDataGrid-footerContainer": {
              borderTop: "none",
              backgroundColor: colors.blueAccent[700],
            },
            "& .MuiCheckbox-root": {
              color: `${colors.greenAccent[200]} !important`,
            },
          }}
        >
          <DataGrid rows={societies} columns={columns} pageSize={5} checkboxSelection />
        </Box>
      </Box>
    </Box>
  );
=======
type Society = { 
    id: number;
    name: string; 
    leader: string; 
    members: string[]; 
    roles: Record<string, string>;  
    approvedBy: string; 
    actions: string;
};

const SocietyListReject = () => {
    const [societies, setSocieties] = useState<Society[]>([]);
    const [socket, setSocket] = useState<WebSocket | null>(null);

    useEffect(() => {
        const fetchSocieties = async () => {
            try {
                const res = await apiClient.get(apiPaths.USER.REJECTEDSOCIETY);
                console.log("Fetched Societies:", res.data);
                setSocieties(Array.isArray(res.data) ? res.data : []);
            } catch (error) {
                console.error("⚠️ Error fetching societies:", error);
            }
        };

        fetchSocieties();

        // WebSocket Setup
        const ws = new WebSocket("ws://127.0.0.1:8000/ws/admin/society/");

        ws.onopen = () => {
            console.log("WebSocket Connected for Society List");
        };

        ws.onmessage = (event) => {
            try {
                const data = JSON.parse(event.data);
                console.log("WebSocket Update Received:", data);

                if (data.data && data.data.status === "Rejected") {
                    setSocieties((prevSocieties) => {
                        const existingIds = new Set(prevSocieties.map((society) => society.id));
                        return existingIds.has(data.data.id) ? prevSocieties : [...prevSocieties, data.data];
                        // }
                    });
                } else {
                    console.warn("WebSocket message has invalid format:", data);
                }
            } catch (error) {
                console.error("Error parsing WebSocket message:", error);
            }
        };

        ws.onerror = (event) => {
            console.error("WebSocket Error:", event);
        };

        ws.onclose = (event) => {
            console.log("WebSocket Disconnected:", event.reason);
            setTimeout(() => {
                setSocket(new WebSocket("ws://127.0.0.1:8000/ws/admin/society/"));
            }, 5000);
        };

        setSocket(ws);

        return () => {
            ws.close();
        };
    }, []);

    return (
        <div>
            <h2>Society List</h2>
            <table>
                <thead>
                    <tr>
                        <th>Name</th>
                        <th>Leader</th>
                    </tr>
                </thead>
                <tbody>
                    {societies.length > 0 ? (
                        societies.map((item) => (
                            <tr key={item.id}>
                                <td>{item.name}</td>
                                <td>{item.leader}</td>
                            </tr>
                        ))
                    ) : (
                        <tr>
                            <td colSpan={6}>No societies found.</td>
                        </tr>
                    )}
                </tbody>
            </table>
        </div>
    );
>>>>>>> 8c9252b8
};

export default SocietyListReject;<|MERGE_RESOLUTION|>--- conflicted
+++ resolved
@@ -1,50 +1,95 @@
-import React, { useState, useEffect } from "react";
+import React, { useState, useEffect, useRef } from "react";
 import { Box, Typography, Button, useTheme } from "@mui/material";
 import { DataGrid, GridColDef } from "@mui/x-data-grid";
 import { apiClient, apiPaths } from "../../api";
 import { useNavigate } from "react-router-dom";
 import { tokens } from "../../theme/theme";
 
-<<<<<<< HEAD
-type Society = {
+// Consistent Society type
+interface Society {
+  id: number;
   name: string;
   leader: string;
-  members: string;
-  roles: any;
-  approvedBy: any;
-  actions: any;
-};
+  members: string[]; // Assuming members is an array
+  roles: Record<string, string>; // Assuming roles is a key-value object
+  approvedBy: string;
+}
 
 const SocietyListRejected = () => {
   const theme = useTheme();
   const colors = tokens(theme.palette.mode);
   const navigate = useNavigate();
   const [societies, setSocieties] = useState<Society[]>([]);
+  const ws = useRef<WebSocket | null>(null);
+
+    const fetchSocieties = async () => {
+        try {
+            const res = await apiClient.get(apiPaths.USER.REJECTEDSOCIETY);
+            console.log("Fetched Societies:", res.data);
+            setSocieties(res.data);
+        } catch (error) {
+            console.error("⚠️ Error fetching societies:", error);
+        }
+    };
 
   useEffect(() => {
-    const getdata = async () => {
-      try {
-        const res = await apiClient.get(apiPaths.USER.REJECTEDSOCIETY);
-        console.log("Fetched Rejected Societies:", res.data);
-        setSocieties(res.data || []);
-      } catch (error) {
-        console.error("Error fetching rejected societies:", error);
-      }
+
+    const connectWebSocket = () => {
+        ws.current = new WebSocket("ws://127.0.0.1:8000/ws/admin/society/");
+
+        ws.current.onopen = () => {
+            console.log("WebSocket Connected for Society List");
+        };
+
+        ws.current.onmessage = (event) => {
+            try {
+                const data = JSON.parse(event.data);
+                console.log("WebSocket Update Received:", data);
+
+                //Re-fetch on update
+                fetchSocieties();
+
+            } catch (error) {
+                console.error("Error parsing WebSocket message:", error);
+            }
+        };
+
+        ws.current.onerror = (event) => {
+            console.error("WebSocket Error:", event);
+        };
+
+        ws.current.onclose = (event) => {
+            console.log("WebSocket Disconnected:", event.reason);
+            setTimeout(() => {
+                connectWebSocket();
+            }, 5000);
+        };
+    }
+
+      //Initial fetch
+      fetchSocieties();
+
+      //Establish websocket connection
+      connectWebSocket();
+
+    return () => {
+        if (ws.current) {
+            ws.current.close();
+        }
     };
-    getdata();
-  }, []);
+}, []);
 
   const handleBackToSocieties = () => {
     navigate("/admin/society-list");
   };
 
   const columns: GridColDef[] = [
+    { field: "id", headerName: "ID", width: 100 }, // Add ID
     { field: "name", headerName: "Name", width: 150 },
     { field: "leader", headerName: "Leader", width: 200 },
-    { field: "members", headerName: "Members", width: 150 },
-    { field: "roles", headerName: "Roles", width: 200 },
+    { field: "members", headerName: "Members", width: 150, valueGetter: (params) => params.row.members.join(", ") },
+    { field: "roles", headerName: "Roles", width: 200, valueGetter: (params) => JSON.stringify(params.row.roles)},
     { field: "approvedBy", headerName: "Approved By", width: 150 },
-    { field: "actions", headerName: "Actions", width: 200 },
   ];
 
   return (
@@ -138,111 +183,20 @@
             },
           }}
         >
-          <DataGrid rows={societies} columns={columns} pageSize={5} checkboxSelection />
+          <DataGrid
+            rows={societies}
+            columns={columns}
+            initialState={{
+              pagination: {
+                paginationModel: { page: 0, pageSize: 5 },
+              },
+            }}
+            checkboxSelection
+          />
         </Box>
       </Box>
     </Box>
   );
-=======
-type Society = { 
-    id: number;
-    name: string; 
-    leader: string; 
-    members: string[]; 
-    roles: Record<string, string>;  
-    approvedBy: string; 
-    actions: string;
 };
 
-const SocietyListReject = () => {
-    const [societies, setSocieties] = useState<Society[]>([]);
-    const [socket, setSocket] = useState<WebSocket | null>(null);
-
-    useEffect(() => {
-        const fetchSocieties = async () => {
-            try {
-                const res = await apiClient.get(apiPaths.USER.REJECTEDSOCIETY);
-                console.log("Fetched Societies:", res.data);
-                setSocieties(Array.isArray(res.data) ? res.data : []);
-            } catch (error) {
-                console.error("⚠️ Error fetching societies:", error);
-            }
-        };
-
-        fetchSocieties();
-
-        // WebSocket Setup
-        const ws = new WebSocket("ws://127.0.0.1:8000/ws/admin/society/");
-
-        ws.onopen = () => {
-            console.log("WebSocket Connected for Society List");
-        };
-
-        ws.onmessage = (event) => {
-            try {
-                const data = JSON.parse(event.data);
-                console.log("WebSocket Update Received:", data);
-
-                if (data.data && data.data.status === "Rejected") {
-                    setSocieties((prevSocieties) => {
-                        const existingIds = new Set(prevSocieties.map((society) => society.id));
-                        return existingIds.has(data.data.id) ? prevSocieties : [...prevSocieties, data.data];
-                        // }
-                    });
-                } else {
-                    console.warn("WebSocket message has invalid format:", data);
-                }
-            } catch (error) {
-                console.error("Error parsing WebSocket message:", error);
-            }
-        };
-
-        ws.onerror = (event) => {
-            console.error("WebSocket Error:", event);
-        };
-
-        ws.onclose = (event) => {
-            console.log("WebSocket Disconnected:", event.reason);
-            setTimeout(() => {
-                setSocket(new WebSocket("ws://127.0.0.1:8000/ws/admin/society/"));
-            }, 5000);
-        };
-
-        setSocket(ws);
-
-        return () => {
-            ws.close();
-        };
-    }, []);
-
-    return (
-        <div>
-            <h2>Society List</h2>
-            <table>
-                <thead>
-                    <tr>
-                        <th>Name</th>
-                        <th>Leader</th>
-                    </tr>
-                </thead>
-                <tbody>
-                    {societies.length > 0 ? (
-                        societies.map((item) => (
-                            <tr key={item.id}>
-                                <td>{item.name}</td>
-                                <td>{item.leader}</td>
-                            </tr>
-                        ))
-                    ) : (
-                        <tr>
-                            <td colSpan={6}>No societies found.</td>
-                        </tr>
-                    )}
-                </tbody>
-            </table>
-        </div>
-    );
->>>>>>> 8c9252b8
-};
-
-export default SocietyListReject;+export default SocietyListRejected;