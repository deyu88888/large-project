--- conflicted
+++ resolved
@@ -1,13 +1,3 @@
-<<<<<<< HEAD
-import {useContext, useEffect, useState} from "react";
-import { Box, useTheme, Button } from "@mui/material";
-import { DataGrid, GridColDef, GridToolbar } from "@mui/x-data-grid";
-import { tokens } from "../../theme/theme";
-import { SearchContext } from "../../components/layout/SearchContext";
-import { useSettingsStore } from "../../stores/settings-store";
-// import { useFetchWebSocket } from "../../hooks/useFetchWebSocket";
-import { fetchPendingRequests } from "./utils"
-=======
 import React, { useContext, useCallback, useState, useMemo } from "react";
 import { 
   Box, 
@@ -23,7 +13,6 @@
 import { useSettingsStore } from "../../stores/settings-store";
 import { useFetchWebSocket } from "../../hooks/useFetchWebSocket";
 import { fetchPendingRequests } from "./utils";
->>>>>>> caa02d25
 import { apiPaths } from "../../api";
 import { updateRequestStatus } from "../../api/requestApi";
 
@@ -54,23 +43,6 @@
   const theme = useTheme();
   const colors = tokens(theme.palette.mode);
   const { searchTerm } = useContext(SearchContext);
-<<<<<<< HEAD
-  const { drawer } = useSettingsStore(); 
-  // const events = useFetchWebSocket(() => fetchPendingRequests(apiPaths.EVENTS.PENDINGEVENTREQUEST), 'event');
-  const [events, setEvents] = useState([]);
-
-  useEffect(() => {
-    const fetchData = async () => {
-      try {
-        const data = await fetchPendingRequests(apiPaths.EVENTS.PENDINGEVENTREQUEST);
-        setEvents(data);
-      } catch (error) {
-        console.error("Error fetching pending events:", error);
-      }
-    };
-    fetchData();
-  }, []);
-=======
   const { drawer } = useSettingsStore();
   
   // State for alerts/notifications
@@ -79,7 +51,6 @@
     message: '',
     severity: 'success'
   });
->>>>>>> caa02d25
 
   // Fetch pending event requests using WebSocket
   const events = useFetchWebSocket<Event[]>(
