import React, { useState, useEffect, useContext, useCallback, useMemo } from "react";
import { 
  Box, 
  Typography, 
  Button, 
  CircularProgress, 
  Dialog, 
  DialogTitle, 
  DialogContent, 
  DialogContentText, 
  DialogActions, 
  useTheme,
  Snackbar,
  Alert,
  Tooltip,
  Stack
} from "@mui/material";
import { DataGrid, GridColDef, GridToolbar, GridRenderCellParams } from "@mui/x-data-grid";
import { apiClient, apiPaths } from "../../api";
import { ActivityLog } from "../../types";
import { tokens } from "../../theme/theme";
import { useSettingsStore } from "../../stores/settings-store";
import { SearchContext } from "../../components/layout/SearchContext";
import { fetchPendingRequests } from "./utils";


interface NotificationState {
  open: boolean;
  message: string;
  severity: "success" | "error" | "info" | "warning";
}

interface ActivityLogListProps {}

interface ProcessingState {
  id: number | null;
  isProcessing: boolean;
}


const ActionButtons: React.FC<{
  row: ActivityLog;
  processing: ProcessingState;
  onUndo: (id: number) => void;
  onDelete: (log: ActivityLog) => void;
}> = ({ row, processing, onUndo, onDelete }) => {
  const isProcessing = processing.id === row.id && processing.isProcessing;
  
  return (
    <Stack direction="row" spacing={1}>
      <Tooltip title="Undo this action">
        <Button
          variant="contained"
          color="primary"
          onClick={() => onUndo(row.id)}
          disabled={isProcessing}
          size="small"
        >
          {isProcessing ? <CircularProgress size={20} thickness={5} /> : "Undo"}
        </Button>
      </Tooltip>
      <Tooltip title="Delete this log entry permanently">
        <Button
          variant="contained"
          color="error"
          onClick={() => onDelete(row)}
          disabled={isProcessing}
          size="small"
        >
          Delete
        </Button>
      </Tooltip>
    </Stack>
  );
};


const ConfirmDeleteDialog: React.FC<{
  open: boolean;
  log: ActivityLog | null;
  processing: ProcessingState;
  onClose: () => void;
  onConfirm: () => void;
  colors: any;
}> = ({ open, log, processing, onClose, onConfirm, colors }) => {
  const isProcessing = processing.id === log?.id && processing.isProcessing;
  
  return (
    <Dialog 
      open={open} 
      onClose={onClose}
      PaperProps={{
        sx: {
          width: "100%",
          maxWidth: "500px",
          backgroundColor: colors.primary[400],
        }
      }}
    >
      <DialogTitle>
        Confirm Permanent Deletion
      </DialogTitle>
      <DialogContent>
        <DialogContentText>
          Are you sure you want to permanently delete the log entry for{' '}
          <strong>{log?.action_type}</strong> action on{' '}
          <strong>{log?.target_type}</strong> named{' '}
          <strong>{log?.target_name}</strong>?
          <br /><br />
          This action is irreversible and the log entry will be permanently removed.
        </DialogContentText>
      </DialogContent>
      <DialogActions>
        <Button onClick={onClose} color="primary">
          Cancel
        </Button>
        <Button 
          onClick={onConfirm} 
          color="error"
          disabled={isProcessing}
        >
          {isProcessing ? (
            <CircularProgress size={24} color="inherit" />
          ) : (
            "Delete Permanently"
          )}
        </Button>
      </DialogActions>
    </Dialog>
  );
};


const NotificationAlert: React.FC<{
  notification: NotificationState;
  onClose: () => void;
}> = ({ notification, onClose }) => {
  return (
    <Snackbar
      open={notification.open}
      autoHideDuration={6000}
      onClose={onClose}
      anchorOrigin={{ vertical: "bottom", horizontal: "center" }}
    >
      <Alert 
        onClose={onClose} 
        severity={notification.severity}
        sx={{ width: "100%" }}
      >
        {notification.message}
      </Alert>
    </Snackbar>
  );
};


const LoadingIndicator: React.FC = () => {
  return (
    <Box display="flex" justifyContent="center" alignItems="center" height="70vh">
      <CircularProgress color="secondary" />
    </Box>
  );
};


const ActivityLogList: React.FC<ActivityLogListProps> = () => {
  
  const [data, setData] = useState<ActivityLog[]>([]);
  const [loading, setLoading] = useState(true);
  const [openDialog, setOpenDialog] = useState(false);
  const [selectedLog, setSelectedLog] = useState<ActivityLog | null>(null);
  const [notification, setNotification] = useState<NotificationState>({
    open: false,
    message: "",
    severity: "info"
  });
  const [processing, setProcessing] = useState<ProcessingState>({
    id: null,
    isProcessing: false
  });
  
  
  const theme = useTheme();
  const colors = tokens(theme.palette.mode);
  const { drawer } = useSettingsStore();
  const { searchTerm } = useContext(SearchContext);

  
  const formatTimestamp = (timestamp: string): string => {
    try {
      return new Date(timestamp).toLocaleString();
    } catch (error) {
      return timestamp;
    }
  };

  const showNotification = (
    message: string, 
    severity: "success" | "error" | "info" | "warning" = "info"
  ) => {
    setNotification({
      open: true,
      message,
      severity,
    });
  };

  const handleNotificationClose = () => {
    setNotification((prev) => ({ ...prev, open: false }));
  };

  const setIsProcessing = (id: number | null, isProcessing: boolean) => {
    setProcessing({ id, isProcessing });
  };

  
  const fetchData = async () => {
    try {
      setLoading(true);
      const logs = await fetchPendingRequests(apiPaths.USER.ACTIVITYLOG);
      setData(Array.isArray(logs) ? logs : []);
    } catch (error) {
      console.error("Failed to fetch activity logs", error);
      showNotification("Failed to load activity logs", "error");
    } finally {
      setLoading(false);
    }
  };

  
  useEffect(() => {
    fetchData();
  }, []);

  
  const handleOpenDialog = (log: ActivityLog) => {
    setSelectedLog(log);
    setOpenDialog(true);
  };

  const handleCloseDialog = () => {
    setOpenDialog(false);
    setSelectedLog(null);
  };

  
  const handleDeleteConfirmed = async () => {
    if (!selectedLog) return;
    
    try {
      setIsProcessing(selectedLog.id, true);
      await apiClient.delete(apiPaths.USER.DELETEACTIVITYLOG(selectedLog.id));
      await fetchData();
      showNotification("Log entry permanently deleted", "success");
    } catch (error) {
      console.error("Error deleting log:", error);
      showNotification("Failed to delete log entry", "error");
    } finally {
      setIsProcessing(null, false);
      handleCloseDialog();
    }
  };

  const handleUndo = async (id: number) => {
    try {
      setIsProcessing(id, true);
      await apiClient.post(apiPaths.USER.UNDO_DELETE(id));
      showNotification("Action undone successfully!", "success");
      setData((prev) => prev.filter((item) => item.id !== id));
    } catch (error) {
      console.error("Error undoing action", error);
      showNotification("Failed to undo action", "error");
    } finally {
      setIsProcessing(null, false);
    }
  };

  
  const filteredActivityLogs = useMemo(() => 
    data.filter((activityLog) =>
      Object.values(activityLog)
        .join(" ")
        .toLowerCase()
        .includes(searchTerm.toLowerCase())
    ), 
    [data, searchTerm]
  );

<<<<<<< HEAD
  
  const getColumns = (): GridColDef[] => [
=======
  const columns: GridColDef[] = useMemo(() => [
>>>>>>> b8a4b093
    { field: "id", headerName: "ID", flex: 0.3 },
    { field: "action_type", headerName: "Action Type", flex: 1 },
    { field: "target_type", headerName: "Type", flex: 1 },
    { field: "target_name", headerName: "Name", flex: 1 },
    { field: "performed_by", headerName: "Performed By", flex: 1, 
      renderCell: (params: GridRenderCellParams) => {
        const user = params.row.performed_by;
        if (!user) return "-";
        return `(${user.id}) ${user.first_name} ${user.last_name}`;
      },
    },
    { field: "timestamp", headerName: "Timestamp", flex: 1 },
    { field: "reason", headerName: "Reason", flex: 2 },
    {
      field: "actions",
      headerName: "Actions",
      width: 170,
      minWidth: 170,
      sortable: false,
      filterable: false,
<<<<<<< HEAD
      renderCell: (params: GridRenderCellParams<any, ActivityLog>) => (
        <ActionButtons 
          row={params.row} 
          processing={processing}
          onUndo={handleUndo} 
          onDelete={handleOpenDialog} 
        />
      ),
=======
      renderCell: (params: GridRenderCellParams<any, ActivityLog>) => {
        const isProcessing = processingAction === params.row.id;
        return (
          <Box>
            <Tooltip title="Undo this action">
              <Button
                variant="contained"
                color="primary"
                onClick={() => handleUndo(params.row.id)}
                disabled={isProcessing}
                sx={{ marginRight: "8px" }}
              >
                {isProcessing ? <CircularProgress size={20} thickness={5} /> : "Undo"}
              </Button>
            </Tooltip>
            <Tooltip title="Delete this log entry permanently">
              <Button
                variant="contained"
                color="error"
                onClick={() => handleOpenDialog(params.row)}
                disabled={isProcessing}
              >
                Delete
              </Button>
            </Tooltip>
            </Box>
        );
      },
>>>>>>> b8a4b093
    }
  ];

  
  const getDataGridStyles = () => ({
    height: "78vh",
    "& .MuiDataGrid-root": { border: "none" },
    "& .MuiDataGrid-cell": { borderBottom: "none" },
    "& .MuiDataGrid-columnHeaders": {
      backgroundColor: colors.blueAccent[700],
      borderBottom: "none",
    },
    "& .MuiDataGrid-columnHeader": {
      whiteSpace: "normal",
      wordBreak: "break-word",
    },
    "& .MuiDataGrid-virtualScroller": {
      backgroundColor: colors.primary[400],
    },
    "& .MuiDataGrid-footerContainer": {
      borderTop: "none",
      backgroundColor: colors.blueAccent[700],
    },
    "& .MuiCheckbox-root": {
      color: `${colors.blueAccent[400]} !important`,
    },
    "& .MuiDataGrid-toolbarContainer .MuiButton-text": {
      color: `${colors.blueAccent[500]} !important`,
    },
  });

  const getContainerStyles = () => ({
    height: "calc(100vh - 64px)",
    maxWidth: drawer ? `calc(100% - 3px)` : "100%",
    position: "relative",
  });

  const getTitleStyles = () => ({
    color: colors.grey[100],
    fontSize: "1.75rem",
    fontWeight: 800,
    marginBottom: "1rem",
  });

  
  return (
    <Box sx={getContainerStyles()}>
      <Typography variant="h1" sx={getTitleStyles()}>
        Activity Log
      </Typography>
      
      {loading ? (
        <LoadingIndicator />
      ) : (
        <Box sx={getDataGridStyles()}>
          <DataGrid
            rows={filteredActivityLogs}
            columns={getColumns()}
            slots={{ toolbar: GridToolbar }}
            resizeThrottleMs={0}
            autoHeight
            initialState={{
              pagination: { paginationModel: { pageSize: 25 } },
              sorting: {
                sortModel: [{ field: 'timestamp', sort: 'desc' }],
              },
            }}
            disableRowSelectionOnClick
            pageSizeOptions={[10, 25, 50, 100]}
            density="standard"
          />
        </Box>
      )}

      <ConfirmDeleteDialog
        open={openDialog}
        log={selectedLog}
        processing={processing}
        onClose={handleCloseDialog}
        onConfirm={handleDeleteConfirmed}
        colors={colors}
      />

      <NotificationAlert
        notification={notification}
        onClose={handleNotificationClose}
      />
    </Box>
  );
};

export default ActivityLogList;<|MERGE_RESOLUTION|>--- conflicted
+++ resolved
@@ -286,12 +286,8 @@
     [data, searchTerm]
   );
 
-<<<<<<< HEAD
-  
+  // Using the refactored code from local branch
   const getColumns = (): GridColDef[] => [
-=======
-  const columns: GridColDef[] = useMemo(() => [
->>>>>>> b8a4b093
     { field: "id", headerName: "ID", flex: 0.3 },
     { field: "action_type", headerName: "Action Type", flex: 1 },
     { field: "target_type", headerName: "Type", flex: 1 },
@@ -312,7 +308,6 @@
       minWidth: 170,
       sortable: false,
       filterable: false,
-<<<<<<< HEAD
       renderCell: (params: GridRenderCellParams<any, ActivityLog>) => (
         <ActionButtons 
           row={params.row} 
@@ -321,36 +316,6 @@
           onDelete={handleOpenDialog} 
         />
       ),
-=======
-      renderCell: (params: GridRenderCellParams<any, ActivityLog>) => {
-        const isProcessing = processingAction === params.row.id;
-        return (
-          <Box>
-            <Tooltip title="Undo this action">
-              <Button
-                variant="contained"
-                color="primary"
-                onClick={() => handleUndo(params.row.id)}
-                disabled={isProcessing}
-                sx={{ marginRight: "8px" }}
-              >
-                {isProcessing ? <CircularProgress size={20} thickness={5} /> : "Undo"}
-              </Button>
-            </Tooltip>
-            <Tooltip title="Delete this log entry permanently">
-              <Button
-                variant="contained"
-                color="error"
-                onClick={() => handleOpenDialog(params.row)}
-                disabled={isProcessing}
-              >
-                Delete
-              </Button>
-            </Tooltip>
-            </Box>
-        );
-      },
->>>>>>> b8a4b093
     }
   ];
 
