import React, { useState, useEffect } from "react";
import { Box, Typography, useTheme, Button } from "@mui/material";
import { DataGrid, GridColDef } from "@mui/x-data-grid";
import { apiClient, apiPaths } from "../../api";
import { useNavigate } from "react-router-dom";
import { tokens } from "../../theme/theme";

<<<<<<< HEAD
interface Society {
  name: string;
  leader: string;
  members: string;
  roles: any;
  approvedBy: any;
  actions: any;
}

const SocietyList = () => {
  const theme = useTheme();
  const colors = tokens(theme.palette.mode);
  const navigate = useNavigate();
  const [societies, setSocieties] = useState<Society[]>([]);

  useEffect(() => {
    const getdata = async () => {
      try {
        const res = await apiClient.get(apiPaths.USER.SOCIETY);
        setSocieties(res.data || []);
      } catch (error) {
        console.error("Error fetching societies:", error);
      }
    };
    getdata();
  }, []);

  const columns: GridColDef[] = [
    { field: "name", headerName: "Name", width: 150 },
    { field: "leader", headerName: "Leader", width: 200 },
    { field: "members", headerName: "Members", width: 150 },
    { field: "roles", headerName: "Roles", width: 200 },
    { field: "approvedBy", headerName: "Approved By", width: 150 },
    { field: "actions", headerName: "Actions", width: 200 },
  ];

  const handleRejectPageNavigation = () => {
    navigate("/admin/society-list-rejected");
  };

  return (
    <Box
      sx={{
        display: "flex",
        justifyContent: "center",
        alignItems: "center",
        maxHeight: "100vh",
        maxWidth: "100vw",
        marginLeft: "100px",
        padding: "10px",
        backgroundColor: theme.palette.mode === "light" ? colors.primary[1000] : colors.primary[500],
        transition: "margin-left 0.3s ease-in-out",
        position: "fixed",
      }}
    >
      <Box
        sx={{
          width: "100%",
          maxWidth: "1600px",
          padding: "0px 60px",
          boxSizing: "border-box",
        }}
      >
        <Button
          variant="contained"
          color="error"
          onClick={handleRejectPageNavigation}
          sx={{
            position: "absolute",
            top: 20,
            right: 75,
            backgroundColor: colors.blueAccent[500],
            "&:hover": {
              backgroundColor: colors.blueAccent[700],
            },
            display: "flex",
            alignItems: "center",
            padding: "8px 16px",
          }}
        >
          Rejected Societies
          <span style={{ marginLeft: "8px", fontSize: "18px" }}>→</span>
        </Button>
        <Typography
          variant="h1"
          sx={{
            color: colors.grey[100],
            fontSize: "2.25rem",
            fontWeight: 800,
            marginBottom: "2rem",
          }}
        >
          Society List
        </Typography>
        <Box
          sx={{
            height: "75vh",
            width: "100%",
            "& .MuiDataGrid-root": { border: "none" },
            "& .MuiDataGrid-cell": { borderBottom: "none" },
            "& .MuiDataGrid-columnHeaders": {
              backgroundColor: colors.blueAccent[700],
              borderBottom: "none",
            },
            "& .MuiDataGrid-columnHeader": {
              whiteSpace: "normal",
              wordBreak: "break-word",
            },
            "& .MuiDataGrid-virtualScroller": {
              backgroundColor: colors.primary[400],
            },
            "& .MuiDataGrid-footerContainer": {
              borderTop: "none",
              backgroundColor: colors.blueAccent[700],
            },
            "& .MuiCheckbox-root": {
              color: `${colors.greenAccent[200]} !important`,
            },
          }}
        >
          <DataGrid rows={societies} columns={columns} pageSize={5} checkboxSelection />
        </Box>
      </Box>
    </Box>
  );
=======
type Society = { 
    id: number;
    name: string; 
    leader: string; 
    members: string[]; 
    roles: Record<string, string>;  
    approvedBy: string; 
    actions: string;
};

const SocietyList = () => {
    const [societies, setSocieties] = useState<Society[]>([]);
    const [socket, setSocket] = useState<WebSocket | null>(null);

    useEffect(() => {
        const fetchSocieties = async () => {
            try {
                const res = await apiClient.get(apiPaths.USER.SOCIETY);
                setSocieties(Array.isArray(res.data) ? res.data : []);
            } catch (error) {
                console.error("Error fetching societies:", error);
            }
        };

        fetchSocieties();

        // WebSocket Setup
        const ws = new WebSocket("ws://127.0.0.1:8000/ws/admin/society/");

        ws.onopen = () => {
            console.log("WebSocket Connected for Society List");
        };

        ws.onmessage = (event) => {
            try {
                const data = JSON.parse(event.data);

                // Check if `data.data` exists and is an array before updating state
                if (data.data && data.data.status === "Approved") {
                    setSocieties((prevSocieties) => {
                        const existingIds = new Set(prevSocieties.map((society) => society.id));
                        return existingIds.has(data.data.id) ? prevSocieties : [...prevSocieties, data.data];
                    });
                } else {
                    console.warn("WebSocket message has invalid format:", data);
                }
            } catch (error) {
                console.error("Error parsing WebSocket message:", error);
            }
        };

        ws.onerror = (event) => {
            console.error("WebSocket Error:", event);
        };

        ws.onclose = (event) => {
            console.log("WebSocket Disconnected:", event.reason);
            setTimeout(() => {
                setSocket(new WebSocket("ws://127.0.0.1:8000/ws/admin/society/"));
            }, 5000);
        };

        setSocket(ws);

        return () => {
            ws.close();
        };
    }, []);

    return (
        <div>
            <h2>Society List</h2>
            <table>
                <thead>
                    <tr>
                        <th>Name</th>
                        <th>Leader</th>
                    </tr>
                </thead>
                <tbody>
                    {societies.length > 0 ? (
                        societies.map((item) => (
                            <tr key={item.id}>
                                <td>{item.name}</td>
                                <td>{item.leader}</td>
                            </tr>
                        ))
                    ) : (
                        <tr>
                            <td colSpan={6}>No societies found.</td>
                        </tr>
                    )}
                </tbody>
            </table>
        </div>
    );
>>>>>>> 8c9252b8
};

export default SocietyList;<|MERGE_RESOLUTION|>--- conflicted
+++ resolved
@@ -1,18 +1,18 @@
-import React, { useState, useEffect } from "react";
+import React, { useState, useEffect, useRef } from "react";
 import { Box, Typography, useTheme, Button } from "@mui/material";
 import { DataGrid, GridColDef } from "@mui/x-data-grid";
 import { apiClient, apiPaths } from "../../api";
 import { useNavigate } from "react-router-dom";
 import { tokens } from "../../theme/theme";
 
-<<<<<<< HEAD
+// Consistent Society type
 interface Society {
+  id: number;
   name: string;
   leader: string;
-  members: string;
-  roles: any;
-  approvedBy: any;
-  actions: any;
+  members: string[]; // Assuming members is an array of strings
+  roles: Record<string, string>; // Assuming roles is a key-value object
+  approvedBy: string;
 }
 
 const SocietyList = () => {
@@ -20,26 +20,70 @@
   const colors = tokens(theme.palette.mode);
   const navigate = useNavigate();
   const [societies, setSocieties] = useState<Society[]>([]);
+  const ws = useRef<WebSocket | null>(null);
+
+    const fetchSocieties = async () => {
+        try {
+            const res = await apiClient.get(apiPaths.USER.SOCIETY);
+            setSocieties(res.data);
+        } catch (error) {
+            console.error("Error fetching societies:", error);
+        }
+    };
+
 
   useEffect(() => {
-    const getdata = async () => {
-      try {
-        const res = await apiClient.get(apiPaths.USER.SOCIETY);
-        setSocieties(res.data || []);
-      } catch (error) {
-        console.error("Error fetching societies:", error);
-      }
+    const connectWebSocket = () => {
+        ws.current = new WebSocket("ws://127.0.0.1:8000/ws/admin/society/");
+
+        ws.current.onopen = () => {
+            console.log("WebSocket Connected for Society List");
+        };
+
+        ws.current.onmessage = (event) => {
+            try {
+                const data = JSON.parse(event.data);
+                console.log("WebSocket Update Received:", data);
+
+                // Re-fetch on any update
+                fetchSocieties();
+
+            } catch (error) {
+                console.error("Error parsing WebSocket message:", error);
+            }
+        };
+
+        ws.current.onerror = (event) => {
+            console.error("WebSocket Error:", event);
+        };
+
+        ws.current.onclose = (event) => {
+            console.log("WebSocket Disconnected:", event.reason);
+            setTimeout(() => {
+                connectWebSocket();
+            }, 5000);
+        };
+    }
+      //Initial fetch
+      fetchSocieties();
+
+      //Establish websocket connection
+      connectWebSocket();
+
+    return () => {
+        if (ws.current) {
+          ws.current.close();
+        }
     };
-    getdata();
-  }, []);
+}, []);
 
   const columns: GridColDef[] = [
+    { field: "id", headerName: "ID", width: 100 }, // Add ID column
     { field: "name", headerName: "Name", width: 150 },
     { field: "leader", headerName: "Leader", width: 200 },
-    { field: "members", headerName: "Members", width: 150 },
-    { field: "roles", headerName: "Roles", width: 200 },
+    { field: "members", headerName: "Members", width: 150, valueGetter: (params) => params.row.members.join(", ") }, // Display as comma-separated string
+    { field: "roles", headerName: "Roles", width: 200, valueGetter: (params) => JSON.stringify(params.row.roles) }, // Display as JSON string
     { field: "approvedBy", headerName: "Approved By", width: 150 },
-    { field: "actions", headerName: "Actions", width: 200 },
   ];
 
   const handleRejectPageNavigation = () => {
@@ -126,109 +170,19 @@
             },
           }}
         >
-          <DataGrid rows={societies} columns={columns} pageSize={5} checkboxSelection />
+          <DataGrid
+            rows={societies}
+            columns={columns}
+            initialState={{
+              pagination: {
+                paginationModel: { page: 0, pageSize: 5 },
+              },
+            }}
+           />
         </Box>
       </Box>
     </Box>
   );
-=======
-type Society = { 
-    id: number;
-    name: string; 
-    leader: string; 
-    members: string[]; 
-    roles: Record<string, string>;  
-    approvedBy: string; 
-    actions: string;
-};
-
-const SocietyList = () => {
-    const [societies, setSocieties] = useState<Society[]>([]);
-    const [socket, setSocket] = useState<WebSocket | null>(null);
-
-    useEffect(() => {
-        const fetchSocieties = async () => {
-            try {
-                const res = await apiClient.get(apiPaths.USER.SOCIETY);
-                setSocieties(Array.isArray(res.data) ? res.data : []);
-            } catch (error) {
-                console.error("Error fetching societies:", error);
-            }
-        };
-
-        fetchSocieties();
-
-        // WebSocket Setup
-        const ws = new WebSocket("ws://127.0.0.1:8000/ws/admin/society/");
-
-        ws.onopen = () => {
-            console.log("WebSocket Connected for Society List");
-        };
-
-        ws.onmessage = (event) => {
-            try {
-                const data = JSON.parse(event.data);
-
-                // Check if `data.data` exists and is an array before updating state
-                if (data.data && data.data.status === "Approved") {
-                    setSocieties((prevSocieties) => {
-                        const existingIds = new Set(prevSocieties.map((society) => society.id));
-                        return existingIds.has(data.data.id) ? prevSocieties : [...prevSocieties, data.data];
-                    });
-                } else {
-                    console.warn("WebSocket message has invalid format:", data);
-                }
-            } catch (error) {
-                console.error("Error parsing WebSocket message:", error);
-            }
-        };
-
-        ws.onerror = (event) => {
-            console.error("WebSocket Error:", event);
-        };
-
-        ws.onclose = (event) => {
-            console.log("WebSocket Disconnected:", event.reason);
-            setTimeout(() => {
-                setSocket(new WebSocket("ws://127.0.0.1:8000/ws/admin/society/"));
-            }, 5000);
-        };
-
-        setSocket(ws);
-
-        return () => {
-            ws.close();
-        };
-    }, []);
-
-    return (
-        <div>
-            <h2>Society List</h2>
-            <table>
-                <thead>
-                    <tr>
-                        <th>Name</th>
-                        <th>Leader</th>
-                    </tr>
-                </thead>
-                <tbody>
-                    {societies.length > 0 ? (
-                        societies.map((item) => (
-                            <tr key={item.id}>
-                                <td>{item.name}</td>
-                                <td>{item.leader}</td>
-                            </tr>
-                        ))
-                    ) : (
-                        <tr>
-                            <td colSpan={6}>No societies found.</td>
-                        </tr>
-                    )}
-                </tbody>
-            </table>
-        </div>
-    );
->>>>>>> 8c9252b8
 };
 
 export default SocietyList;