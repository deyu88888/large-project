--- conflicted
+++ resolved
@@ -24,11 +24,7 @@
 }
 
 
-<<<<<<< HEAD
-const WS_URL = "ws://127.0.0.1:8000/ws/admin/event/";
-=======
 const WS_URL = getWebSocketUrl()
->>>>>>> 2617b819
 const RECONNECT_DELAY = 5000;
 
 
