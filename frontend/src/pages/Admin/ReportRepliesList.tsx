import React, { useEffect, useState, useContext, useCallback, useMemo } from 'react';
import { Box, Button, Typography, useTheme, Alert, Chip, CircularProgress } from "@mui/material";
import { DataGrid, GridToolbar, GridColDef, GridRenderCellParams } from "@mui/x-data-grid";
import { tokens } from "../../theme/theme";
import { SearchContext } from "../../components/layout/SearchContext";
import { useSettingsStore } from "../../stores/settings-store";
import { fetchReportsWithReplies } from './fetchReports';
import { useNavigate } from 'react-router-dom';


const REFRESH_INTERVAL = 5 * 60 * 1000; 


interface Report {
  id: number | string;
  subject: string;
  from_student_name: string;
  latest_reply: {
    replied_by: string;
    content: string;
    created_at: string;
  };
  requested_at: string;
  [key: string]: any;
}

interface ReportState {
  items: Report[];
  loading: boolean;
  error: string | null;
}

interface LatestReplyProps {
  repliedBy: string;
  content: string;
}

interface DateCellProps {
  dateString: string;
  formatter: (dateString: string) => string;
}

interface ActionButtonsProps {
  reportId: number | string;
  onViewThread: (id: number | string) => void;
  onReply: (id: number | string) => void;
}

interface ErrorAlertProps {
  message: string;
  onClose: () => void;
}

interface LoadingStateProps {
  message: string;
}

interface DataGridContainerProps {
  reports: Report[];
  columns: GridColDef[];
  loading: boolean;
  colors: ReturnType<typeof tokens>;
  drawer: boolean;
}


const formatDateToLocale = (dateString: string): string => {
  try {
    return new Date(dateString).toLocaleString();
  } catch (error) {
    return "Invalid date";
  }
};

const filterReportsBySearchTerm = (reports: Report[], searchTerm: string): Report[] => {
  if (!searchTerm) return reports;
  
  const normalizedSearchTerm = searchTerm.toLowerCase();
  
  return reports.filter((report) =>
    Object.values(report)
      .join(" ")
      .toLowerCase()
      .includes(normalizedSearchTerm)
  );
};


const LatestReplyCell: React.FC<LatestReplyProps> = ({ repliedBy, content }) => {
  return (
    <Box>
      <Typography variant="body2" sx={{ fontWeight: 'bold' }}>
        {repliedBy}:
      </Typography>
      <Typography variant="body2" noWrap title={content}>
        {content}
      </Typography>
    </Box>
  );
};

const StatusCell: React.FC = () => {
  return (
    <Chip
      label="NEEDS REPLY"
      color="error"
      size="small"
      sx={{ fontWeight: 'bold' }}
    />
  );
};

const DateCell: React.FC<DateCellProps> = ({ dateString, formatter }) => {
  return (
    <Typography variant="body2">
      {formatter(dateString)}
    </Typography>
  );
};

const ActionButtons: React.FC<ActionButtonsProps> = ({ reportId, onViewThread, onReply }) => {
  return (
    <Box sx={{ display: 'flex', gap: '8px' }}>
      <Button
        variant="contained"
        color="primary"
        onClick={() => onViewThread(reportId)}
        size="small"
      >
        View Thread
      </Button>
      <Button
        variant="contained"
        color="error"
        onClick={() => onReply(reportId)}
        size="small"
      >
        Reply
      </Button>
    </Box>
  );
};

const ErrorAlert: React.FC<ErrorAlertProps> = ({ message, onClose }) => {
  return (
    <Alert 
      severity="error" 
      sx={{ marginBottom: "1rem" }}
      onClose={onClose}
    >
      {message}
    </Alert>
  );
};

const LoadingState: React.FC<LoadingStateProps> = ({ message }) => {
  return (
    <Box sx={{ display: 'flex', justifyContent: 'center', alignItems: 'center', height: '100vh' }}>
      <CircularProgress />
      <Typography sx={{ ml: 2 }}>{message}</Typography>
    </Box>
  );
};

const DataGridContainer: React.FC<DataGridContainerProps> = ({ reports, columns, loading, colors, drawer }) => {
  return (
    <Box
      sx={{
        height: "calc(100vh - 64px)",
        maxWidth: drawer ? `calc(100% - 3px)`: "100%",
      }}
    > 
      <Box
        sx={{
          height: "78vh",
          "& .MuiDataGrid-root": { border: "none" },
          "& .MuiDataGrid-cell": { borderBottom: "none" },
          "& .MuiDataGrid-columnHeaders": {
            backgroundColor: colors.blueAccent[700],
            borderBottom: "none",
          },
          "& .MuiDataGrid-columnHeader": {
            whiteSpace: "normal",
            wordBreak: "break-word",
          },
          "& .MuiDataGrid-virtualScroller": {
            backgroundColor: colors.primary[400],
          },
          "& .MuiDataGrid-footerContainer": {
            borderTop: "none",
            backgroundColor: colors.blueAccent[700],
          },
          "& .MuiCheckbox-root": {
            color: `${colors.blueAccent[400]} !important`,
          },
          "& .MuiDataGrid-toolbarContainer .MuiButton-text": {
            color: `${colors.blueAccent[500]} !important`,
          },
        }}
      >
        <DataGrid
          rows={reports}
          columns={columns}
          slots={{ toolbar: GridToolbar }}
          resizeThrottleMs={0}
          autoHeight
          loading={loading}
          disableRowSelectionOnClick
          initialState={{
            pagination: { paginationModel: { pageSize: 100 } },
          }}
        />
      </Box>
    </Box>
  );
};


const createReportColumns = (
  handleViewThread: (id: number | string) => void,
  handleReply: (id: number | string) => void,
  formatDate: (dateString: string) => string
): GridColDef[] => {
  return [
    { field: "id", headerName: "ID", flex: 0.5 },
    { field: "subject", headerName: "Subject", flex: 1.5 },
    { field: "from_student_name", headerName: "From", flex: 1 },
    { 
      field: "latest_reply_content", 
      headerName: "Latest Reply", 
      flex: 2,
      renderCell: (params: GridRenderCellParams) => (
        <LatestReplyCell 
          repliedBy={params.row.latest_reply.replied_by}
          content={params.row.latest_reply.content}
        />
      )
    },
    { 
      field: "status", 
      headerName: "Status", 
      flex: 0.8,
      renderCell: () => <StatusCell />
    },
    { 
      field: "latest_reply_date", 
      headerName: "Latest Reply Date", 
      flex: 1.2,
      renderCell: (params: GridRenderCellParams) => (
        <DateCell 
          dateString={params.row.latest_reply.created_at}
          formatter={formatDate}
        />
      )
    },
    { 
      field: "requested_at", 
      headerName: "Report Date", 
      flex: 1.2,
      renderCell: (params: GridRenderCellParams) => (
        <DateCell 
          dateString={params.row.requested_at}
          formatter={formatDate}
        />
      )
    },
    {
      field: "actions",
      headerName: "Actions",
      flex: 1,
      renderCell: (params: GridRenderCellParams) => (
        <ActionButtons 
          reportId={params.row.id} 
          onViewThread={handleViewThread}
          onReply={handleReply}
        />
      )
    }
  ];
};


const loadReportData = async (): Promise<Report[]> => {
  return await fetchReportsWithReplies();
};


const ReportRepliesList: React.FC = () => {
  const theme = useTheme();
  const colors = tokens(theme.palette.mode);
  const { searchTerm } = useContext(SearchContext);
  const { drawer } = useSettingsStore();
  const navigate = useNavigate();
  
  
  const [reportState, setReportState] = useState<ReportState>({
    items: [],
    loading: true,
    error: null
  });

  
  const handleViewThread = useCallback((reportId: number | string) => {
    navigate(`/admin/report-thread/${reportId}`);
  }, [navigate]);

  const handleReply = useCallback((reportId: number | string) => {
    navigate(`/admin/report-list/${reportId}/reply`);
  }, [navigate]);

  const handleClearError = useCallback(() => {
    setReportState(prev => ({ ...prev, error: null }));
  }, []);

  
  const fetchReports = useCallback(async () => {
    setReportState(prev => ({ ...prev, loading: true }));
    
    try {
      const data = await loadReportData();
      setReportState({
        items: data,
        loading: false,
        error: null
      });
    } catch (error) {
      console.error("Error fetching reports:", error);
      setReportState(prev => ({
        ...prev,
        error: "Failed to fetch reports with replies.",
        loading: false
      }));
    }
  }, []);

  
  useEffect(() => {
    fetchReports();
    
    const intervalId = setInterval(fetchReports, REFRESH_INTERVAL);
    
    return () => clearInterval(intervalId);
  }, [fetchReports]);

  
  const formatDate = useCallback(formatDateToLocale, []);

  
  const filteredReports = useMemo(() => 
    filterReportsBySearchTerm(reportState.items, searchTerm || ''),
    [reportState.items, searchTerm]
  );

  
<<<<<<< HEAD
  const columns = useMemo(() => 
    createReportColumns(handleViewThread, handleReply, formatDate),
    [handleViewThread, handleReply, formatDate]
  );

  
  if (reportState.loading && reportState.items.length === 0) {
    return <LoadingState message="Loading reports..." />;
  }

=======
    const columns: GridColDef[] = useMemo(() => [
      { field: "id", headerName: "ID", flex: 0.5 },
      { field: "subject", headerName: "Subject", flex: 1.0 },
      { field: "from_student_name", headerName: "From", flex: 1 },
      { 
        field: "latest_reply_content", 
        headerName: "Latest Reply", 
        flex: 1,
        renderCell: (params: GridRenderCellParams) => (
          <Box>
              {params.row.latest_reply.content}
          </Box>
        )
      },
      { 
        field: "latest_reply_date", 
        headerName: "Latest Reply Date", 
        flex: 1.2,
        renderCell: (params: GridRenderCellParams) => (
            formatDate(params.row.latest_reply.created_at)
        )
      },
      { 
        field: "requested_at", 
        headerName: "Report Date", 
        flex: 1.2,
        renderCell: (params: GridRenderCellParams) => (
            formatDate(params.row.requested_at)
        )
      },
      {
        field: "actions",
        headerName: "Actions",
        flex: 1,
        filterable: false,
        sortable: false,
        minWidth: 165,
        width: 165,
        renderCell: (params: GridRenderCellParams) => (
          <Box>
            <Button
              variant="contained"
              color="primary"
              onClick={() => handleViewThread(params.row.id)}
              sx={{ marginRight: "8px" }}
            >
              View
            </Button>
            <Button
              variant="contained"
              color="error"
              onClick={() => handleReply(params.row.id)}
            >
              Reply
            </Button>
          </Box>
        )
      }
    ], [handleViewThread, handleReply, formatDate]);
  
    if (loading && reports.length === 0) {
      return (
        <Box sx={{ display: 'flex', justifyContent: 'center', alignItems: 'center', height: '100vh' }}>
          <CircularProgress />
          <Typography sx={{ ml: 2 }}>Loading reports...</Typography>
        </Box>
      );
    }
>>>>>>> b8a4b093
  
  return (
    <>
      {reportState.error && (
        <ErrorAlert 
          message={reportState.error} 
          onClose={handleClearError}
        />
      )}
      
      <DataGridContainer 
        reports={filteredReports}
        columns={columns}
        loading={reportState.loading}
        colors={colors}
        drawer={drawer}
      />
    </>
  );
};
  
export default ReportRepliesList;<|MERGE_RESOLUTION|>--- conflicted
+++ resolved
@@ -352,7 +352,6 @@
   );
 
   
-<<<<<<< HEAD
   const columns = useMemo(() => 
     createReportColumns(handleViewThread, handleReply, formatDate),
     [handleViewThread, handleReply, formatDate]
@@ -363,76 +362,6 @@
     return <LoadingState message="Loading reports..." />;
   }
 
-=======
-    const columns: GridColDef[] = useMemo(() => [
-      { field: "id", headerName: "ID", flex: 0.5 },
-      { field: "subject", headerName: "Subject", flex: 1.0 },
-      { field: "from_student_name", headerName: "From", flex: 1 },
-      { 
-        field: "latest_reply_content", 
-        headerName: "Latest Reply", 
-        flex: 1,
-        renderCell: (params: GridRenderCellParams) => (
-          <Box>
-              {params.row.latest_reply.content}
-          </Box>
-        )
-      },
-      { 
-        field: "latest_reply_date", 
-        headerName: "Latest Reply Date", 
-        flex: 1.2,
-        renderCell: (params: GridRenderCellParams) => (
-            formatDate(params.row.latest_reply.created_at)
-        )
-      },
-      { 
-        field: "requested_at", 
-        headerName: "Report Date", 
-        flex: 1.2,
-        renderCell: (params: GridRenderCellParams) => (
-            formatDate(params.row.requested_at)
-        )
-      },
-      {
-        field: "actions",
-        headerName: "Actions",
-        flex: 1,
-        filterable: false,
-        sortable: false,
-        minWidth: 165,
-        width: 165,
-        renderCell: (params: GridRenderCellParams) => (
-          <Box>
-            <Button
-              variant="contained"
-              color="primary"
-              onClick={() => handleViewThread(params.row.id)}
-              sx={{ marginRight: "8px" }}
-            >
-              View
-            </Button>
-            <Button
-              variant="contained"
-              color="error"
-              onClick={() => handleReply(params.row.id)}
-            >
-              Reply
-            </Button>
-          </Box>
-        )
-      }
-    ], [handleViewThread, handleReply, formatDate]);
-  
-    if (loading && reports.length === 0) {
-      return (
-        <Box sx={{ display: 'flex', justifyContent: 'center', alignItems: 'center', height: '100vh' }}>
-          <CircularProgress />
-          <Typography sx={{ ml: 2 }}>Loading reports...</Typography>
-        </Box>
-      );
-    }
->>>>>>> b8a4b093
   
   return (
     <>
