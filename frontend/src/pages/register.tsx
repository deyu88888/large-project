--- conflicted
+++ resolved
@@ -4,207 +4,6 @@
 import CircularLoader from "../components/loading/circular-loader";
 
 export default function RegisterPage() {
-<<<<<<< HEAD
-    const [firstName, setFirstName] = useState("");
-    const [lastName, setLastName] = useState("");
-    const [email, setEmail] = useState("");
-    const [username, setUsername] = useState("");
-    const [password, setPassword] = useState("");
-    const [major, setMajor] = useState("");
-    const [department, setDepartment] = useState("");
-    const [societies, setSocieties] = useState("");
-    const [loading, setLoading] = useState(false);
-    const [error, setError] = useState<string | null>(null);
-    const navigate = useNavigate();
-
-    const handleSubmit = async (e: React.FormEvent<HTMLFormElement>) => {
-        e.preventDefault();
-        setLoading(true);
-
-        try {
-            const res = await apiClient.post(apiPaths.user.register, {
-                first_name: firstName,
-                last_name: lastName,
-                email,
-                username,
-                password,
-                major,
-                department: department || null, // Optional
-                societies: societies || null,  // Optional
-            });
-            console.log("Registration successful:", res.data);
-            navigate("/login");
-        } catch (err) {
-            console.error("Error during registration:", err);
-            setError("Registration failed. Please try again.");
-        } finally {
-            setLoading(false);
-        }
-    };
-
-    return (
-        <div className="flex justify-center items-center h-screen bg-gray-100">
-            <form
-                onSubmit={handleSubmit}
-                className="w-full max-w-md bg-white p-6 rounded-lg shadow-lg"
-            >
-                <h1 className="text-2xl font-bold text-center mb-6">
-                    Register as a Student
-                </h1>
-                {error && (
-                    <p className="text-red-500 text-center mb-4">{error}</p>
-                )}
-                <div className="mb-4">
-                    <label
-                        htmlFor="firstName"
-                        className="block text-sm font-medium text-gray-700"
-                    >
-                        First Name
-                    </label>
-                    <input
-                        id="firstName"
-                        type="text"
-                        value={firstName}
-                        onChange={(e) => setFirstName(e.target.value)}
-                        placeholder="Enter your first name"
-                        className="mt-1 block w-full p-2 border border-gray-300 rounded-md shadow-sm focus:ring-indigo-500 focus:border-indigo-500"
-                        required
-                    />
-                </div>
-                <div className="mb-4">
-                    <label
-                        htmlFor="lastName"
-                        className="block text-sm font-medium text-gray-700"
-                    >
-                        Last Name
-                    </label>
-                    <input
-                        id="lastName"
-                        type="text"
-                        value={lastName}
-                        onChange={(e) => setLastName(e.target.value)}
-                        placeholder="Enter your last name"
-                        className="mt-1 block w-full p-2 border border-gray-300 rounded-md shadow-sm focus:ring-indigo-500 focus:border-indigo-500"
-                        required
-                    />
-                </div>
-                <div className="mb-4">
-                    <label
-                        htmlFor="email"
-                        className="block text-sm font-medium text-gray-700"
-                    >
-                        Email
-                    </label>
-                    <input
-                        id="email"
-                        type="email"
-                        value={email}
-                        onChange={(e) => setEmail(e.target.value)}
-                        placeholder="Enter your email"
-                        className="mt-1 block w-full p-2 border border-gray-300 rounded-md shadow-sm focus:ring-indigo-500 focus:border-indigo-500"
-                        required
-                    />
-                </div>
-                <div className="mb-4">
-                    <label
-                        htmlFor="username"
-                        className="block text-sm font-medium text-gray-700"
-                    >
-                        Username
-                    </label>
-                    <input
-                        id="username"
-                        type="text"
-                        value={username}
-                        onChange={(e) => setUsername(e.target.value)}
-                        placeholder="Enter your username"
-                        className="mt-1 block w-full p-2 border border-gray-300 rounded-md shadow-sm focus:ring-indigo-500 focus:border-indigo-500"
-                        required
-                    />
-                </div>
-                <div className="mb-4">
-                    <label
-                        htmlFor="password"
-                        className="block text-sm font-medium text-gray-700"
-                    >
-                        Password
-                    </label>
-                    <input
-                        id="password"
-                        type="password"
-                        value={password}
-                        onChange={(e) => setPassword(e.target.value)}
-                        placeholder="Enter your password"
-                        className="mt-1 block w-full p-2 border border-gray-300 rounded-md shadow-sm focus:ring-indigo-500 focus:border-indigo-500"
-                        required
-                    />
-                </div>
-                <div className="mb-4">
-                    <label
-                        htmlFor="major"
-                        className="block text-sm font-medium text-gray-700"
-                    >
-                        Major
-                    </label>
-                    <input
-                        id="major"
-                        type="text"
-                        value={major}
-                        onChange={(e) => setMajor(e.target.value)}
-                        placeholder="E.g., Computer Science"
-                        className="mt-1 block w-full p-2 border border-gray-300 rounded-md shadow-sm focus:ring-indigo-500 focus:border-indigo-500"
-                        required
-                    />
-                </div>
-                <div className="mb-4">
-                    <label
-                        htmlFor="department"
-                        className="block text-sm font-medium text-gray-700"
-                    >
-                        Department (optional, if advisor)
-                    </label>
-                    <input
-                        id="department"
-                        type="text"
-                        value={department}
-                        onChange={(e) => setDepartment(e.target.value)}
-                        placeholder="E.g., Computer Engineering"
-                        className="mt-1 block w-full p-2 border border-gray-300 rounded-md shadow-sm focus:ring-indigo-500 focus:border-indigo-500"
-                    />
-                </div>
-                <div className="mb-6">
-                    <label
-                        htmlFor="societies"
-                        className="block text-sm font-medium text-gray-700"
-                    >
-                        Societies (optional, if advisor)
-                    </label>
-                    <input
-                        id="societies"
-                        type="text"
-                        value={societies}
-                        onChange={(e) => setSocieties(e.target.value)}
-                        placeholder="E.g., Chess Club, Robotics Club"
-                        className="mt-1 block w-full p-2 border border-gray-300 rounded-md shadow-sm focus:ring-indigo-500 focus:border-indigo-500"
-                    />
-                </div>
-                {loading && (
-                    <div className="flex justify-center mb-4">
-                        <CircularLoader />
-                    </div>
-                )}
-                <button
-                    type="submit"
-                    className="w-full bg-indigo-600 text-white py-2 px-4 rounded-md shadow hover:bg-indigo-700"
-                    disabled={loading}
-                >
-                    {loading ? "Registering..." : "Register"}
-                </button>
-            </form>
-        </div>
-    );
-}
-=======
   const [firstName, setFirstName] = useState("");
   const [lastName, setLastName] = useState("");
   const [email, setEmail] = useState("");
@@ -214,36 +13,29 @@
   const [department, setDepartment] = useState("");
   const [societies, setSocieties] = useState("");
   const [loading, setLoading] = useState(false);
+  const [error, setError] = useState<string | null>(null);
   const navigate = useNavigate();
 
-  const handleSubmit = async (e: any) => {
+  const handleSubmit = async (e: React.FormEvent<HTMLFormElement>) => {
+    e.preventDefault();
     setLoading(true);
-    e.preventDefault();
-    console.log("Sending data:", {
-      username,
-      password,
-      major,
-      department,
-      societies,
-    });
 
     try {
       const res = await apiClient.post(apiPaths.USER.REGISTER, {
         first_name: firstName,
         last_name: lastName,
-        email: email,
-        username: username,
-        password: password,
-        major: major,
+        email,
+        username,
+        password,
+        major,
         department: department || null, // Optional
         societies: societies || null, // Optional
       });
-      console.log(res);
-
+      console.log("Registration successful:", res.data);
       navigate("/login");
-    } catch (error) {
-      alert("Error during registration. Please try again.");
-      console.error(error);
+    } catch (err) {
+      console.error("Error during registration:", err);
+      setError("Registration failed. Please try again.");
     } finally {
       setLoading(false);
     }
@@ -258,6 +50,7 @@
         <h1 className="text-2xl font-bold text-center mb-6">
           Register as a Student
         </h1>
+        {error && <p className="text-red-500 text-center mb-4">{error}</p>}
         <div className="mb-4">
           <label
             htmlFor="firstName"
@@ -292,7 +85,6 @@
             required
           />
         </div>
-
         <div className="mb-4">
           <label
             htmlFor="email"
@@ -310,7 +102,6 @@
             required
           />
         </div>
-
         <div className="mb-4">
           <label
             htmlFor="username"
@@ -402,8 +193,9 @@
         <button
           type="submit"
           className="w-full bg-indigo-600 text-white py-2 px-4 rounded-md shadow hover:bg-indigo-700"
+          disabled={loading}
         >
-          Register
+          {loading ? "Registering..." : "Register"}
         </button>
         <div className="mt-4 text-center">
           <p>
@@ -416,82 +208,4 @@
       </form>
     </div>
   );
-}
-
-// import { apiClient, apiPaths } from "../api";
-// import { useState } from "react";
-// import { useNavigate } from "react-router-dom";
-// import CircularLoader from "../components/loading/circular-loader";
-
-// export default function RegisterPage() {
-//     const [username, setUsername] = useState("");
-//     const [password, setPassword] = useState("");
-//     const [major, setMajor] = useState("");
-//     const [department, setDepartment] = useState("");
-//     const [societies, setSocieties] = useState("");
-//     const [loading, setLoading] = useState(false);
-//     const navigate = useNavigate();
-
-//     const handleSubmit = async (e: any) => {
-//         setLoading(true);
-//         e.preventDefault();
-
-//         try {
-//             const res = await apiClient.post(apiPaths.USER.REGISTER, {
-//                 username: username,
-//                 password: password,
-//                 major: major,
-//                 department: department || null, // Optional
-//                 societies: societies || null,  // Optional
-//             });
-//             console.log(res);
-//             navigate("/login");
-//         } catch (error) {
-//             alert("Error during registration. Please try again.");
-//         } finally {
-//             setLoading(false);
-//         }
-//     };
-
-//     return (
-//         <form onSubmit={handleSubmit} className="form-container">
-//             <h1>Register as a Student</h1>
-//             <input
-//                 type="text"
-//                 value={username}
-//                 onChange={(e) => setUsername(e.target.value)}
-//                 placeholder="Username"
-//                 required
-//             />
-//             <input
-//                 type="password"
-//                 value={password}
-//                 onChange={(e) => setPassword(e.target.value)}
-//                 placeholder="Password"
-//                 required
-//             />
-//             <input
-//                 type="text"
-//                 value={major}
-//                 onChange={(e) => setMajor(e.target.value)}
-//                 placeholder="Major (e.g., Computer Science)"
-//                 required
-//             />
-//             <input
-//                 type="text"
-//                 value={department}
-//                 onChange={(e) => setDepartment(e.target.value)}
-//                 placeholder="Department (optional, if advisor)"
-//             />
-//             <input
-//                 type="text"
-//                 value={societies}
-//                 onChange={(e) => setSocieties(e.target.value)}
-//                 placeholder="Societies (optional, if advisor)"
-//             />
-//             {loading && <CircularLoader />}
-//             <button type="submit">Register</button>
-//         </form>
-//     );
-// }
->>>>>>> b8a5dbd7
+}