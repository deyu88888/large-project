import { apiClient, apiPaths } from "../api";
import { useNavigate } from "react-router-dom";
import CircularLoader from "../components/loading/circular-loader";
import { Formik, Field, Form, ErrorMessage } from "formik";
import * as Yup from "yup";
import React from "react";


export default function RegisterPage() {
<<<<<<< HEAD
  const [firstName, setFirstName] = useState("");
  const [lastName, setLastName] = useState("");
  const [email, setEmail] = useState("");
  const [username, setUsername] = useState("");
  const [password, setPassword] = useState("");
  const [major, setMajor] = useState("");
  const [department, setDepartment] = useState("");
  const [societies, setSocieties] = useState("");
  const [loading, setLoading] = useState(false);
  const [error, setError] = useState<string | null>(null);
  const navigate = useNavigate();

  const handleSubmit = async (e: React.FormEvent<HTMLFormElement>) => {
    e.preventDefault();
    setLoading(true);

    try {
      const res = await apiClient.post(apiPaths.user.register, {
        first_name: firstName,
        last_name: lastName,
        email,
        username,
        password,
        major,
        department: department || null, // Optional
        societies: societies || null, // Optional
      });
      console.log("Registration successful:", res.data);
      navigate("/login");
    } catch (err) {
      console.error("Error during registration:", err);
      setError("Registration failed. Please try again.");
    } finally {
      setLoading(false);
    }
  };

  return (
    <div className="flex justify-center items-center min-h-screen bg-gray-100 py-6 px-4 sm:px-6 lg:px-8">
      <form
        onSubmit={handleSubmit}
        className="w-full max-w-md bg-white p-6 rounded-lg shadow-lg overflow-auto"
      >
        <h1 className="text-2xl font-bold text-center mb-6">
          Register as a Student
        </h1>
        {error && <p className="text-red-500 text-center mb-4">{error}</p>}
        <div className="mb-4">
          <label
            htmlFor="firstName"
            className="block text-sm font-medium text-gray-700"
          >
            First Name
          </label>
          <input
            id="firstName"
            type="text"
            value={firstName}
            onChange={(e) => setFirstName(e.target.value)}
            placeholder="Enter your first name"
            className="mt-1 block w-full p-2 border border-gray-300 rounded-md shadow-sm focus:ring-indigo-500 focus:border-indigo-500"
            required
          />
        </div>
        <div className="mb-4">
          <label
            htmlFor="lastName"
            className="block text-sm font-medium text-gray-700"
          >
            Last Name
          </label>
          <input
            id="lastName"
            type="text"
            value={lastName}
            onChange={(e) => setLastName(e.target.value)}
            placeholder="Enter your last name"
            className="mt-1 block w-full p-2 border border-gray-300 rounded-md shadow-sm focus:ring-indigo-500 focus:border-indigo-500"
            required
          />
        </div>
        <div className="mb-4">
          <label
            htmlFor="email"
            className="block text-sm font-medium text-gray-700"
          >
            Email
          </label>
          <input
            id="email"
            type="email"
            value={email}
            onChange={(e) => setEmail(e.target.value)}
            placeholder="Enter your email"
            className="mt-1 block w-full p-2 border border-gray-300 rounded-md shadow-sm focus:ring-indigo-500 focus:border-indigo-500"
            required
          />
        </div>
        <div className="mb-4">
          <label
            htmlFor="username"
            className="block text-sm font-medium text-gray-700"
          >
            Username
          </label>
          <input
            id="username"
            type="text"
            value={username}
            onChange={(e) => setUsername(e.target.value)}
            placeholder="Enter your username"
            className="mt-1 block w-full p-2 border border-gray-300 rounded-md shadow-sm focus:ring-indigo-500 focus:border-indigo-500"
            required
          />
        </div>
        <div className="mb-4">
          <label
            htmlFor="password"
            className="block text-sm font-medium text-gray-700"
          >
            Password
          </label>
          <input
            id="password"
            type="password"
            value={password}
            onChange={(e) => setPassword(e.target.value)}
            placeholder="Enter your password"
            className="mt-1 block w-full p-2 border border-gray-300 rounded-md shadow-sm focus:ring-indigo-500 focus:border-indigo-500"
            required
          />
        </div>
        <div className="mb-4">
          <label
            htmlFor="major"
            className="block text-sm font-medium text-gray-700"
          >
            Major
          </label>
          <input
            id="major"
            type="text"
            value={major}
            onChange={(e) => setMajor(e.target.value)}
            placeholder="E.g., Computer Science"
            className="mt-1 block w-full p-2 border border-gray-300 rounded-md shadow-sm focus:ring-indigo-500 focus:border-indigo-500"
            required
          />
        </div>
        <div className="mb-4">
          <label
            htmlFor="department"
            className="block text-sm font-medium text-gray-700"
          >
            Department (optional, if advisor)
          </label>
          <input
            id="department"
            type="text"
            value={department}
            onChange={(e) => setDepartment(e.target.value)}
            placeholder="E.g., Computer Engineering"
            className="mt-1 block w-full p-2 border border-gray-300 rounded-md shadow-sm focus:ring-indigo-500 focus:border-indigo-500"
          />
        </div>
        <div className="mb-6">
          <label
            htmlFor="societies"
            className="block text-sm font-medium text-gray-700"
          >
            Societies (optional, if advisor)
          </label>
          <input
            id="societies"
            type="text"
            value={societies}
            onChange={(e) => setSocieties(e.target.value)}
            placeholder="E.g., Chess Club, Robotics Club"
            className="mt-1 block w-full p-2 border border-gray-300 rounded-md shadow-sm focus:ring-indigo-500 focus:border-indigo-500"
          />
        </div>
        {loading && (
          <div className="flex justify-center mb-4">
            <CircularLoader />
          </div>
        )}
        <button
          type="submit"
          className="w-full bg-indigo-600 text-white py-2 px-4 rounded-md shadow hover:bg-indigo-700"
          disabled={loading}
        >
          {loading ? "Registering..." : "Register"}
        </button>
        <div className="mt-4 text-center">
          <p>
            Already registered?{" "}
            <a href="/login" className="text-indigo-600 hover:underline">
              Please login.
            </a>
          </p>
        </div>
      </form>
    </div>
  );
}
=======
    const navigate = useNavigate();

    // Validation schema using Yup
    const validationSchema = Yup.object({
        first_name: Yup.string()
            .max(50, "First name must be at most 50 characters")
            .required("First name is required"),
        last_name: Yup.string()
            .max(50, "Last name must be at most 50 characters")
            .required("Last name is required"),
        email: Yup.string()
            .email("Invalid email address")
            .required("Email is required"),
        username: Yup.string()
            .min(6, "Username must be at least 6 characters")
            .max(30, "Username must be at most 30 characters")
            .matches(
                /^[a-zA-Z0-9_.-]+$/,
                "Username must only contain letters, numbers, underscores, hyphens, and dots"
            )
            .required("Username is required"),
        password: Yup.string()
            .min(8, "Password must be at least 8 characters")
            .required("Password is required"),
        major: Yup.string()
            .max(50, "Major must be at most 50 characters")
            .required("Major is required"),
    });

    const handleSubmit = async (values: any, { setSubmitting, setFieldError }: any) => {
        try {
            const res = await apiClient.post(apiPaths.USER.REGISTER, values);
            console.log(res);
            navigate("/login");
        } catch (error: any) {
            if (error.response?.data?.email) {
                setFieldError("email", error.response.data.email[0]);
            } else if (error.response?.data?.username) {
                setFieldError("username", error.response.data.username[0]);
            } else {
                alert("Error during registration. Please try again.");
            }
        } finally {
            setSubmitting(false);
        }
    };

    return (
        <div className="flex justify-center items-center min-h-screen bg-gray-100">
            <div className="w-full max-w-lg bg-white p-8 rounded-lg shadow-lg">
                <h1 className="text-2xl font-bold text-center mb-6 text-indigo-600">
                    Register as a Student
                </h1>
                <Formik
                    initialValues={{
                        first_name: "",
                        last_name: "",
                        email: "",
                        username: "",
                        password: "",
                        major: "",
                    }}
                    validationSchema={validationSchema}
                    onSubmit={handleSubmit}
                >
                    {({ isSubmitting }) => (
                        <Form className="grid grid-cols-1 gap-6">
                            <div>
                                <label htmlFor="first_name" className="block text-sm font-medium text-gray-700">
                                    First Name
                                </label>
                                <Field
                                    id="first_name"
                                    name="first_name"
                                    type="text"
                                    placeholder="Enter your first name"
                                    className="mt-1 block w-full p-2 border border-gray-300 rounded-md shadow-sm focus:ring-indigo-500 focus:border-indigo-500"
                                />
                                <ErrorMessage name="first_name" component="div" className="text-red-500 text-sm" />
                            </div>

                            <div>
                                <label htmlFor="last_name" className="block text-sm font-medium text-gray-700">
                                    Last Name
                                </label>
                                <Field
                                    id="last_name"
                                    name="last_name"
                                    type="text"
                                    placeholder="Enter your last name"
                                    className="mt-1 block w-full p-2 border border-gray-300 rounded-md shadow-sm focus:ring-indigo-500 focus:border-indigo-500"
                                />
                                <ErrorMessage name="last_name" component="div" className="text-red-500 text-sm" />
                            </div>

                            <div>
                                <label htmlFor="email" className="block text-sm font-medium text-gray-700">
                                    Email
                                </label>
                                <Field
                                    id="email"
                                    name="email"
                                    type="email"
                                    placeholder="Enter your email"
                                    className="mt-1 block w-full p-2 border border-gray-300 rounded-md shadow-sm focus:ring-indigo-500 focus:border-indigo-500"
                                />
                                <ErrorMessage name="email" component="div" className="text-red-500 text-sm" />
                            </div>

                            <div>
                                <label htmlFor="username" className="block text-sm font-medium text-gray-700">
                                    Username
                                </label>
                                <Field
                                    id="username"
                                    name="username"
                                    type="text"
                                    placeholder="Enter your username"
                                    className="mt-1 block w-full p-2 border border-gray-300 rounded-md shadow-sm focus:ring-indigo-500 focus:border-indigo-500"
                                />
                                <ErrorMessage name="username" component="div" className="text-red-500 text-sm" />
                            </div>

                            <div>
                                <label htmlFor="password" className="block text-sm font-medium text-gray-700">
                                    Password
                                </label>
                                <Field
                                    id="password"
                                    name="password"
                                    type="password"
                                    placeholder="Enter your password"
                                    className="mt-1 block w-full p-2 border border-gray-300 rounded-md shadow-sm focus:ring-indigo-500 focus:border-indigo-500"
                                />
                                <ErrorMessage name="password" component="div" className="text-red-500 text-sm" />
                            </div>

                            <div>
                                <label htmlFor="major" className="block text-sm font-medium text-gray-700">
                                    Major
                                </label>
                                <Field
                                    id="major"
                                    name="major"
                                    type="text"
                                    placeholder="E.g., Computer Science"
                                    className="mt-1 block w-full p-2 border border-gray-300 rounded-md shadow-sm focus:ring-indigo-500 focus:border-indigo-500"
                                />
                                <ErrorMessage name="major" component="div" className="text-red-500 text-sm" />
                            </div>

                            {isSubmitting && (
                                <div className="flex justify-center mt-4">
                                    <CircularLoader />
                                </div>
                            )}

                            <button
                                type="submit"
                                disabled={isSubmitting}
                                className="mt-6 w-full bg-indigo-600 text-white py-2 px-4 rounded-md shadow hover:bg-indigo-700 focus:outline-none focus:ring-2 focus:ring-indigo-500"
                            >
                                Register
                            </button>
                        </Form>
                    )}
                </Formik>
            </div>
        </div>
    );
}



// import { apiClient, apiPaths } from "../api";
// import { useState } from "react";
// import { useNavigate } from "react-router-dom";
// import CircularLoader from "../components/loading/circular-loader";

// export default function RegisterPage() {
//     const [firstName, setFirstName] = useState("");
//     const [lastName, setLastName] = useState("");
//     const [email, setEmail] = useState("");
//     const [username, setUsername] = useState("");
//     const [password, setPassword] = useState("");
//     const [major, setMajor] = useState("");
//     const [department, setDepartment] = useState("");
//     const [societies, setSocieties] = useState("");
//     const [loading, setLoading] = useState(false);
//     const navigate = useNavigate();

//     const handleSubmit = async (e: any) => {
//         e.preventDefault();
//         if (!firstName || !lastName || !email || !username || !password || !major) {
//             alert("All required fields must be filled out!");
//             return;
//         }
    
//         if (!email.includes("@")) {
//             alert("Please provide a valid email address!");
//             return;
//         }
    
//         setLoading(true);


//         try {
//             const res = await apiClient.post(apiPaths.USER.REGISTER, {
//                 first_name: firstName,
//                 last_name: lastName,
//                 email: email,
//         setLoading(true);
//         e.preventDefault();

//         try {
//             const res = await apiClient.post(apiPaths.USER.REGISTER, {
//                 username: username,
//                 password: password,
//                 major: major,
//                 department: department || null, // Optional
//                 societies: societies || null,  // Optional
//             });
//             console.log(res);

//             navigate("/login");
//         } catch (error) {
//             alert("Error during registration. Please try again.");
//         } finally {
//             setLoading(false);
//         }

//     };

//     return (
//         <div className="flex justify-center items-center min-h-screen bg-gray-100">
//             <form
//                 onSubmit={handleSubmit}
//                 className="w-full max-w-lg bg-white p-8 rounded-lg shadow-lg"
//             >
//                 <h1 className="text-2xl font-bold text-center mb-6 text-indigo-600">
//                     Register as a Student
//                 </h1>
//                 <div className="grid grid-cols-1 gap-6">
//                     {/* First Name */}
//                     <div>
//                         <label htmlFor="firstName" className="block text-sm font-medium text-gray-700">
//                             First Name
//                         </label>
//                         <input
//                             id="firstName"
//                             type="text"
//                             value={firstName}
//                             onChange={(e) => setFirstName(e.target.value)}
//                             placeholder="Enter your first name"
//                             className="mt-1 block w-full p-2 border border-gray-300 rounded-md shadow-sm focus:ring-indigo-500 focus:border-indigo-500"
//                             required
//                         />
//                     </div>
//                     {/* Last Name */}
//                     <div>
//                         <label htmlFor="lastName" className="block text-sm font-medium text-gray-700">
//                             Last Name
//                         </label>
//                         <input
//                             id="lastName"
//                             type="text"
//                             value={lastName}
//                             onChange={(e) => setLastName(e.target.value)}
//                             placeholder="Enter your last name"
//                             className="mt-1 block w-full p-2 border border-gray-300 rounded-md shadow-sm focus:ring-indigo-500 focus:border-indigo-500"
//                             required
//                         />
//                     </div>
//                     {/* Email */}
//                     <div>
//                         <label htmlFor="email" className="block text-sm font-medium text-gray-700">
//                             Email
//                         </label>
//                         <input
//                             id="email"
//                             type="email"
//                             value={email}
//                             onChange={(e) => setEmail(e.target.value)}
//                             placeholder="Enter your email"
//                             className="mt-1 block w-full p-2 border border-gray-300 rounded-md shadow-sm focus:ring-indigo-500 focus:border-indigo-500"
//                             required
//                         />
//                     </div>
//                     {/* Username */}
//                     <div>
//                         <label htmlFor="username" className="block text-sm font-medium text-gray-700">
//                             Username
//                         </label>
//                         <input
//                             id="username"
//                             type="text"
//                             value={username}
//                             onChange={(e) => setUsername(e.target.value)}
//                             placeholder="Enter your username"
//                             className="mt-1 block w-full p-2 border border-gray-300 rounded-md shadow-sm focus:ring-indigo-500 focus:border-indigo-500"
//                             required
//                         />
//                     </div>
//                     {/* Password */}
//                     <div>
//                         <label htmlFor="password" className="block text-sm font-medium text-gray-700">
//                             Password
//                         </label>
//                         <input
//                             id="password"
//                             type="password"
//                             value={password}
//                             onChange={(e) => setPassword(e.target.value)}
//                             placeholder="Enter your password"
//                             className="mt-1 block w-full p-2 border border-gray-300 rounded-md shadow-sm focus:ring-indigo-500 focus:border-indigo-500"
//                             required
//                         />
//                     </div>
//                     {/* Major */}
//                     <div>
//                         <label htmlFor="major" className="block text-sm font-medium text-gray-700">
//                             Major
//                         </label>
//                         <input
//                             id="major"
//                             type="text"
//                             value={major}
//                             onChange={(e) => setMajor(e.target.value)}
//                             placeholder="E.g., Computer Science"
//                             className="mt-1 block w-full p-2 border border-gray-300 rounded-md shadow-sm focus:ring-indigo-500 focus:border-indigo-500"
//                             required
//                         />
//                     </div>
//                     {/* Department */}
//                     <div>
//                         <label htmlFor="department" className="block text-sm font-medium text-gray-700">
//                             Department (optional, if advisor)
//                         </label>
//                         <input
//                             id="department"
//                             type="text"
//                             value={department}
//                             onChange={(e) => setDepartment(e.target.value)}
//                             placeholder="E.g., Computer Engineering"
//                             className="mt-1 block w-full p-2 border border-gray-300 rounded-md shadow-sm focus:ring-indigo-500 focus:border-indigo-500"
//                         />
//                     </div>
//                     {/* Societies */}
//                     <div>
//                         <label htmlFor="societies" className="block text-sm font-medium text-gray-700">
//                             Societies (optional, if advisor)
//                         </label>
//                         <input
//                             id="societies"
//                             type="text"
//                             value={societies}
//                             onChange={(e) => setSocieties(e.target.value)}
//                             placeholder="E.g., Chess Club, Robotics Club"
//                             className="mt-1 block w-full p-2 border border-gray-300 rounded-md shadow-sm focus:ring-indigo-500 focus:border-indigo-500"
//                         />
//                     </div>
//                 </div>
//                 {loading && (
//                     <div className="flex justify-center mt-4">
//                         <CircularLoader />
//                     </div>
//                 )}
//                 <button
//                     type="submit"
//                     className="mt-6 w-full bg-indigo-600 text-white py-2 px-4 rounded-md shadow hover:bg-indigo-700 focus:outline-none focus:ring-2 focus:ring-indigo-500"
//                 >
//                     Register
//                 </button>
//             </form>
//         </div>
//     );
    
//     };

//     return (
//         <form onSubmit={handleSubmit} className="form-container">
//             <h1>Register as a Student</h1>
//             <input
//                 type="text"
//                 value={username}
//                 onChange={(e) => setUsername(e.target.value)}
//                 placeholder="Username"
//                 required
//             />
//             <input
//                 type="password"
//                 value={password}
//                 onChange={(e) => setPassword(e.target.value)}
//                 placeholder="Password"
//                 required
//             />
//             <input
//                 type="text"
//                 value={major}
//                 onChange={(e) => setMajor(e.target.value)}
//                 placeholder="Major (e.g., Computer Science)"
//                 required
//             />
//             <input
//                 type="text"
//                 value={department}
//                 onChange={(e) => setDepartment(e.target.value)}
//                 placeholder="Department (optional, if advisor)"
//             />
//             <input
//                 type="text"
//                 value={societies}
//                 onChange={(e) => setSocieties(e.target.value)}
//                 placeholder="Societies (optional, if advisor)"
//             />
//             {loading && <CircularLoader />}
//             <button type="submit">Register</button>
//         </form>
//     );
// }
>>>>>>> 3c3f7874
<|MERGE_RESOLUTION|>--- conflicted
+++ resolved
@@ -5,633 +5,175 @@
 import * as Yup from "yup";
 import React from "react";
 
-
 export default function RegisterPage() {
-<<<<<<< HEAD
-  const [firstName, setFirstName] = useState("");
-  const [lastName, setLastName] = useState("");
-  const [email, setEmail] = useState("");
-  const [username, setUsername] = useState("");
-  const [password, setPassword] = useState("");
-  const [major, setMajor] = useState("");
-  const [department, setDepartment] = useState("");
-  const [societies, setSocieties] = useState("");
-  const [loading, setLoading] = useState(false);
-  const [error, setError] = useState<string | null>(null);
   const navigate = useNavigate();
 
-  const handleSubmit = async (e: React.FormEvent<HTMLFormElement>) => {
-    e.preventDefault();
-    setLoading(true);
+  // Validation schema using Yup
+  const validationSchema = Yup.object({
+    first_name: Yup.string()
+      .max(50, "First name must be at most 50 characters")
+      .required("First name is required"),
+    last_name: Yup.string()
+      .max(50, "Last name must be at most 50 characters")
+      .required("Last name is required"),
+    email: Yup.string()
+      .email("Invalid email address")
+      .required("Email is required"),
+    username: Yup.string()
+      .min(6, "Username must be at least 6 characters")
+      .max(30, "Username must be at most 30 characters")
+      .matches(
+        /^[a-zA-Z0-9_.-]+$/,
+        "Username must only contain letters, numbers, underscores, hyphens, and dots"
+      )
+      .required("Username is required"),
+    password: Yup.string()
+      .min(8, "Password must be at least 8 characters")
+      .required("Password is required"),
+    major: Yup.string()
+      .max(50, "Major must be at most 50 characters")
+      .required("Major is required"),
+  });
 
+  const handleSubmit = async (values: any, { setSubmitting, setFieldError }: any) => {
     try {
-      const res = await apiClient.post(apiPaths.user.register, {
-        first_name: firstName,
-        last_name: lastName,
-        email,
-        username,
-        password,
-        major,
-        department: department || null, // Optional
-        societies: societies || null, // Optional
-      });
-      console.log("Registration successful:", res.data);
+      const res = await apiClient.post(apiPaths.user.register, values);
+      console.log(res);
       navigate("/login");
-    } catch (err) {
-      console.error("Error during registration:", err);
-      setError("Registration failed. Please try again.");
+    } catch (error: any) {
+      if (error.response?.data?.email) {
+        setFieldError("email", error.response.data.email[0]);
+      } else if (error.response?.data?.username) {
+        setFieldError("username", error.response.data.username[0]);
+      } else {
+        alert("Error during registration. Please try again.");
+      }
     } finally {
-      setLoading(false);
+      setSubmitting(false);
     }
   };
 
   return (
-    <div className="flex justify-center items-center min-h-screen bg-gray-100 py-6 px-4 sm:px-6 lg:px-8">
-      <form
-        onSubmit={handleSubmit}
-        className="w-full max-w-md bg-white p-6 rounded-lg shadow-lg overflow-auto"
-      >
-        <h1 className="text-2xl font-bold text-center mb-6">
+    <div className="flex justify-center items-center min-h-screen bg-gray-100">
+      <div className="w-full max-w-lg bg-white p-8 rounded-lg shadow-lg">
+        <h1 className="text-2xl font-bold text-center mb-6 text-indigo-600">
           Register as a Student
         </h1>
-        {error && <p className="text-red-500 text-center mb-4">{error}</p>}
-        <div className="mb-4">
-          <label
-            htmlFor="firstName"
-            className="block text-sm font-medium text-gray-700"
-          >
-            First Name
-          </label>
-          <input
-            id="firstName"
-            type="text"
-            value={firstName}
-            onChange={(e) => setFirstName(e.target.value)}
-            placeholder="Enter your first name"
-            className="mt-1 block w-full p-2 border border-gray-300 rounded-md shadow-sm focus:ring-indigo-500 focus:border-indigo-500"
-            required
-          />
-        </div>
-        <div className="mb-4">
-          <label
-            htmlFor="lastName"
-            className="block text-sm font-medium text-gray-700"
-          >
-            Last Name
-          </label>
-          <input
-            id="lastName"
-            type="text"
-            value={lastName}
-            onChange={(e) => setLastName(e.target.value)}
-            placeholder="Enter your last name"
-            className="mt-1 block w-full p-2 border border-gray-300 rounded-md shadow-sm focus:ring-indigo-500 focus:border-indigo-500"
-            required
-          />
-        </div>
-        <div className="mb-4">
-          <label
-            htmlFor="email"
-            className="block text-sm font-medium text-gray-700"
-          >
-            Email
-          </label>
-          <input
-            id="email"
-            type="email"
-            value={email}
-            onChange={(e) => setEmail(e.target.value)}
-            placeholder="Enter your email"
-            className="mt-1 block w-full p-2 border border-gray-300 rounded-md shadow-sm focus:ring-indigo-500 focus:border-indigo-500"
-            required
-          />
-        </div>
-        <div className="mb-4">
-          <label
-            htmlFor="username"
-            className="block text-sm font-medium text-gray-700"
-          >
-            Username
-          </label>
-          <input
-            id="username"
-            type="text"
-            value={username}
-            onChange={(e) => setUsername(e.target.value)}
-            placeholder="Enter your username"
-            className="mt-1 block w-full p-2 border border-gray-300 rounded-md shadow-sm focus:ring-indigo-500 focus:border-indigo-500"
-            required
-          />
-        </div>
-        <div className="mb-4">
-          <label
-            htmlFor="password"
-            className="block text-sm font-medium text-gray-700"
-          >
-            Password
-          </label>
-          <input
-            id="password"
-            type="password"
-            value={password}
-            onChange={(e) => setPassword(e.target.value)}
-            placeholder="Enter your password"
-            className="mt-1 block w-full p-2 border border-gray-300 rounded-md shadow-sm focus:ring-indigo-500 focus:border-indigo-500"
-            required
-          />
-        </div>
-        <div className="mb-4">
-          <label
-            htmlFor="major"
-            className="block text-sm font-medium text-gray-700"
-          >
-            Major
-          </label>
-          <input
-            id="major"
-            type="text"
-            value={major}
-            onChange={(e) => setMajor(e.target.value)}
-            placeholder="E.g., Computer Science"
-            className="mt-1 block w-full p-2 border border-gray-300 rounded-md shadow-sm focus:ring-indigo-500 focus:border-indigo-500"
-            required
-          />
-        </div>
-        <div className="mb-4">
-          <label
-            htmlFor="department"
-            className="block text-sm font-medium text-gray-700"
-          >
-            Department (optional, if advisor)
-          </label>
-          <input
-            id="department"
-            type="text"
-            value={department}
-            onChange={(e) => setDepartment(e.target.value)}
-            placeholder="E.g., Computer Engineering"
-            className="mt-1 block w-full p-2 border border-gray-300 rounded-md shadow-sm focus:ring-indigo-500 focus:border-indigo-500"
-          />
-        </div>
-        <div className="mb-6">
-          <label
-            htmlFor="societies"
-            className="block text-sm font-medium text-gray-700"
-          >
-            Societies (optional, if advisor)
-          </label>
-          <input
-            id="societies"
-            type="text"
-            value={societies}
-            onChange={(e) => setSocieties(e.target.value)}
-            placeholder="E.g., Chess Club, Robotics Club"
-            className="mt-1 block w-full p-2 border border-gray-300 rounded-md shadow-sm focus:ring-indigo-500 focus:border-indigo-500"
-          />
-        </div>
-        {loading && (
-          <div className="flex justify-center mb-4">
-            <CircularLoader />
-          </div>
-        )}
-        <button
-          type="submit"
-          className="w-full bg-indigo-600 text-white py-2 px-4 rounded-md shadow hover:bg-indigo-700"
-          disabled={loading}
+        <Formik
+          initialValues={{
+            first_name: "",
+            last_name: "",
+            email: "",
+            username: "",
+            password: "",
+            major: "",
+          }}
+          validationSchema={validationSchema}
+          onSubmit={handleSubmit}
         >
-          {loading ? "Registering..." : "Register"}
-        </button>
-        <div className="mt-4 text-center">
-          <p>
-            Already registered?{" "}
-            <a href="/login" className="text-indigo-600 hover:underline">
-              Please login.
-            </a>
-          </p>
-        </div>
-      </form>
+          {({ isSubmitting }) => (
+            <Form className="grid grid-cols-1 gap-6">
+              <div>
+                <label htmlFor="first_name" className="block text-sm font-medium text-gray-700">
+                  First Name
+                </label>
+                <Field
+                  id="first_name"
+                  name="first_name"
+                  type="text"
+                  placeholder="Enter your first name"
+                  className="mt-1 block w-full p-2 border border-gray-300 rounded-md shadow-sm focus:ring-indigo-500 focus:border-indigo-500"
+                />
+                <ErrorMessage name="first_name" component="div" className="text-red-500 text-sm" />
+              </div>
+
+              <div>
+                <label htmlFor="last_name" className="block text-sm font-medium text-gray-700">
+                  Last Name
+                </label>
+                <Field
+                  id="last_name"
+                  name="last_name"
+                  type="text"
+                  placeholder="Enter your last name"
+                  className="mt-1 block w-full p-2 border border-gray-300 rounded-md shadow-sm focus:ring-indigo-500 focus:border-indigo-500"
+                />
+                <ErrorMessage name="last_name" component="div" className="text-red-500 text-sm" />
+              </div>
+
+              <div>
+                <label htmlFor="email" className="block text-sm font-medium text-gray-700">
+                  Email
+                </label>
+                <Field
+                  id="email"
+                  name="email"
+                  type="email"
+                  placeholder="Enter your email"
+                  className="mt-1 block w-full p-2 border border-gray-300 rounded-md shadow-sm focus:ring-indigo-500 focus:border-indigo-500"
+                />
+                <ErrorMessage name="email" component="div" className="text-red-500 text-sm" />
+              </div>
+
+              <div>
+                <label htmlFor="username" className="block text-sm font-medium text-gray-700">
+                  Username
+                </label>
+                <Field
+                  id="username"
+                  name="username"
+                  type="text"
+                  placeholder="Enter your username"
+                  className="mt-1 block w-full p-2 border border-gray-300 rounded-md shadow-sm focus:ring-indigo-500 focus:border-indigo-500"
+                />
+                <ErrorMessage name="username" component="div" className="text-red-500 text-sm" />
+              </div>
+
+              <div>
+                <label htmlFor="password" className="block text-sm font-medium text-gray-700">
+                  Password
+                </label>
+                <Field
+                  id="password"
+                  name="password"
+                  type="password"
+                  placeholder="Enter your password"
+                  className="mt-1 block w-full p-2 border border-gray-300 rounded-md shadow-sm focus:ring-indigo-500 focus:border-indigo-500"
+                />
+                <ErrorMessage name="password" component="div" className="text-red-500 text-sm" />
+              </div>
+
+              <div>
+                <label htmlFor="major" className="block text-sm font-medium text-gray-700">
+                  Major
+                </label>
+                <Field
+                  id="major"
+                  name="major"
+                  type="text"
+                  placeholder="E.g., Computer Science"
+                  className="mt-1 block w-full p-2 border border-gray-300 rounded-md shadow-sm focus:ring-indigo-500 focus:border-indigo-500"
+                />
+                <ErrorMessage name="major" component="div" className="text-red-500 text-sm" />
+              </div>
+
+              {isSubmitting && (
+                <div className="flex justify-center mt-4">
+                  <CircularLoader />
+                </div>
+              )}
+
+              <button
+                type="submit"
+                disabled={isSubmitting}
+                className="mt-6 w-full bg-indigo-600 text-white py-2 px-4 rounded-md shadow hover:bg-indigo-700 focus:outline-none focus:ring-2 focus:ring-indigo-500"
+              >
+                Register
+              </button>
+            </Form>
+          )}
+        </Formik>
+      </div>
     </div>
   );
-}
-=======
-    const navigate = useNavigate();
-
-    // Validation schema using Yup
-    const validationSchema = Yup.object({
-        first_name: Yup.string()
-            .max(50, "First name must be at most 50 characters")
-            .required("First name is required"),
-        last_name: Yup.string()
-            .max(50, "Last name must be at most 50 characters")
-            .required("Last name is required"),
-        email: Yup.string()
-            .email("Invalid email address")
-            .required("Email is required"),
-        username: Yup.string()
-            .min(6, "Username must be at least 6 characters")
-            .max(30, "Username must be at most 30 characters")
-            .matches(
-                /^[a-zA-Z0-9_.-]+$/,
-                "Username must only contain letters, numbers, underscores, hyphens, and dots"
-            )
-            .required("Username is required"),
-        password: Yup.string()
-            .min(8, "Password must be at least 8 characters")
-            .required("Password is required"),
-        major: Yup.string()
-            .max(50, "Major must be at most 50 characters")
-            .required("Major is required"),
-    });
-
-    const handleSubmit = async (values: any, { setSubmitting, setFieldError }: any) => {
-        try {
-            const res = await apiClient.post(apiPaths.USER.REGISTER, values);
-            console.log(res);
-            navigate("/login");
-        } catch (error: any) {
-            if (error.response?.data?.email) {
-                setFieldError("email", error.response.data.email[0]);
-            } else if (error.response?.data?.username) {
-                setFieldError("username", error.response.data.username[0]);
-            } else {
-                alert("Error during registration. Please try again.");
-            }
-        } finally {
-            setSubmitting(false);
-        }
-    };
-
-    return (
-        <div className="flex justify-center items-center min-h-screen bg-gray-100">
-            <div className="w-full max-w-lg bg-white p-8 rounded-lg shadow-lg">
-                <h1 className="text-2xl font-bold text-center mb-6 text-indigo-600">
-                    Register as a Student
-                </h1>
-                <Formik
-                    initialValues={{
-                        first_name: "",
-                        last_name: "",
-                        email: "",
-                        username: "",
-                        password: "",
-                        major: "",
-                    }}
-                    validationSchema={validationSchema}
-                    onSubmit={handleSubmit}
-                >
-                    {({ isSubmitting }) => (
-                        <Form className="grid grid-cols-1 gap-6">
-                            <div>
-                                <label htmlFor="first_name" className="block text-sm font-medium text-gray-700">
-                                    First Name
-                                </label>
-                                <Field
-                                    id="first_name"
-                                    name="first_name"
-                                    type="text"
-                                    placeholder="Enter your first name"
-                                    className="mt-1 block w-full p-2 border border-gray-300 rounded-md shadow-sm focus:ring-indigo-500 focus:border-indigo-500"
-                                />
-                                <ErrorMessage name="first_name" component="div" className="text-red-500 text-sm" />
-                            </div>
-
-                            <div>
-                                <label htmlFor="last_name" className="block text-sm font-medium text-gray-700">
-                                    Last Name
-                                </label>
-                                <Field
-                                    id="last_name"
-                                    name="last_name"
-                                    type="text"
-                                    placeholder="Enter your last name"
-                                    className="mt-1 block w-full p-2 border border-gray-300 rounded-md shadow-sm focus:ring-indigo-500 focus:border-indigo-500"
-                                />
-                                <ErrorMessage name="last_name" component="div" className="text-red-500 text-sm" />
-                            </div>
-
-                            <div>
-                                <label htmlFor="email" className="block text-sm font-medium text-gray-700">
-                                    Email
-                                </label>
-                                <Field
-                                    id="email"
-                                    name="email"
-                                    type="email"
-                                    placeholder="Enter your email"
-                                    className="mt-1 block w-full p-2 border border-gray-300 rounded-md shadow-sm focus:ring-indigo-500 focus:border-indigo-500"
-                                />
-                                <ErrorMessage name="email" component="div" className="text-red-500 text-sm" />
-                            </div>
-
-                            <div>
-                                <label htmlFor="username" className="block text-sm font-medium text-gray-700">
-                                    Username
-                                </label>
-                                <Field
-                                    id="username"
-                                    name="username"
-                                    type="text"
-                                    placeholder="Enter your username"
-                                    className="mt-1 block w-full p-2 border border-gray-300 rounded-md shadow-sm focus:ring-indigo-500 focus:border-indigo-500"
-                                />
-                                <ErrorMessage name="username" component="div" className="text-red-500 text-sm" />
-                            </div>
-
-                            <div>
-                                <label htmlFor="password" className="block text-sm font-medium text-gray-700">
-                                    Password
-                                </label>
-                                <Field
-                                    id="password"
-                                    name="password"
-                                    type="password"
-                                    placeholder="Enter your password"
-                                    className="mt-1 block w-full p-2 border border-gray-300 rounded-md shadow-sm focus:ring-indigo-500 focus:border-indigo-500"
-                                />
-                                <ErrorMessage name="password" component="div" className="text-red-500 text-sm" />
-                            </div>
-
-                            <div>
-                                <label htmlFor="major" className="block text-sm font-medium text-gray-700">
-                                    Major
-                                </label>
-                                <Field
-                                    id="major"
-                                    name="major"
-                                    type="text"
-                                    placeholder="E.g., Computer Science"
-                                    className="mt-1 block w-full p-2 border border-gray-300 rounded-md shadow-sm focus:ring-indigo-500 focus:border-indigo-500"
-                                />
-                                <ErrorMessage name="major" component="div" className="text-red-500 text-sm" />
-                            </div>
-
-                            {isSubmitting && (
-                                <div className="flex justify-center mt-4">
-                                    <CircularLoader />
-                                </div>
-                            )}
-
-                            <button
-                                type="submit"
-                                disabled={isSubmitting}
-                                className="mt-6 w-full bg-indigo-600 text-white py-2 px-4 rounded-md shadow hover:bg-indigo-700 focus:outline-none focus:ring-2 focus:ring-indigo-500"
-                            >
-                                Register
-                            </button>
-                        </Form>
-                    )}
-                </Formik>
-            </div>
-        </div>
-    );
-}
-
-
-
-// import { apiClient, apiPaths } from "../api";
-// import { useState } from "react";
-// import { useNavigate } from "react-router-dom";
-// import CircularLoader from "../components/loading/circular-loader";
-
-// export default function RegisterPage() {
-//     const [firstName, setFirstName] = useState("");
-//     const [lastName, setLastName] = useState("");
-//     const [email, setEmail] = useState("");
-//     const [username, setUsername] = useState("");
-//     const [password, setPassword] = useState("");
-//     const [major, setMajor] = useState("");
-//     const [department, setDepartment] = useState("");
-//     const [societies, setSocieties] = useState("");
-//     const [loading, setLoading] = useState(false);
-//     const navigate = useNavigate();
-
-//     const handleSubmit = async (e: any) => {
-//         e.preventDefault();
-//         if (!firstName || !lastName || !email || !username || !password || !major) {
-//             alert("All required fields must be filled out!");
-//             return;
-//         }
-    
-//         if (!email.includes("@")) {
-//             alert("Please provide a valid email address!");
-//             return;
-//         }
-    
-//         setLoading(true);
-
-
-//         try {
-//             const res = await apiClient.post(apiPaths.USER.REGISTER, {
-//                 first_name: firstName,
-//                 last_name: lastName,
-//                 email: email,
-//         setLoading(true);
-//         e.preventDefault();
-
-//         try {
-//             const res = await apiClient.post(apiPaths.USER.REGISTER, {
-//                 username: username,
-//                 password: password,
-//                 major: major,
-//                 department: department || null, // Optional
-//                 societies: societies || null,  // Optional
-//             });
-//             console.log(res);
-
-//             navigate("/login");
-//         } catch (error) {
-//             alert("Error during registration. Please try again.");
-//         } finally {
-//             setLoading(false);
-//         }
-
-//     };
-
-//     return (
-//         <div className="flex justify-center items-center min-h-screen bg-gray-100">
-//             <form
-//                 onSubmit={handleSubmit}
-//                 className="w-full max-w-lg bg-white p-8 rounded-lg shadow-lg"
-//             >
-//                 <h1 className="text-2xl font-bold text-center mb-6 text-indigo-600">
-//                     Register as a Student
-//                 </h1>
-//                 <div className="grid grid-cols-1 gap-6">
-//                     {/* First Name */}
-//                     <div>
-//                         <label htmlFor="firstName" className="block text-sm font-medium text-gray-700">
-//                             First Name
-//                         </label>
-//                         <input
-//                             id="firstName"
-//                             type="text"
-//                             value={firstName}
-//                             onChange={(e) => setFirstName(e.target.value)}
-//                             placeholder="Enter your first name"
-//                             className="mt-1 block w-full p-2 border border-gray-300 rounded-md shadow-sm focus:ring-indigo-500 focus:border-indigo-500"
-//                             required
-//                         />
-//                     </div>
-//                     {/* Last Name */}
-//                     <div>
-//                         <label htmlFor="lastName" className="block text-sm font-medium text-gray-700">
-//                             Last Name
-//                         </label>
-//                         <input
-//                             id="lastName"
-//                             type="text"
-//                             value={lastName}
-//                             onChange={(e) => setLastName(e.target.value)}
-//                             placeholder="Enter your last name"
-//                             className="mt-1 block w-full p-2 border border-gray-300 rounded-md shadow-sm focus:ring-indigo-500 focus:border-indigo-500"
-//                             required
-//                         />
-//                     </div>
-//                     {/* Email */}
-//                     <div>
-//                         <label htmlFor="email" className="block text-sm font-medium text-gray-700">
-//                             Email
-//                         </label>
-//                         <input
-//                             id="email"
-//                             type="email"
-//                             value={email}
-//                             onChange={(e) => setEmail(e.target.value)}
-//                             placeholder="Enter your email"
-//                             className="mt-1 block w-full p-2 border border-gray-300 rounded-md shadow-sm focus:ring-indigo-500 focus:border-indigo-500"
-//                             required
-//                         />
-//                     </div>
-//                     {/* Username */}
-//                     <div>
-//                         <label htmlFor="username" className="block text-sm font-medium text-gray-700">
-//                             Username
-//                         </label>
-//                         <input
-//                             id="username"
-//                             type="text"
-//                             value={username}
-//                             onChange={(e) => setUsername(e.target.value)}
-//                             placeholder="Enter your username"
-//                             className="mt-1 block w-full p-2 border border-gray-300 rounded-md shadow-sm focus:ring-indigo-500 focus:border-indigo-500"
-//                             required
-//                         />
-//                     </div>
-//                     {/* Password */}
-//                     <div>
-//                         <label htmlFor="password" className="block text-sm font-medium text-gray-700">
-//                             Password
-//                         </label>
-//                         <input
-//                             id="password"
-//                             type="password"
-//                             value={password}
-//                             onChange={(e) => setPassword(e.target.value)}
-//                             placeholder="Enter your password"
-//                             className="mt-1 block w-full p-2 border border-gray-300 rounded-md shadow-sm focus:ring-indigo-500 focus:border-indigo-500"
-//                             required
-//                         />
-//                     </div>
-//                     {/* Major */}
-//                     <div>
-//                         <label htmlFor="major" className="block text-sm font-medium text-gray-700">
-//                             Major
-//                         </label>
-//                         <input
-//                             id="major"
-//                             type="text"
-//                             value={major}
-//                             onChange={(e) => setMajor(e.target.value)}
-//                             placeholder="E.g., Computer Science"
-//                             className="mt-1 block w-full p-2 border border-gray-300 rounded-md shadow-sm focus:ring-indigo-500 focus:border-indigo-500"
-//                             required
-//                         />
-//                     </div>
-//                     {/* Department */}
-//                     <div>
-//                         <label htmlFor="department" className="block text-sm font-medium text-gray-700">
-//                             Department (optional, if advisor)
-//                         </label>
-//                         <input
-//                             id="department"
-//                             type="text"
-//                             value={department}
-//                             onChange={(e) => setDepartment(e.target.value)}
-//                             placeholder="E.g., Computer Engineering"
-//                             className="mt-1 block w-full p-2 border border-gray-300 rounded-md shadow-sm focus:ring-indigo-500 focus:border-indigo-500"
-//                         />
-//                     </div>
-//                     {/* Societies */}
-//                     <div>
-//                         <label htmlFor="societies" className="block text-sm font-medium text-gray-700">
-//                             Societies (optional, if advisor)
-//                         </label>
-//                         <input
-//                             id="societies"
-//                             type="text"
-//                             value={societies}
-//                             onChange={(e) => setSocieties(e.target.value)}
-//                             placeholder="E.g., Chess Club, Robotics Club"
-//                             className="mt-1 block w-full p-2 border border-gray-300 rounded-md shadow-sm focus:ring-indigo-500 focus:border-indigo-500"
-//                         />
-//                     </div>
-//                 </div>
-//                 {loading && (
-//                     <div className="flex justify-center mt-4">
-//                         <CircularLoader />
-//                     </div>
-//                 )}
-//                 <button
-//                     type="submit"
-//                     className="mt-6 w-full bg-indigo-600 text-white py-2 px-4 rounded-md shadow hover:bg-indigo-700 focus:outline-none focus:ring-2 focus:ring-indigo-500"
-//                 >
-//                     Register
-//                 </button>
-//             </form>
-//         </div>
-//     );
-    
-//     };
-
-//     return (
-//         <form onSubmit={handleSubmit} className="form-container">
-//             <h1>Register as a Student</h1>
-//             <input
-//                 type="text"
-//                 value={username}
-//                 onChange={(e) => setUsername(e.target.value)}
-//                 placeholder="Username"
-//                 required
-//             />
-//             <input
-//                 type="password"
-//                 value={password}
-//                 onChange={(e) => setPassword(e.target.value)}
-//                 placeholder="Password"
-//                 required
-//             />
-//             <input
-//                 type="text"
-//                 value={major}
-//                 onChange={(e) => setMajor(e.target.value)}
-//                 placeholder="Major (e.g., Computer Science)"
-//                 required
-//             />
-//             <input
-//                 type="text"
-//                 value={department}
-//                 onChange={(e) => setDepartment(e.target.value)}
-//                 placeholder="Department (optional, if advisor)"
-//             />
-//             <input
-//                 type="text"
-//                 value={societies}
-//                 onChange={(e) => setSocieties(e.target.value)}
-//                 placeholder="Societies (optional, if advisor)"
-//             />
-//             {loading && <CircularLoader />}
-//             <button type="submit">Register</button>
-//         </form>
-//     );
-// }
->>>>>>> 3c3f7874
+}