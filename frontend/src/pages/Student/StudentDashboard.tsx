import React, { useState, useEffect, useMemo } from "react";
import { getAllEvents } from "../../api";
import { useNavigate } from "react-router-dom";
import {
  useTheme,
  Box,
  Typography,
  Paper,
  Button,
  Tabs,
  Tab,
  CircularProgress,
  styled,
} from "@mui/material";
import { tokens } from "../../theme/theme";
import {
  FaCalendarAlt,
  FaBell,
  FaUsers,
  FaUserPlus,
  FaCogs,
  FaRegClock,
} from "react-icons/fa";
import { apiClient } from "../../api";
import { useAuthStore } from "../../stores/auth-store";
import StudentCalendar from "./StudentCalendar";

const CustomTabs = styled(Tabs)(({ theme, activecolor }) => ({
  "& .MuiTabs-indicator": {
    backgroundColor: activecolor,
  },
}));

interface Society {
  id: number;
  name: string;
  is_president: boolean;
  is_vice_president?: boolean;
  is_event_manager?: boolean;
}

interface EventData {
  id: number;
  title: string;
  description?: string;
  date: string;
  start_time: string;
  duration: string;
  location?: string;
  hosted_by: number;
  societyName?: string;
  rsvp: boolean;
  status: string;
}

interface TransformedEvent {
  id: number;
  title: string;
  description: string;
  date: string;
  startTime: string;
  duration: string;
  location: string;
  hostedBy: number;
  societyName?: string;
  rsvp: boolean;
  status: string;
}

interface Notification {
  id: number;
  header: string;
  body: string;
  is_read: boolean;
}

interface AwardAssignment {
  id: number;
  award: {
    title: string;
    description: string;
    rank: string;
  };
}

const StudentDashboard: React.FC = () => {
  const navigate = useNavigate();
  const theme = useTheme();
  const colours = tokens(theme.palette.mode);
  const [societies, setSocieties] = useState<Society[]>([]);
  const [events, setEvents] = useState<TransformedEvent[]>([]);
  const [notifications, setNotifications] = useState<Notification[]>([]);
  const [awards, setAwards] = useState<AwardAssignment[]>([]);
  const [loading, setLoading] = useState<boolean>(true);
  const [activeTab, setActiveTab] = useState<number>(0);
  const [showCalendar, setShowCalendar] = useState<boolean>(false);
  const { user } = useAuthStore();
<<<<<<< HEAD
  const [student, setStudent] = useState<any>(null);

  const allSocieties = useMemo(() => {
    const allSocs = [...societies];
    if (student?.president_of && !allSocs.some(s => s.id === student.president_of)) {
      allSocs.push({
        id: student.president_of,
        name: student?.president_of_society_name || `Society ${student.president_of}`,
        is_president: true,
      });
    }
    if (
      student?.vice_president_of_society &&
      !allSocs.some(s => s.id === student.vice_president_of_society)
    ) {
      allSocs.push({
        id: student.vice_president_of_society,
        name:
          student?.vice_president_of_society_name ||
          `Society ${student.vice_president_of_society}`,
        is_vice_president: true,
      });
    }
    return allSocs;
  }, [societies, student]);
=======
  const [student, setStudent] = useState<any>({});
>>>>>>> 56edc244

  const tabColors = [
    colours.greenAccent[500],
    colours.blueAccent[500],
    colours.redAccent[500],
  ];

  useEffect(() => {
    const callFetchData = async () => {
      await fetchData();
    };
    callFetchData();
  }, []);

  async function fetchData() {
    setLoading(true);
    try {
      const studentResponse = await apiClient.get("api/user/current");
      setStudent(studentResponse.data);
      const societiesResponse = await apiClient.get("/api/student-societies");
      setSocieties(societiesResponse.data || []);
      const allEvents: EventData[] = await getAllEvents();
      const transformed = allEvents
        .filter(ev => ev.status === "Approved")
        .map(ev => ({
          id: ev.id,
          title: ev.title,
          description: ev.description || "",
          date: ev.date,
          startTime: ev.start_time,
          duration: ev.duration,
          location: ev.location || "",
          hostedBy: ev.hosted_by,
          societyName: ev.societyName || "",
          rsvp: ev.rsvp,
          status: ev.status,
        }));
      setEvents(transformed);
      const notificationsResponse = await apiClient.get("/api/notifications/");
      setNotifications(notificationsResponse.data || []);
      const awardsResponse = await apiClient.get(`/api/award-students/${user?.id}`);
      setAwards([awardsResponse.data]);
    } catch (error) {
      console.error("Error fetching award assignments:", error);
    }
    try {
<<<<<<< HEAD
      const studentResponse = await apiClient.get("api/user/current/");
      console.log("Student data:", studentResponse.data)
      setStudent(studentResponse.data)
=======
      const studentResponse = await apiClient.get("api/user/current");
      setStudent(studentResponse.data);
      console.log("Student data:", studentResponse.data);
>>>>>>> 56edc244
    } catch (error) {
      console.error("Error fetching current student:", error);
    }
    setLoading(false);
  };

  const joinSociety = async (societyId: number) => {
    try {
      await apiClient.post(`/api/join-society/${societyId}`);
      fetchData();
    } catch (error) {
      console.error("Error joining society:", error);
    }
  };

  const handleLeaveSociety = async (societyId: number) => {
    try {
      await apiClient.delete(`/api/leave-society/${societyId}/`);
      fetchData();
    } catch (error) {
      console.error("Error leaving society:", error);
    }
  }

  async function handleRSVP(eventId: number, isAttending: boolean) {
    try {
      if (isAttending) {
        await apiClient.post("/api/events/rsvp", { event_id: eventId });
      } else {
        await apiClient.delete("/api/events/rsvp", { data: { event_id: eventId } });
      }
      fetchData();
    } catch (error) {
      console.error("Error updating RSVP:", error);
    }
  }

  async function markNotificationAsRead(id: number) {
    try {
      const response = await apiClient.patch(`/api/notifications/${id}`, { is_read: true });
      if (response.status === 200) {
        setNotifications(prev =>
          prev.map(n => (n.id === id ? { ...n, is_read: true } : n))
        );
      } else {
        console.error("Failed to mark notification as read");
      }
    } catch (error) {
      console.error("Error marking notification as read:", error);
    }
  }

  function handleTabChange(event: React.SyntheticEvent, newValue: number) {
    setActiveTab(newValue);
  }

  function toggleCalendar() {
    setShowCalendar(!showCalendar);
  }

  function getMyEventsCount() {
    const mySocietyIds = allSocieties.map(s => s.id);
    return events.filter(e => mySocietyIds.includes(e.hostedBy)).length;
  }

  // Handle society management button click
  const handleManageSocietyClick = () => {
    const societyId = student?.is_president ? student?.president_of : student?.vice_president_of_society;
    console.log("Navigating to society management, society ID:", societyId);
    
    // Use president-page route which is confirmed to be working
    navigate(`/president-page/${societyId}`);
  };

  if (loading) {
    return (
      <Box
        display="flex"
        justifyContent="center"
        alignItems="center"
        minHeight="100vh"
        bgcolor={colours.primary[400]}
      >
        <CircularProgress size={48} style={{ color: colours.grey[100] }} />
      </Box>
    );
  }

  return (
    <Box minHeight="100vh" bgcolor={colours.primary[500]} py={8}>
      <Box maxWidth="1920px" mx="auto" px={4}>
        <Box display="flex" justifyContent="space-between" alignItems="center" mb={4}>
          <Typography variant="h4" sx={{ color: colours.grey[100] }}>
            Dashboard
          </Typography>
          <Box display="flex" gap={2}>
<<<<<<< HEAD
          {(student?.is_president === true || 
            student?.is_vice_president === true || 
            student?.is_event_manager === true) && (  
            <Button
              variant="contained"
              onClick={() => {
                if (student?.is_president) {
                  navigate(`/president-page/${student.president_of}`);
                } else if (student?.is_vice_president) {
                  navigate(`/president-page/${student.vice_president_of_society}`);
                } else if (student?.is_event_manager) {
                  // Direct event managers straight to events management page
                  navigate(`/president-page/${student.event_manager_of_society}/manage-society-events`);
                }
              }}
              sx={{
                backgroundColor: colours.greenAccent[500],
                color: colours.grey[100],
              }}
            >
              <FaCogs style={{ marginRight: 4 }} />
              {student?.is_event_manager ? 'Manage Society Events' : 'Manage My Society'}
            </Button>
          )}
=======
          {(student?.is_president === true || student?.is_vice_president === true) && (
              <Button
                variant="contained"
                onClick={handleManageSocietyClick}
                sx={{
                  backgroundColor: colours.greenAccent[500],
                  color: colours.grey[100],
                }}
              >
                <FaCogs style={{ marginRight: 4 }} />
                Manage My Societies
              </Button>
            )}
>>>>>>> 56edc244
          </Box>
        </Box>
        <Box
          display="grid"
          gridTemplateColumns={{ xs: "1fr", md: "repeat(3, 1fr)" }}
          gap={3}
          mb={4}
        >
          <StatCard
            icon={<FaUsers size={24} />}
            title="My Societies"
            value={allSocieties.length}
            color={colours.greenAccent[500]}
          />
          <StatCard
            icon={<FaCalendarAlt size={24} />}
            title="Society Events"
            value={getMyEventsCount()}
            color={colours.blueAccent[500]}
          />
          <StatCard
            icon={<FaBell size={24} />}
            title="Unread Notifications"
            value={notifications.filter(n => !n.is_read).length}
            color={colours.redAccent[500]}
          />
        </Box>
        <Paper
          elevation={3}
          sx={{
            backgroundColor: colours.primary[400],
            border: `1px solid ${colours.grey[800]}`,
          }}
        >
          <CustomTabs
            value={activeTab}
            onChange={handleTabChange}
            textColor="inherit"
            activecolor={tabColors[activeTab]}
            variant="fullWidth"
          >
            <Tab label="Societies" />
            <Tab label="Events" />
            <Tab label="Notifications" />
          </CustomTabs>
          <Box p={3}>
            {activeTab === 0 && (
              <Box
                display="grid"
                gridTemplateColumns={{
                  xs: "1fr",
                  md: "repeat(2, 1fr)",
                  lg: "repeat(3, 1fr)",
                }}
                gap={3}
              >
                {allSocieties.length > 0 ? (
                  allSocieties.map(society => (
                    <Paper
                      key={society.id}
                      elevation={2}
                      sx={{
                        backgroundColor: colours.primary[400],
                        border: `1px solid ${colours.grey[800]}`,
                        p: 2,
                      }}
                    >
                      <Box
                        display="flex"
                        justifyContent="space-between"
                        alignItems="center"
                        mb={2}
                      >
                        <Typography variant="h6" sx={{ color: colours.grey[100] }}>
                          {society.name}
                        </Typography>
                        {society.is_president && (
                          <Box
                            px={1}
                            py={0.5}
                            borderRadius="4px"
                            bgcolor={colours.greenAccent[500]}
                            color={colours.primary[500]}
                          >
                            <Typography variant="caption">President</Typography>
                          </Box>
                        )}
                        {society.is_vice_president && (
                          <Box
                            px={1}
                            py={0.5}
                            borderRadius="4px"
                            bgcolor={colours.blueAccent[500]}
                            color={colours.primary[500]}
                          >
                            <Typography variant="caption">Vice President</Typography>
                          </Box>
                        )}
                    {society.is_event_manager && (  
                      <Box
                        px={1}
                        py={0.5}
                        borderRadius="4px"
                        bgcolor={colours.blueAccent[500]} 
                        color={colours.primary[500]}
                      >
                        <Typography variant="caption">Event Manager</Typography>
                      </Box>
                    )}
                      </Box>
                      {!(society.is_president || society.is_vice_president) && (
                        <Button
                          fullWidth
                          variant="contained"
                          onClick={() => handleLeaveSociety(society.id)}
                          sx={{
                            backgroundColor: colours.redAccent[500],
                            color: colours.grey[100],
                          }}
                        >
                          Leave Society
                        </Button>
                      )}
                    </Paper>
                  ))
                ) : (
                  <Box
                    gridColumn={{ xs: "1", md: "1 / span 2", lg: "1 / span 3" }}
                    p={4}
                    textAlign="center"
                  >
                    <Typography variant="body1" sx={{ color: colours.grey[300] }}>
                      You are not a member of any societies yet
                    </Typography>
                  </Box>
                )}
              </Box>
            )}
            {activeTab === 1 && (
              <Box
                display="grid"
                gridTemplateColumns={{
                  xs: "1fr",
                  md: "repeat(2, 1fr)",
                  lg: "repeat(3, 1fr)",
                }}
                gap={3}
              >
                {events
                  .filter(e => allSocieties.some(s => s.id === e.hostedBy))
                  .map(event => (
                    <Paper
                      key={event.id}
                      elevation={2}
                      sx={{
                        backgroundColor: colours.primary[400],
                        border: `1px solid ${colours.grey[800]}`,
                        p: 2,
                      }}
                    >
                      <Box display="flex" justifyContent="space-between" alignItems="center" mb={2}>
                        <Box>
                          <Typography variant="h6" sx={{ color: colours.grey[100] }}>
                            {event.title}
                          </Typography>
                          <Box display="flex" alignItems="center" mt={1}>
                            <FaRegClock style={{ marginRight: 8, color: colours.grey[300] }} />
                            <Typography variant="body2" sx={{ color: colours.grey[300] }}>
                              {event.date} {event.startTime && `at ${event.startTime}`}
                            </Typography>
                          </Box>
                          {event.location && (
                            <Typography variant="body2" sx={{ color: colours.grey[300], mt: 1 }}>
                              Location: {event.location}
                            </Typography>
                          )}
                          <Typography variant="body2" sx={{ color: colours.grey[300], mt: 1 }}>
                            Hosted by:{" "}
                            {allSocieties.find(s => s.id === event.hostedBy)?.name ||
                              event.societyName ||
                              `Society ${event.hostedBy}`}
                          </Typography>
                        </Box>
                      </Box>
                      <Button
                        fullWidth
                        variant="contained"
                        onClick={() => handleRSVP(event.id, !event.rsvp)}
                        sx={{
                          backgroundColor: event.rsvp
                            ? colours.grey[700]
                            : colours.blueAccent[500],
                          color: colours.grey[100],
                        }}
                      >
                        {event.rsvp ? "Cancel RSVP" : "RSVP Now"}
                      </Button>
                    </Paper>
                  ))}
                {events.filter(e => allSocieties.some(s => s.id === e.hostedBy)).length === 0 && (
                  <Box
                    gridColumn={{ xs: "1", md: "1 / span 2", lg: "1 / span 3" }}
                    p={4}
                    textAlign="center"
                  >
                    <Typography variant="body1" sx={{ color: colours.grey[300] }}>
                      No events from your societies
                    </Typography>
                  </Box>
                )}
              </Box>
            )}
            {activeTab === 2 && (
              <Box>
                {notifications.length === 0 ? (
                  <Typography
                    variant="body1"
                    align="center"
                    sx={{ color: colours.grey[300], py: 4 }}
                  >
                    No notifications
                  </Typography>
                ) : (
                  <div className="space-y-6">
                    {notifications.map(notification => (
                      <Paper
                        key={notification.id}
                        elevation={2}
                        sx={{
                          backgroundColor: notification.is_read
                            ? colours.primary[400]
                            : colours.blueAccent[700],
                          border: `1px solid ${
                            notification.is_read
                              ? colours.grey[300]
                              : colours.blueAccent[400]
                          }`,
                          p: 2,
                          mb: 2,
                        }}
                      >
                        <Box
                          display="flex"
                          justifyContent="space-between"
                          alignItems="center"
                        >
                          <Typography
                            variant="body1"
                            sx={{
                              color: colours.grey[100],
                              fontSize: "1rem",
                            }}
                          >
                            <b>{notification.header}</b>
                            <p>{notification.body}</p>
                          </Typography>
                          <Box sx={{ display: "flex", gap: "1rem" }}>
                            {notification.is_read ? (
                              <Typography
                                sx={{
                                  color: colours.greenAccent[500],
                                  fontSize: "0.875rem",
                                  fontWeight: 500,
                                }}
                              >
                                Read
                              </Typography>
                            ) : (
                              <Button
                                variant="text"
                                size="small"
                                onClick={() => markNotificationAsRead(notification.id)}
                                sx={{
                                  color: colours.blueAccent[400],
                                  fontSize: "0.875rem",
                                  fontWeight: 500,
                                  textDecoration: "underline",
                                  padding: 0,
                                  minWidth: 0,
                                }}
                              >
                                Mark as Read
                              </Button>
                            )}
                          </Box>
                        </Box>
                      </Paper>
                    ))}
                  </div>
                )}
              </Box>
            )}
          </Box>
        </Paper>
        <Box
          display="grid"
          gridTemplateColumns={{ xs: "1fr", md: "repeat(1, 1fr)" }}
          gap={3}
          mt={4}
        >
          <Paper
            elevation={3}
            sx={{
              backgroundColor: colours.primary[400],
              border: `1px solid ${colours.grey[800]}`,
              p: 2,
            }}
          >
            <Box display="flex" alignItems="center" mb={2}>
              <FaUserPlus
                size={24}
                style={{ marginRight: 8, color: colours.blueAccent[500] }}
              />
              <Typography variant="h6" sx={{ color: colours.grey[100] }}>
                Start a Society
              </Typography>
            </Box>
            <Typography variant="body2" sx={{ color: colours.grey[300], mb: 2 }}>
              Have an idea for a new society? Share your passion and bring others together!
            </Typography>
            <Button
              variant="contained"
              fullWidth
              onClick={() => navigate("/student/start-society")}
              sx={{
                backgroundColor: colours.blueAccent[500],
                color: colours.grey[100],
              }}
            >
              Create New Society
            </Button>
          </Paper>
        </Box>
        <Box mt={4}>
          <Paper
            elevation={3}
            sx={{
              backgroundColor: colours.primary[400],
              border: `1px solid ${colours.grey[800]}`,
              p: 3,
              mb: 4,
            }}
          >
            <Box display="flex" justifyContent="space-between" alignItems="center" mb={2}>
              <Box display="flex" alignItems="center">
                <FaCalendarAlt
                  size={24}
                  style={{ marginRight: 8, color: colours.blueAccent[500] }}
                />
                <Typography variant="h6" sx={{ color: colours.grey[100] }}>
                  My Society Events Calendar
                </Typography>
              </Box>
              <Button
                variant="outlined"
                onClick={toggleCalendar}
                sx={{
                  color: colours.grey[100],
                  borderColor: colours.grey[700],
                }}
              >
                {showCalendar ? "Hide Calendar" : "Show Calendar"}
              </Button>
            </Box>
            {student?.is_event_manager && (
              <Button
                variant="contained"
                onClick={() => {
                  if (student?.event_manager_of_society) {
                    // Navigate directly to the events management page instead of president page
                    navigate(`/president-page/${student.event_manager_of_society}/manage-society-events`);
                  } else {
                    console.error("No society ID found for event manager");
                  }
                }}
                sx={{
                  backgroundColor: colours.redAccent[500],
                  color: colours.grey[100],
                  mb: 2
                }}
              >
                <FaCalendarAlt style={{ marginRight: 4 }} />
                Manage Society Events
              </Button>
            )}
            
            {showCalendar ? (
              <StudentCalendar societies={allSocieties} userEvents={events} />
            ) : (
              <Box
                display="flex"
                alignItems="center"
                justifyContent="center"
                p={4}
                bgcolor={colours.primary[500]}
                borderRadius="8px"
              >
                <Typography variant="body1" sx={{ color: colours.grey[300] }}>
                  Click "Show Calendar" to view your societies' events
                </Typography>
              </Box>
            )}
          </Paper>
        </Box>
      </Box>
    </Box>
  );
};

interface StatCardProps {
  icon: React.ReactNode;
  title: string;
  value: number;
  color: string;
}

const StatCard: React.FC<StatCardProps> = ({ icon, title, value, color }) => {
  const theme = useTheme();
  const colours = tokens(theme.palette.mode);
  return (
    <Paper
      elevation={3}
      sx={{
        backgroundColor: colours.primary[400],
        border: `1px solid ${colours.grey[800]}`,
        p: 2,
      }}
    >
      <Box display="flex" justifyContent="space-between" alignItems="center" mb={2}>
        <Typography variant="subtitle1" sx={{ color: colours.grey[300] }}>
          {title}
        </Typography>
        <Box sx={{ color }}>{icon}</Box>
      </Box>
      <Typography variant="h4" sx={{ color: colours.grey[100] }}>
        {value}
      </Typography>
    </Paper>
  );
};

export default StudentDashboard;<|MERGE_RESOLUTION|>--- conflicted
+++ resolved
@@ -95,7 +95,6 @@
   const [activeTab, setActiveTab] = useState<number>(0);
   const [showCalendar, setShowCalendar] = useState<boolean>(false);
   const { user } = useAuthStore();
-<<<<<<< HEAD
   const [student, setStudent] = useState<any>(null);
 
   const allSocieties = useMemo(() => {
@@ -121,9 +120,6 @@
     }
     return allSocs;
   }, [societies, student]);
-=======
-  const [student, setStudent] = useState<any>({});
->>>>>>> 56edc244
 
   const tabColors = [
     colours.greenAccent[500],
@@ -143,8 +139,11 @@
     try {
       const studentResponse = await apiClient.get("api/user/current");
       setStudent(studentResponse.data);
+      console.log("Student data:", studentResponse.data);
+      
       const societiesResponse = await apiClient.get("/api/student-societies");
       setSocieties(societiesResponse.data || []);
+      
       const allEvents: EventData[] = await getAllEvents();
       const transformed = allEvents
         .filter(ev => ev.status === "Approved")
@@ -162,26 +161,16 @@
           status: ev.status,
         }));
       setEvents(transformed);
+      
       const notificationsResponse = await apiClient.get("/api/notifications/");
       setNotifications(notificationsResponse.data || []);
+      
       const awardsResponse = await apiClient.get(`/api/award-students/${user?.id}`);
       setAwards([awardsResponse.data]);
     } catch (error) {
-      console.error("Error fetching award assignments:", error);
+      console.error("Error fetching dashboard data:", error);
     }
-    try {
-<<<<<<< HEAD
-      const studentResponse = await apiClient.get("api/user/current/");
-      console.log("Student data:", studentResponse.data)
-      setStudent(studentResponse.data)
-=======
-      const studentResponse = await apiClient.get("api/user/current");
-      setStudent(studentResponse.data);
-      console.log("Student data:", studentResponse.data);
->>>>>>> 56edc244
-    } catch (error) {
-      console.error("Error fetching current student:", error);
-    }
+    
     setLoading(false);
   };
 
@@ -244,15 +233,6 @@
     return events.filter(e => mySocietyIds.includes(e.hostedBy)).length;
   }
 
-  // Handle society management button click
-  const handleManageSocietyClick = () => {
-    const societyId = student?.is_president ? student?.president_of : student?.vice_president_of_society;
-    console.log("Navigating to society management, society ID:", societyId);
-    
-    // Use president-page route which is confirmed to be working
-    navigate(`/president-page/${societyId}`);
-  };
-
   if (loading) {
     return (
       <Box
@@ -275,46 +255,30 @@
             Dashboard
           </Typography>
           <Box display="flex" gap={2}>
-<<<<<<< HEAD
-          {(student?.is_president === true || 
-            student?.is_vice_president === true || 
-            student?.is_event_manager === true) && (  
-            <Button
-              variant="contained"
-              onClick={() => {
-                if (student?.is_president) {
-                  navigate(`/president-page/${student.president_of}`);
-                } else if (student?.is_vice_president) {
-                  navigate(`/president-page/${student.vice_president_of_society}`);
-                } else if (student?.is_event_manager) {
-                  // Direct event managers straight to events management page
-                  navigate(`/president-page/${student.event_manager_of_society}/manage-society-events`);
-                }
-              }}
-              sx={{
-                backgroundColor: colours.greenAccent[500],
-                color: colours.grey[100],
-              }}
-            >
-              <FaCogs style={{ marginRight: 4 }} />
-              {student?.is_event_manager ? 'Manage Society Events' : 'Manage My Society'}
-            </Button>
-          )}
-=======
-          {(student?.is_president === true || student?.is_vice_president === true) && (
+            {(student?.is_president === true || 
+              student?.is_vice_president === true || 
+              student?.is_event_manager === true) && (  
               <Button
                 variant="contained"
-                onClick={handleManageSocietyClick}
+                onClick={() => {
+                  if (student?.is_president) {
+                    navigate(`/president-page/${student.president_of}`);
+                  } else if (student?.is_vice_president) {
+                    navigate(`/president-page/${student.vice_president_of_society}`);
+                  } else if (student?.is_event_manager) {
+                    // Direct event managers straight to events management page
+                    navigate(`/president-page/${student.event_manager_of_society}/manage-society-events`);
+                  }
+                }}
                 sx={{
                   backgroundColor: colours.greenAccent[500],
                   color: colours.grey[100],
                 }}
               >
                 <FaCogs style={{ marginRight: 4 }} />
-                Manage My Societies
+                {student?.is_event_manager ? 'Manage Society Events' : 'Manage My Society'}
               </Button>
             )}
->>>>>>> 56edc244
           </Box>
         </Box>
         <Box
@@ -413,17 +377,17 @@
                             <Typography variant="caption">Vice President</Typography>
                           </Box>
                         )}
-                    {society.is_event_manager && (  
-                      <Box
-                        px={1}
-                        py={0.5}
-                        borderRadius="4px"
-                        bgcolor={colours.blueAccent[500]} 
-                        color={colours.primary[500]}
-                      >
-                        <Typography variant="caption">Event Manager</Typography>
-                      </Box>
-                    )}
+                        {society.is_event_manager && (  
+                          <Box
+                            px={1}
+                            py={0.5}
+                            borderRadius="4px"
+                            bgcolor={colours.blueAccent[500]} 
+                            color={colours.primary[500]}
+                          >
+                            <Typography variant="caption">Event Manager</Typography>
+                          </Box>
+                        )}
                       </Box>
                       {!(society.is_president || society.is_vice_president) && (
                         <Button
