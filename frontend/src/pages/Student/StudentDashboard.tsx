--- conflicted
+++ resolved
@@ -25,14 +25,11 @@
 import { apiClient } from "../../api";
 import { useAuthStore } from "../../stores/auth-store";
 import StudentCalendar from "./StudentCalendar";
-<<<<<<< HEAD
 import SocietyNewsFeed from './SocietyNewsFeed'; // Import the news feed component
-=======
 import { Society } from "../../types/student/society";
 import { EventData, TransformedEvent } from "../../types/student/event"
 import { Notification } from "../../types/student/notification"; 
 import { AwardAssignment } from "../../types/student/award";
->>>>>>> 4c1305dc
 
 const CustomTabs = styled(Tabs)(({ theme, activecolor }) => ({
   "& .MuiTabs-indicator": {
