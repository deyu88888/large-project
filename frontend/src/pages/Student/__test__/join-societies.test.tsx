import React from 'react';
import { render, screen, waitFor, fireEvent, act } from '@testing-library/react';
import { vi } from 'vitest';
import { useNavigate } from 'react-router-dom';
import { MemoryRouter } from 'react-router-dom';
import { ThemeProvider, createTheme } from '@mui/material/styles';
import JoinSocieties from '../JoinSociety';
import { apiClient } from '../../../api';
import { view } from 'framer-motion';

const mockNavigate = vi.fn();
vi.mock('react-router-dom', async () => {
  const actual = await vi.importActual('react-router-dom');
  return {
    ...actual,
    useNavigate: () => mockNavigate,
  };
});

vi.mock('../../../api', () => ({
  apiClient: {
    get: vi.fn(),
    post: vi.fn(),
  },
}));

<<<<<<< HEAD
let themeModeOverride = 'light';
vi.mock('@mui/material/styles', async () => {
  const actual = await vi.importActual('@mui/material/styles');
  return {
    ...actual,
    useTheme: () => ({
      palette: {
        mode: themeModeOverride,
      },
    }),
  };
});

vi.mock('../../../theme/theme', () => ({
  tokens: () => ({
    primary: {
      400: '#mock-primary-400',
      500: '#mock-primary-500',
      1000: '#mock-primary-1000',
    },
    grey: {
      100: '#mock-grey-100',
      300: '#mock-grey-300',
      600: '#mock-grey-600',
      700: '#mock-grey-700',
    },
    blueAccent: {
      400: '#mock-blue-400',
      500: '#mock-blue-500',
    },
  }),
}));
=======
const mockNavigate = vi.fn();

vi.mock('react-router-dom', async () => {
  const actual = await vi.importActual('react-router-dom');
  return {
    ...actual,
    useNavigate: () => mockNavigate,
  };
});

const theme = createTheme();
>>>>>>> 8b46968b

describe('JoinSocieties Page', () => {
  beforeEach(() => {
    vi.clearAllMocks();
    themeModeOverride = 'light';
    (apiClient.get as vi.Mock).mockImplementation((url: string) => {
      if (url === '/api/join-society') {
        return Promise.resolve({
          data: [
            {
              id: 1,
              name: 'Photography Club',
              description: 'A club for photography enthusiasts',
            },
            {
              id: 2,
              name: 'Chess Club',
              description: 'Challenge your mind with chess!',
            },
          ],
        });
      }
      return Promise.resolve({ data: [] });
    });
    (apiClient.post as vi.Mock).mockResolvedValue({ status: 200 });
  });

  const renderComponent = () =>
    render(
      <ThemeProvider theme={createTheme()}>
        <MemoryRouter>
          <JoinSocieties />
        </MemoryRouter>
      </ThemeProvider>
    );

  it('displays a loading message initially and then renders societies', async () => {
    renderComponent();
    expect(screen.getByText(/Loading societies.../i)).toBeInTheDocument();
    await waitFor(() =>
      expect(screen.queryByText(/Loading societies.../i)).not.toBeInTheDocument()
    );
    expect(screen.getByText(/Join a Society/i)).toBeInTheDocument();
    const societyElements = screen.getAllByRole('heading', { level: 3 });
    const societyNames = societyElements.map((el) => el.textContent);
    expect(societyNames).toContain('Photography Club');
    expect(societyNames).toContain('Chess Club');
  });

  it('renders empty state when no societies are returned', async () => {
    (apiClient.get as vi.Mock).mockResolvedValueOnce({ data: [] });
    renderComponent();
    await waitFor(() =>
      expect(screen.getByText(/Join a Society/i)).toBeInTheDocument()
    );
    expect(screen.getByText(/No societies available to join/i)).toBeInTheDocument();
  });

<<<<<<< HEAD
  it('calls the join society API when the "Join Society" button is clicked (success case)', async () => {
    const alertSpy = vi.spyOn(window, 'alert').mockImplementation(() => {});
=======
  it('calls the view society API when the "View Society" button is clicked (success case)', async () => {
>>>>>>> 8b46968b
    renderComponent();
    await waitFor(() =>
      expect(screen.queryByText(/Loading societies.../i)).not.toBeInTheDocument()
    );
<<<<<<< HEAD
    const societyElements = screen.getAllByRole('heading', { level: 3 });
    const joinButtons = screen.getAllByText(/Join Society/i);
    const photoIndex = societyElements.findIndex(
      (el) => el.textContent === 'Photography Club'
    );
    expect(photoIndex).not.toBe(-1);
    await act(async () => {
      fireEvent.click(joinButtons[photoIndex]);
    });
    expect(apiClient.post).toHaveBeenCalledWith('/api/join-society/1/');
    expect(alertSpy).toHaveBeenCalledWith('Successfully joined the society!');
    alertSpy.mockRestore();
  });

  it('logs an error and shows alert when joining a society fails', async () => {
    (apiClient.post as vi.Mock).mockRejectedValueOnce(new Error('Join failed'));
    const alertSpy = vi.spyOn(window, 'alert').mockImplementation(() => {});
    const consoleErrorSpy = vi.spyOn(console, 'error').mockImplementation(() => {});
=======

    const viewButtons = screen.getAllByText(/View Society/i);
    await act(async () => {
      fireEvent.click(viewButtons[0]);
    });

    expect(mockNavigate).toHaveBeenCalledWith('/student/view-society/1');
  });

  it('calls view society for the alternative society', async () => {
>>>>>>> 8b46968b
    renderComponent();
    await waitFor(() =>
      expect(screen.queryByText(/Loading societies.../i)).not.toBeInTheDocument()
    );
<<<<<<< HEAD
    const societyElements = screen.getAllByRole('heading', { level: 3 });
    const joinButtons = screen.getAllByText(/Join Society/i);
    const chessIndex = societyElements.findIndex(
      (el) => el.textContent === 'Chess Club'
    );
    expect(chessIndex).not.toBe(-1);
    await act(async () => {
      fireEvent.click(joinButtons[chessIndex]);
    });
    expect(apiClient.post).toHaveBeenCalledWith('/api/join-society/2/');
    expect(alertSpy).toHaveBeenCalledWith(
      'Failed to join the society. Please try again.'
    );
    expect(consoleErrorSpy).toHaveBeenCalled();
    alertSpy.mockRestore();
    consoleErrorSpy.mockRestore();
=======

    const viewButtons = screen.getAllByText(/View Society/i);
    await act(async () => {
      fireEvent.click(viewButtons[1]);
    });

    expect(mockNavigate).toHaveBeenCalledWith('/student/view-society/2');
>>>>>>> 8b46968b
  });

  it('navigates to society view page when "View Society" button is clicked', async () => {
    renderComponent();
    await waitFor(() =>
      expect(screen.queryByText(/Loading societies.../i)).not.toBeInTheDocument()
    );
    const viewButtons = screen.getAllByText(/View Society/i);
    await act(async () => {
      fireEvent.click(viewButtons[0]);
    });
    expect(mockNavigate).toHaveBeenCalledWith('/student/view-society/1');
  });

  it('handles error when fetching societies fails', async () => {
    (apiClient.get as vi.Mock).mockRejectedValueOnce(new Error('Fetch error'));
    const consoleErrorSpy = vi.spyOn(console, 'error').mockImplementation(() => {});
    renderComponent();
    await waitFor(() =>
      expect(screen.queryByText(/Loading societies.../i)).not.toBeInTheDocument()
    );
    expect(consoleErrorSpy).toHaveBeenCalledWith(
      'Error fetching societies:',
      expect.any(Error)
    );
    expect(screen.getByText(/No societies available to join/i)).toBeInTheDocument();
    consoleErrorSpy.mockRestore();
  });

  it('renders correctly with dark theme', async () => {
    themeModeOverride = 'dark';
    renderComponent();
    await waitFor(() =>
      expect(screen.queryByText(/Loading societies.../i)).not.toBeInTheDocument()
    );
    expect(screen.getByText(/Join a Society/i)).toBeInTheDocument();
  });

  it('renders society with no description', async () => {
    (apiClient.get as vi.Mock).mockResolvedValueOnce({
      data: [
        {
          id: 3,
          name: 'Society with No Description',
          description: null,
        },
      ],
    });
    renderComponent();
    await waitFor(() =>
      expect(screen.queryByText(/Loading societies.../i)).not.toBeInTheDocument()
    );
    expect(screen.getByText(/No description available/i)).toBeInTheDocument();
  });

  it('handles unmounting during data fetching', async () => {
    let resolvePromise: Function;
    const pendingPromise = new Promise((resolve) => {
      resolvePromise = resolve;
    });
    (apiClient.get as vi.Mock).mockReturnValueOnce(pendingPromise);
    const { unmount } = renderComponent();
    unmount();
    await act(async () => {
      resolvePromise({ data: [] });
    });
  });

  it('removes society from list after joining', async () => {
    const alertSpy = vi.spyOn(window, 'alert').mockImplementation(() => {});
    renderComponent();
    await waitFor(() =>
      expect(screen.getAllByText(/Join Society/i)).toHaveLength(2)
    );
    expect(screen.getAllByRole('heading', { level: 3 })).toHaveLength(2);
    await act(async () => {
      fireEvent.click(screen.getAllByText(/Join Society/i)[0]);
    });
    expect(screen.getAllByRole('heading', { level: 3 })).toHaveLength(1);
    expect(screen.queryByText(/Photography Club/i)).not.toBeInTheDocument();
    expect(screen.getByText(/Chess Club/i)).toBeInTheDocument();
    alertSpy.mockRestore();
  });
});<|MERGE_RESOLUTION|>--- conflicted
+++ resolved
@@ -24,7 +24,16 @@
   },
 }));
 
-<<<<<<< HEAD
+const mockNavigate = vi.fn();
+
+vi.mock('react-router-dom', async () => {
+  const actual = await vi.importActual('react-router-dom');
+  return {
+    ...actual,
+    useNavigate: () => mockNavigate,
+  };
+});
+
 let themeModeOverride = 'light';
 vi.mock('@mui/material/styles', async () => {
   const actual = await vi.importActual('@mui/material/styles');
@@ -57,19 +66,6 @@
     },
   }),
 }));
-=======
-const mockNavigate = vi.fn();
-
-vi.mock('react-router-dom', async () => {
-  const actual = await vi.importActual('react-router-dom');
-  return {
-    ...actual,
-    useNavigate: () => mockNavigate,
-  };
-});
-
-const theme = createTheme();
->>>>>>> 8b46968b
 
 describe('JoinSocieties Page', () => {
   beforeEach(() => {
@@ -128,17 +124,13 @@
     expect(screen.getByText(/No societies available to join/i)).toBeInTheDocument();
   });
 
-<<<<<<< HEAD
-  it('calls the join society API when the "Join Society" button is clicked (success case)', async () => {
-    const alertSpy = vi.spyOn(window, 'alert').mockImplementation(() => {});
-=======
   it('calls the view society API when the "View Society" button is clicked (success case)', async () => {
->>>>>>> 8b46968b
-    renderComponent();
-    await waitFor(() =>
-      expect(screen.queryByText(/Loading societies.../i)).not.toBeInTheDocument()
-    );
-<<<<<<< HEAD
+    renderComponent();
+    await waitFor(() =>
+      expect(screen.queryByText(/Loading societies.../i)).not.toBeInTheDocument()
+    );
+
+    const viewButtons = screen.getAllByText(/View Society/i);
     const societyElements = screen.getAllByRole('heading', { level: 3 });
     const joinButtons = screen.getAllByText(/Join Society/i);
     const photoIndex = societyElements.findIndex(
@@ -146,34 +138,19 @@
     );
     expect(photoIndex).not.toBe(-1);
     await act(async () => {
-      fireEvent.click(joinButtons[photoIndex]);
-    });
-    expect(apiClient.post).toHaveBeenCalledWith('/api/join-society/1/');
-    expect(alertSpy).toHaveBeenCalledWith('Successfully joined the society!');
-    alertSpy.mockRestore();
-  });
-
-  it('logs an error and shows alert when joining a society fails', async () => {
-    (apiClient.post as vi.Mock).mockRejectedValueOnce(new Error('Join failed'));
-    const alertSpy = vi.spyOn(window, 'alert').mockImplementation(() => {});
-    const consoleErrorSpy = vi.spyOn(console, 'error').mockImplementation(() => {});
-=======
+      fireEvent.click(viewButtons[0]);
+    });
+
+    expect(mockNavigate).toHaveBeenCalledWith('/student/view-society/1');
+  });
+
+  it('calls view society for the alternative society', async () => {
+    renderComponent();
+    await waitFor(() =>
+      expect(screen.getByText('Chess Club')).toBeInTheDocument()
+    );
 
     const viewButtons = screen.getAllByText(/View Society/i);
-    await act(async () => {
-      fireEvent.click(viewButtons[0]);
-    });
-
-    expect(mockNavigate).toHaveBeenCalledWith('/student/view-society/1');
-  });
-
-  it('calls view society for the alternative society', async () => {
->>>>>>> 8b46968b
-    renderComponent();
-    await waitFor(() =>
-      expect(screen.queryByText(/Loading societies.../i)).not.toBeInTheDocument()
-    );
-<<<<<<< HEAD
     const societyElements = screen.getAllByRole('heading', { level: 3 });
     const joinButtons = screen.getAllByText(/Join Society/i);
     const chessIndex = societyElements.findIndex(
@@ -181,24 +158,10 @@
     );
     expect(chessIndex).not.toBe(-1);
     await act(async () => {
-      fireEvent.click(joinButtons[chessIndex]);
-    });
-    expect(apiClient.post).toHaveBeenCalledWith('/api/join-society/2/');
-    expect(alertSpy).toHaveBeenCalledWith(
-      'Failed to join the society. Please try again.'
-    );
-    expect(consoleErrorSpy).toHaveBeenCalled();
-    alertSpy.mockRestore();
-    consoleErrorSpy.mockRestore();
-=======
-
-    const viewButtons = screen.getAllByText(/View Society/i);
-    await act(async () => {
       fireEvent.click(viewButtons[1]);
     });
 
     expect(mockNavigate).toHaveBeenCalledWith('/student/view-society/2');
->>>>>>> 8b46968b
   });
 
   it('navigates to society view page when "View Society" button is clicked', async () => {
