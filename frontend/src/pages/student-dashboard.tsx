--- conflicted
+++ resolved
@@ -1,10 +1,6 @@
 import React, { useState, useEffect } from "react";
 import { useNavigate } from "react-router-dom";
-<<<<<<< HEAD
-import { FaCalendarAlt, FaBell, FaUsers, FaUserPlus, FaCogs } from "react-icons/fa";
-=======
-import { FaCalendarAlt, FaBell, FaUsers, FaUserPlus, FaMedal } from "react-icons/fa";
->>>>>>> ba226f53
+import { FaCalendarAlt, FaBell, FaUsers, FaUserPlus, FaCogs, FaMedal } from "react-icons/fa";
 import axios from "axios";
 import { apiClient } from "../api";
 
@@ -16,11 +12,8 @@
   const [events, setEvents] = useState<any[]>([]);
   const [notifications, setNotifications] = useState<any[]>([]);
   const [loading, setLoading] = useState(true);
-<<<<<<< HEAD
   const [isPresident, setIsPresident] = useState(false);
-=======
   const [awards, setAwards] = useState<any[]>([]);
->>>>>>> ba226f53
 
   // Fetch data when the component mounts
   useEffect(() => {
