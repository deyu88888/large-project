--- conflicted
+++ resolved
@@ -16,17 +16,12 @@
   FaBell,
   FaUsers,
   FaUserPlus,
-<<<<<<< HEAD
   FaCogs,
 } from "react-icons/fa";
 import axios from "axios";
 import { apiClient } from "../api";
 import { useAuthStore } from "../stores/auth-store";
-=======
-  FaTrophy,
-  FaRegClock,
-} from 'react-icons/fa';
-import { apiClient } from '../api';
+
 
 // Define TypeScript interfaces for your data types
 interface Society {
@@ -47,28 +42,20 @@
   message: string;
   is_read: boolean;
 }
->>>>>>> ec4613ec
 
 const StudentDashboard: React.FC = () => {
   const navigate = useNavigate();
   const theme = useTheme();
   const colours = tokens(theme.palette.mode);
 
-<<<<<<< HEAD
   // States for societies, events, and notifications
-  const [societies, setSocieties] = useState<any[]>([]);
-  const [events, setEvents] = useState<any[]>([]);
-  const [notifications, setNotifications] = useState<any[]>([]);
-  const [loading, setLoading] = useState(true);
   const [awards, setAwards] = useState<any[]>([]);
   const { user } = useAuthStore();
-=======
   const [societies, setSocieties] = useState<Society[]>([]);
   const [events, setEvents] = useState<Event[]>([]);
   const [notifications, setNotifications] = useState<Notification[]>([]);
   const [loading, setLoading] = useState<boolean>(true);
   const [activeTab, setActiveTab] = useState<number>(0);
->>>>>>> ec4613ec
 
   // Fetch data when the component mounts
   useEffect(() => {
@@ -86,7 +73,6 @@
   const fetchData = async () => {
     try {
       setLoading(true);
-<<<<<<< HEAD
       
       console.log("is_president is type:", typeof user?.is_president); 
       console.log("value:", user?.is_president);
@@ -120,7 +106,6 @@
         console.error("Error fetching award assignments:", error);
       }
       
-=======
       const [societiesRes, eventsRes, notificationsRes] = await Promise.all([
         apiClient.get('/api/student-societies/'),
         apiClient.get('/api/events/rsvp'),
@@ -130,15 +115,13 @@
       setSocieties(societiesRes.data || []);
       setEvents(eventsRes.data || []);
       setNotifications(notificationsRes.data || []);
->>>>>>> ec4613ec
     } catch (error) {
       console.error('Error fetching data:', error);
     } finally {
       setLoading(false);
     }
-  };
-
-<<<<<<< HEAD
+  };z
+
   // Join a society
   const joinSociety = async (societyId: number) => {
     try {
@@ -151,9 +134,7 @@
 
   // Leave a society
   const leaveSociety = async (societyId: number) => {
-=======
   const handleLeaveSociety = async (societyId: number) => {
->>>>>>> ec4613ec
     try {
       await apiClient.delete(`/api/leave-society/${societyId}/`); // Ensure societyId is in the URL
       fetchData(); // Refresh societies after leaving
@@ -162,13 +143,6 @@
     }
   };
 
-<<<<<<< HEAD
-  // RSVP for an event
-  const rsvpEvent = async (eventId: number) => {
-    try {
-      await apiClient.post(`/api/events/rsvp/`, { event_id: eventId });
-      fetchData(); // Refresh the events after RSVP
-=======
   const handleRSVP = async (eventId: number, isAttending: boolean) => {
     try {
       if (isAttending) {
@@ -177,13 +151,11 @@
         await apiClient.delete('/api/events/rsvp/', { data: { event_id: eventId } });
       }
       fetchData();
->>>>>>> ec4613ec
     } catch (error) {
       console.error('Error updating RSVP:', error);
     }
   };
 
-<<<<<<< HEAD
   // Cancel RSVP for an event
   const cancelRSVP = async (eventId: number) => {
     try {
@@ -198,9 +170,6 @@
 
   // Mark a notification as read
   const markNotificationAsRead = async (id: number) => {
-=======
-  const handleNotificationRead = async (id: number) => {
->>>>>>> ec4613ec
     try {
       const response = await apiClient.patch(`/api/notifications/${id}/`, { is_read: true });
       
@@ -217,11 +186,7 @@
         console.error('Failed to mark notification as read');
       }
     } catch (error) {
-<<<<<<< HEAD
-      console.error("Error marking notification as read:", error.response?.data || error);
-=======
       console.error('Error marking notification as read:', error);
->>>>>>> ec4613ec
     }
   };
 
@@ -489,30 +454,6 @@
               <FaTrophy size={24} style={{ marginRight: 8, color: colours.greenAccent[500] }} />
               <Typography variant="h6" sx={{ color: colours.grey[100] }}>
                 Achievements
-<<<<<<< HEAD
-              </h2>
-              <div
-                className="p-8 rounded-lg shadow-md border"
-                style={{
-                  backgroundColor: `${colours.primary[400]} !important`,
-                  borderColor: `${colours.grey[700]} !important`,
-                }}
-              >
-                <p
-                  className="text-center text-lg"
-                  style={{ color: `${colours.grey[300]} !important` }}
-                >
-                  Coming Soon!
-                </p>
-              </div>
-            ))}
-          </div>
-        )}
-      </section>
-        </>
-      )}
-    </div>
-=======
               </Typography>
             </Box>
             <Typography variant="body2" sx={{ color: colours.grey[300], mb: 2 }}>
@@ -557,7 +498,6 @@
         {value}
       </Typography>
     </Paper>
->>>>>>> ec4613ec
   );
 };
 
