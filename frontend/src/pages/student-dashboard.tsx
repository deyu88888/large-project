import React, { useState, useEffect } from "react";
import { useNavigate } from "react-router-dom";
<<<<<<< HEAD
import { FaCalendarAlt, FaBell, FaUsers, FaUserPlus } from "react-icons/fa";
import { useTheme } from "@mui/material/styles";
import { useMode, tokens } from "../styles/theme";
=======
import { FaCalendarAlt, FaBell, FaUsers, FaUserPlus, FaCogs } from "react-icons/fa";
import axios from "axios";
>>>>>>> 8c9252b8
import { apiClient } from "../api";
import { useSidebar } from "../components/layout/SidebarContext";

const StudentDashboard: React.FC = () => {
  const navigate = useNavigate();
  const [theme] = useMode();
  const colours = tokens(theme.palette.mode);
  const { sidebarWidth } = useSidebar();

  const [societies, setSocieties] = useState<any[]>([]);
  const [events, setEvents] = useState<any[]>([]);
  const [notifications, setNotifications] = useState<any[]>([]);
  const [loading, setLoading] = useState(true);
  const [isPresident, setIsPresident] = useState(false);

  useEffect(() => {
    fetchData();
  }, []);

  const fetchData = async () => {
    try {
      setLoading(true);
      const societiesResponse = await apiClient.get("/api/student-societies/");
      setSocieties(societiesResponse.data || []);
<<<<<<< HEAD
=======

      // Check if the student is president of any society
      const presidentSocieties = societiesResponse.data.filter((society: any) => society.is_president);
      setIsPresident(presidentSocieties.length > 0);

      // Fetch events
>>>>>>> 8c9252b8
      const eventsResponse = await apiClient.get("/api/events/rsvp");
      setEvents(eventsResponse.data || []);
      const notificationsResponse = await apiClient.get("/api/notifications");
      setNotifications(notificationsResponse.data || []);
    } catch (error) {
      console.error("Error fetching data:", error);
    } finally {
      setLoading(false);
    }
  };

  const joinSociety = async (societyId: number) => {
    try {
      await apiClient.post(`/api/join-society/${societyId}/`);
      fetchData();
    } catch (error) {
      console.error("Error joining society:", error);
    }
  };

  const leaveSociety = async (societyId: number) => {
    try {
      await apiClient.delete(`/api/leave-society/${societyId}/`);
      fetchData();
    } catch (error) {
      console.error("Error leaving society:", error.response?.data || error);
    }
  };

  const rsvpEvent = async (eventId: number) => {
    try {
      await apiClient.post("/api/events/rsvp/", { event_id: eventId });
      fetchData();
    } catch (error) {
      console.error("Error RSVPing for event:", error);
    }
  };

  const cancelRSVP = async (eventId: number) => {
    try {
      await apiClient.delete("/api/events/rsvp/", { data: { event_id: eventId } });
      fetchData();
    } catch (error) {
      console.error("Error cancelling RSVP:", error);
    }
  };

  const markNotificationAsRead = async (id: number) => {
    try {
      await apiClient.patch(`/api/notifications/${id}/`, { is_read: true });
      setNotifications((prev) =>
        prev.map((n) => (n.id === id ? { ...n, is_read: true } : n))
      );
    } catch (error) {
      console.error("Error marking notification as read:", error);
    }
  };

  return (
    <div
      style={{
        marginLeft: `${sidebarWidth}px`,
        marginTop: "64px",
        transition: "margin-left 0.3s ease-in-out",
        minHeight: "100vh",
        padding: "20px 40px",
        background: `${colours.primary[400]} !important`, //this is what determines light and dark mode colours
        border: "none"
      }}
    >
      <div style={{ maxWidth: "1600px", margin: "0 auto" }}>
        {loading ? (
          <div className="text-center">
            <h1
              style={{ color: `${colours.grey[100]} !important`,}}
              className="text-2xl font-bold"
            >
              Loading your dashboard...
            </h1>
          </div>
        ) : (
          <div className="space-y-8">
            {/* Dashboard Header */}
            <header className="text-center mb-16">
              <h1
                className="text-5xl font-extrabold mb-4"
                style={{ color: `${colours.grey[100]} !important`,}}
              >
                Welcome to Your Dashboard
              </h1>
              <p
                className="text-lg"
                style={{ color: `${colours.grey[300]} !important`, }}
              >
                Stay updated with your societies, events, and achievements.
              </p>
            </header>

<<<<<<< HEAD
            {/* Society Management */}
            <section className="mb-16">
              <div className="flex justify-between items-center mb-6">
                <h2
                  className="text-3xl font-bold flex items-center"
                  style={{ color: `${colours.grey[100]} !important`, }}
                >
                  <FaUsers
                    className="mr-3"
                    style={{ color: colours.greenAccent[500] }}
                  />
                  My Societies
                </h2>
                <div className="flex space-x-4">
                  <button
                    onClick={() => navigate("/join-society")}
                    className="font-medium transition-all hover:underline"
                    style={{ color: colours.blueAccent[500] }}
                  >
                    Join a Society
                  </button>
                  <button
                    onClick={() => navigate("/my-societies")}
                    className="font-medium transition-all hover:underline"
                    style={{ color: colours.blueAccent[500] }}
                  >
                    View All
                  </button>
                </div>
              </div>
              <div className="grid grid-cols-1 md:grid-cols-2 lg:grid-cols-3 gap-8">
                {societies.slice(0, 3).map((society) => (
                  <div
                    key={society.id}
                    className="p-6 rounded-xl shadow hover:shadow-lg transition-transform hover:-translate-y-1"
                    style={{
                      backgroundColor:`${colours.grey[400]} !important`,
                      border: `1px solid ${`${colours.grey[700]} !important`}`,
                    }}
                  >
                    <h3
                      className="text-xl font-semibold mb-4"
                      style={{ color: `${colours.grey[100]} !important`, }}
                    >
                      {society.name}
                    </h3>
                    <button
                      onClick={() => leaveSociety(society.id)}
                      className="w-full px-6 py-2 rounded-lg transition-all font-medium"
                      style={{
                        backgroundColor: colours.redAccent[500],
                        color: colours.grey[100]
                      }}
                    >
                      Leave Society
                    </button>
                  </div>
                ))}
              </div>
            </section>

            {/* Event Management */}
            <section className="mb-16">
              <div className="flex justify-between items-center mb-6">
                <h2
                  className="text-3xl font-bold flex items-center"
                  style={{ color: `${colours.grey[100]} !important`, }}
                >
                  <FaCalendarAlt
                    className="mr-3"
                    style={{ color: colours.blueAccent[500] }}
                  />
                  Upcoming Events
                </h2>
=======
           {/*  Manage My Societies Button (Only if President) */}
           {isPresident && (
            <div className="text-center mb-8">
              <button
                onClick={() => navigate("/manage-societies")}
                className="bg-green-500 text-white px-6 py-3 rounded-lg hover:bg-green-600 transition-all flex items-center justify-center mx-auto"
              >
                <FaCogs className="mr-2" />
                Manage My Societies
              </button>
            </div>
          )}

          {/* Society Management */}
          <section className="mb-16">
            <div className="flex justify-between items-center mb-6">
              <h2 className="text-3xl font-bold text-gray-800 flex items-center">
                <FaUsers className="mr-3 text-green-500" />
                My Societies
              </h2>
              <div className="flex space-x-4">
>>>>>>> 8c9252b8
                <button
                  onClick={() => navigate("/view-events")}
                  className="font-medium transition-all hover:underline"
                  style={{ color: colours.blueAccent[500] }}
                >
                  View All
                </button>
              </div>
              <div className="grid grid-cols-1 md:grid-cols-2 lg:grid-cols-3 gap-8">
                {events.slice(0, 3).map((event) => (
                  <div
                    key={event.id}
                    className="p-6 rounded-xl shadow hover:shadow-lg transition-transform hover:-translate-y-1"
                    style={{
                      backgroundColor: `${colours.grey[400]} !important`,
                      border: `${colours.grey[700]} !important`,
                    }}
                  >
                    <div className="flex justify-between items-center mb-4">
                      <h3
                        className="text-xl font-semibold"
                        style={{ color: `${colours.grey[100]} !important`, }}
                      >
                        {event.title}
                      </h3>
                      <span
                        className="text-sm italic"
                        style={{ color: `${colours.grey[300]} !important`, }}
                      >
                        {event.date}
                      </span>
                    </div>
                    <button
                      onClick={() =>
                        event.rsvp ? cancelRSVP(event.id) : rsvpEvent(event.id)
                      }
                      className="w-full px-6 py-2 rounded-lg transition-all font-medium"
                      style={{
                        backgroundColor: event.rsvp
                          ? (`${colours.grey[600]} !important`)
                          : colours.blueAccent[500],
                        color: colours.grey[100],
                      }}
                    >
                      {event.rsvp ? "Cancel RSVP" : "RSVP Now"}
                    </button>
                  </div>
                ))}
              </div>
            </section>

            {/* Notifications */}
            <section className="mb-20">
              <div className="flex justify-between items-center mb-6">
                <h2
                  className="text-3xl font-bold flex items-center"
                  style={{ color: `${colours.grey[100]} !important`,}}
                >
                  <FaBell
                    className="mr-3"
                    style={{ color: colours.redAccent[500] }}
                  />
                  Notifications
                </h2>
                <button
                  onClick={() => navigate("/view-notifications")}
                  className="font-medium transition-all hover:underline"
                  style={{ color: colours.blueAccent[500] }}
                >
                  View All
                </button>
              </div>

              {notifications.length === 0 ? (
                <p
                  className="text-center"
                  style={{ color: `${colours.grey[300]} !important`,}}
                >
                  No new notifications.
                </p>
              ) : (
                <div className="space-y-6">
                  {notifications.map((notification) => (
                    <div
                      key={notification.id}
                      className="p-5 rounded-lg shadow-md transition-all"
                      style={{
                        backgroundColor: notification.is_read
                          ? (`${colours.primary[400]} !important`)
                          : (`${colours.blueAccent[700]} !important`),
                        border: `1px solid ${`${colours.grey[400]} !important`}`,
                      }}
                    >
                      <div className="flex justify-between items-center">
                        <p style={{ color: `${colours.grey[100]} !important`,}}>
                          {notification.message}
                        </p>
                        <div className="flex items-center space-x-4">
                          {notification.is_read ? (
                            <span
                              className="text-sm font-medium"
                              style={{ color: colours.greenAccent[500] }}
                            >
                              Read
                            </span>
                          ) : (
                            <button
                              onClick={() => markNotificationAsRead(notification.id)}
                              className="text-sm font-medium transition-all hover:underline"
                              style={{ color: colours.blueAccent[300] }}
                            >
                              Mark as Read
                            </button>
                          )}
                        </div>
                      </div>
                    </div>
                  ))}
                </div>
              )}
            </section>

            {/* Calendar Integration */}
            <section className="mb-20">
              <div className="flex items-center mb-6">
                <FaCalendarAlt
                  className="mr-3"
                  style={{ color: colours.greenAccent[500], fontSize: "1.5rem" }}
                />
                <h2 className="text-3xl font-bold" style={{ color: `${colours.grey[100]} !important`,}}>
                  Calendar
                </h2>
              </div>
              <div
                className="p-8 rounded-lg shadow-md border"
                style={{
                  backgroundColor: `${colours.primary[400]} !important`,
                  borderColor: `${colours.grey[700]} !important`,
                }}
              >
                <p className="text-center text-lg" style={{ color: `${colours.grey[300]} !important`,}}>
                  Coming Soon!
                </p>
              </div>
            </section>

            {/* Start a Society */}
            <section className="mb-20">
              <div className="flex items-center mb-6">
                <FaUserPlus
                  className="mr-3"
                  style={{ color: colours.blueAccent[500], fontSize: "1.5rem" }}
                />
                <h2 className="text-3xl font-bold" style={{ color: `${colours.grey[100]} !important`,}}>
                  Start a Society
                </h2>
              </div>
              <p className="mb-4" style={{ color: `${colours.grey[300]} !important`,}}>
                Have an idea for a new society? Share your passion and bring others together!
              </p>
              <button
                onClick={() => navigate("/start-society")}
                className="px-6 py-3 rounded-lg transition-all font-medium"
                style={{
                  backgroundColor: colours.blueAccent[500],
                  color: colours.grey[100],
                }}
              >
                Start a Society
              </button>
            </section>

            {/* Achievements */}
            <section>
              <h2 className="text-3xl font-bold mb-6" style={{color: `${colours.grey[100]} !important`}}>
                Achievements
              </h2>
              <div
                className="p-8 rounded-lg shadow-md border"
                style={{
                  backgroundColor: `${colours.primary[400]} !important`,
                  borderColor: `${colours.grey[700]} !important`,
                }}
              >
                <p className="text-center text-lg" style={{ color: `${colours.grey[300]} !important`}}>
                  Coming Soon!
                </p>
              </div>
            </section>
          </div>
        )}
      </div>
    </div>
  );
};

export default StudentDashboard;<|MERGE_RESOLUTION|>--- conflicted
+++ resolved
@@ -1,13 +1,10 @@
 import React, { useState, useEffect } from "react";
 import { useNavigate } from "react-router-dom";
-<<<<<<< HEAD
 import { FaCalendarAlt, FaBell, FaUsers, FaUserPlus } from "react-icons/fa";
 import { useTheme } from "@mui/material/styles";
 import { useMode, tokens } from "../styles/theme";
-=======
 import { FaCalendarAlt, FaBell, FaUsers, FaUserPlus, FaCogs } from "react-icons/fa";
 import axios from "axios";
->>>>>>> 8c9252b8
 import { apiClient } from "../api";
 import { useSidebar } from "../components/layout/SidebarContext";
 
@@ -32,15 +29,12 @@
       setLoading(true);
       const societiesResponse = await apiClient.get("/api/student-societies/");
       setSocieties(societiesResponse.data || []);
-<<<<<<< HEAD
-=======
 
       // Check if the student is president of any society
       const presidentSocieties = societiesResponse.data.filter((society: any) => society.is_president);
       setIsPresident(presidentSocieties.length > 0);
 
       // Fetch events
->>>>>>> 8c9252b8
       const eventsResponse = await apiClient.get("/api/events/rsvp");
       setEvents(eventsResponse.data || []);
       const notificationsResponse = await apiClient.get("/api/notifications");
@@ -139,7 +133,6 @@
               </p>
             </header>
 
-<<<<<<< HEAD
             {/* Society Management */}
             <section className="mb-16">
               <div className="flex justify-between items-center mb-6">
@@ -214,29 +207,6 @@
                   />
                   Upcoming Events
                 </h2>
-=======
-           {/*  Manage My Societies Button (Only if President) */}
-           {isPresident && (
-            <div className="text-center mb-8">
-              <button
-                onClick={() => navigate("/manage-societies")}
-                className="bg-green-500 text-white px-6 py-3 rounded-lg hover:bg-green-600 transition-all flex items-center justify-center mx-auto"
-              >
-                <FaCogs className="mr-2" />
-                Manage My Societies
-              </button>
-            </div>
-          )}
-
-          {/* Society Management */}
-          <section className="mb-16">
-            <div className="flex justify-between items-center mb-6">
-              <h2 className="text-3xl font-bold text-gray-800 flex items-center">
-                <FaUsers className="mr-3 text-green-500" />
-                My Societies
-              </h2>
-              <div className="flex space-x-4">
->>>>>>> 8c9252b8
                 <button
                   onClick={() => navigate("/view-events")}
                   className="font-medium transition-all hover:underline"
