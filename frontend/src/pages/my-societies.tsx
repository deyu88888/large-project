--- conflicted
+++ resolved
@@ -1,25 +1,18 @@
 import React, { useState, useEffect } from "react";
 import { useNavigate } from "react-router-dom";
 import { FaArrowLeft } from "react-icons/fa";
-<<<<<<< HEAD
-import { apiClient } from "../api"; // Ensure you import apiClient for API calls
-=======
 import { apiClient } from "../api";
 import { useTheme } from "@mui/material/styles";
 import { tokens } from "../styles/theme";
 // Removed: import { useSidebar } from "../components/layout/SidebarContext";
->>>>>>> ec4613ec
 
 const MySocieties: React.FC = () => {
   const navigate = useNavigate();
   const [societies, setSocieties] = useState<any[]>([]);
   const [loading, setLoading] = useState(true);
-<<<<<<< HEAD
-=======
   const theme = useTheme();
   const colours = tokens(theme.palette.mode);
   const isLight = theme.palette.mode === "light";
->>>>>>> ec4613ec
 
   useEffect(() => {
     fetchSocieties();
@@ -43,14 +36,6 @@
   };
 
   return (
-<<<<<<< HEAD
-    <div className="min-h-screen bg-gradient-to-b from-indigo-50 via-white to-indigo-100 py-12 px-8">
-      {/* Header */}
-      <header className="flex justify-between items-center mb-8">
-        <button
-          onClick={handleBackToDashboard}
-          className="flex items-center text-blue-500 hover:underline font-medium"
-=======
     <div
       style={{
         marginLeft: "0px", // Removed sidebarWidth dependency; set to "0px"
@@ -70,7 +55,6 @@
             alignItems: "center",
             marginBottom: "2rem",
           }}
->>>>>>> ec4613ec
         >
           <FaArrowLeft className="mr-2" />
           Back to Dashboard
