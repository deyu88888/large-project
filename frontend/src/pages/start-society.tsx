--- conflicted
+++ resolved
@@ -1,11 +1,6 @@
 import React, { useState } from "react";
 import { useNavigate } from "react-router-dom";
 import axios from "axios";
-<<<<<<< HEAD
-
-const StartSociety: React.FC = () => {
-  const navigate = useNavigate();
-=======
 // MUI/theme imports
 import { useTheme } from "@mui/material/styles";
 import { tokens } from "../styles/theme";
@@ -15,7 +10,6 @@
   const theme = useTheme();
   const colours = tokens(theme.palette.mode);
   const isLight = theme.palette.mode === "light";
->>>>>>> ec4613ec
 
   const [societyName, setSocietyName] = useState("");
   const [description, setDescription] = useState("");
@@ -59,12 +53,6 @@
 
 
   return (
-<<<<<<< HEAD
-    <div className="min-h-screen bg-gradient-to-b from-indigo-50 via-white to-indigo-100 py-12 px-8">
-      <header className="text-center mb-10">
-        <h1 className="text-4xl font-bold text-gray-900">Start a Society</h1>
-        <p className="text-lg text-gray-600 mt-2">
-=======
     <div
       style={{
         marginLeft: "0px", // Removed sidebarWidth dependency; set to "0px"
@@ -92,7 +80,6 @@
             marginTop: "0.5rem",
           }}
         >
->>>>>>> ec4613ec
           Fill out the form below to submit your request for creating a new society.
         </p>
       </header>
@@ -101,10 +88,6 @@
         onSubmit={handleSubmit}
         className="max-w-2xl mx-auto bg-white p-8 rounded-lg shadow-md"
       >
-<<<<<<< HEAD
-        {error && <p className="text-red-500 mb-4">{error}</p>}
-        {success && <p className="text-green-500 mb-4">{success}</p>}
-=======
         {error && (
           <p style={{ color: colours.redAccent[500], marginBottom: "1rem" }}>
             {error}
@@ -115,7 +98,6 @@
             {success}
           </p>
         )}
->>>>>>> ec4613ec
 
         <div className="mb-6">
           <label
