// Refactored
import React, { useState, useEffect, forwardRef } from "react";
import { useNavigate, useParams } from "react-router-dom";
<<<<<<< HEAD
import { useTheme, Snackbar } from "@mui/material";
import MuiAlert, { AlertProps } from "@mui/material/Alert";
=======
import {useTheme, Snackbar, AlertProps} from "@mui/material";
import MuiAlert from "@mui/material/Alert";
>>>>>>> 809f1d2c
import { EventForm } from "../../components/EventForm";
import { apiClient } from "../../api";

interface FormData {
  [key: string]: any;
}

<<<<<<< HEAD
const Alert = forwardRef<HTMLDivElement, AlertProps>(function Alert(props, ref) {
=======
const Alert = React.forwardRef<HTMLDivElement, AlertProps>(function Alert(props, ref) {
>>>>>>> 809f1d2c
  return <MuiAlert elevation={6} ref={ref} variant="filled" {...props} />;
});

const createStyleTag = (isDarkMode: boolean) => {
  const existingStyle = document.getElementById("event-form-styles");
  if (existingStyle) {
    existingStyle.remove();
  }
  const style = document.createElement("style");
  style.id = "event-form-styles";
  style.innerHTML = `
    .event-form-wrapper .MuiTypography-root,
    .event-form-wrapper .MuiButton-root,
    .event-form-wrapper .MuiInputLabel-root,
    .event-form-wrapper label,
    .event-form-wrapper .MuiFormHelperText-root,
    .event-form-wrapper .image-upload-text,
    .event-form-wrapper p,
    .event-form-wrapper span {
      color: ${isDarkMode ? "#fff !important" : "#141b2d !important"};
    }
    .event-form-wrapper .MuiButton-outlined {
      border-color: ${isDarkMode ? "#fff !important" : "#141b2d !important"};
    }
  `;
  document.head.appendChild(style);
};

const CreateEvent: React.FC = () => {
  const theme = useTheme();
  const { societyId } = useParams<{ societyId: string }>();
  const navigate = useNavigate();
  const [snackbarOpen, setSnackbarOpen] = useState(false);
  const [snackbarMessage, setSnackbarMessage] = useState("");
  const [snackbarSeverity, setSnackbarSeverity] = useState<"success" | "error">("success");

  const showSnackbar = (message: string, severity: "success" | "error") => {
    setSnackbarMessage(message);
    setSnackbarSeverity(severity);
    setSnackbarOpen(true);
  };

  const handleSnackbarClose = (
    _event?: React.SyntheticEvent | Event,
    reason?: string
  ) => {
    if (reason === "clickaway") return;
    setSnackbarOpen(false);
  };

  useEffect(() => {
    const isDarkMode = theme.palette.mode === "dark";
    createStyleTag(isDarkMode);
    return () => {
      const styleTag = document.getElementById("event-form-styles");
      if (styleTag) {
        styleTag.remove();
      }
    };
  }, [theme.palette.mode]);

  const isSuccessful = (status: number): boolean => status === 201;

  const handleSubmit = async (formData: FormData): Promise<void> => {
    try {
      const response = await apiClient.post(
        `/api/events/requests/${societyId}/`,
        formData
      );
      if (isSuccessful(response.status)) {
        showSnackbar("Event created successfully!", "success");
        setTimeout(() => {
          navigate(-1);
        }, 2000);
        return;
      }
      throw new Error(`Server error: ${response.statusText}`);
    } catch (error: unknown) {
      console.error("Error creating event:", error);
      showSnackbar("Failed to create event.", "error");
    }
  };

  return (
    <>
      <EventForm onSubmit={handleSubmit} />
      <Snackbar
        open={snackbarOpen}
        autoHideDuration={4000}
        onClose={handleSnackbarClose}
        anchorOrigin={{ vertical: "top", horizontal: "center" }}
      >
        <Alert onClose={handleSnackbarClose} severity={snackbarSeverity} sx={{ width: "100%" }}>
          {snackbarMessage}
        </Alert>
      </Snackbar>
    </>
  );
};

export default CreateEvent;<|MERGE_RESOLUTION|>--- conflicted
+++ resolved
@@ -1,13 +1,7 @@
-// Refactored
 import React, { useState, useEffect, forwardRef } from "react";
 import { useNavigate, useParams } from "react-router-dom";
-<<<<<<< HEAD
 import { useTheme, Snackbar } from "@mui/material";
 import MuiAlert, { AlertProps } from "@mui/material/Alert";
-=======
-import {useTheme, Snackbar, AlertProps} from "@mui/material";
-import MuiAlert from "@mui/material/Alert";
->>>>>>> 809f1d2c
 import { EventForm } from "../../components/EventForm";
 import { apiClient } from "../../api";
 
@@ -15,11 +9,7 @@
   [key: string]: any;
 }
 
-<<<<<<< HEAD
 const Alert = forwardRef<HTMLDivElement, AlertProps>(function Alert(props, ref) {
-=======
-const Alert = React.forwardRef<HTMLDivElement, AlertProps>(function Alert(props, ref) {
->>>>>>> 809f1d2c
   return <MuiAlert elevation={6} ref={ref} variant="filled" {...props} />;
 });
 
