--- conflicted
+++ resolved
@@ -20,10 +20,9 @@
   DialogActions
 } from "@mui/material";
 import { tokens } from "../../theme/theme";
-import { Society } from "../../types/president/society";
+// import { Society } from "../../types/president/society";
 import { Member } from "../../types/president/member";
 
-<<<<<<< HEAD
 interface Society {
   id: number;
   name: string;
@@ -32,13 +31,11 @@
   event_manager?: any;
   [key: string]: any;
 }
-=======
 // interface Society {
 //   id: number;
 //   name: string;
 //   [key: string]: any;
 // }
->>>>>>> 4c1305dc
 
 // interface Member {
 //   id: number;
