import React, { useEffect, useState, forwardRef } from "react";
import { useNavigate, useParams } from "react-router-dom";
import { apiClient } from "../../api";
import { EventForm } from "../../components/EventForm";
import { CircularProgress, Box, Snackbar } from "@mui/material";
import {
  ExtraModule,
  EventFormInitialData,
  RouteParams,
<<<<<<< HEAD
} from "../../types/event/event";
import {
  EventDataResponse,
  ModuleData,
} from "../../types/president/EditEventDetails";

const Alert = forwardRef<HTMLDivElement, AlertProps>(function Alert(props, ref) {
  return <MuiAlert elevation={6} ref={ref} variant="filled" {...props} />;
});
=======
} from "../../types/event/event.ts";
import { Alert } from "../../components/Alert.tsx";
>>>>>>> 7af9e657

export default function EditEventDetails() {
  const { eventId } = useParams<RouteParams>();
  const navigate = useNavigate();

  const [initialData, setInitialData] = useState<EventFormInitialData | null>(
    null
  );
  const [loading, setLoading] = useState<boolean>(true);
  const [error, setError] = useState<string | null>(null);

  const [snackbarOpen, setSnackbarOpen] = useState(false);
  const [snackbarMessage, setSnackbarMessage] = useState("");
  const [snackbarSeverity, setSnackbarSeverity] = useState<"success" | "error">(
    "success"
  );

  const setSuccessSnackbar = (message: string) => {
    setSnackbarMessage(message);
    setSnackbarSeverity("success");
    setSnackbarOpen(true);
  };

<<<<<<< HEAD
  const setErrorSnackbar = (message: string) => {
    setSnackbarMessage(message);
    setSnackbarSeverity("error");
    setSnackbarOpen(true);
  };

  const closeSnackbarIfNotClickAway = (reason?: string) => {
=======
  const handleSnackbarClose = (
    _event?: React.SyntheticEvent | Event,
    reason?: string
  ) => {
>>>>>>> 7af9e657
    if (reason === "clickaway") return;
    setSnackbarOpen(false);
  };

  const handleSnackbarClose = (_event?: React.SyntheticEvent | Event, reason?: string) => {
    closeSnackbarIfNotClickAway(reason);
  };

  const navigateBack = () => {
    navigate(-1);
  };

  const navigateBackWithDelay = (delay: number) => {
    setTimeout(navigateBack, delay);
  };

  const isModuleTypeValid = (type: string | undefined): boolean => {
    return Boolean(type && ["description", "image", "file", "subtitle"].includes(type));
  };

  const getValidModuleType = (type: string | undefined): "description" | "image" | "file" | "subtitle" => {
    return isModuleTypeValid(type) 
      ? (type as "description" | "image" | "file" | "subtitle") 
      : "description";
  };

  const createBaseModule = (): ExtraModule => {
    return { id: "0", type: "description", textValue: "" };
  };

  const mapModuleData = (mod: ModuleData): ExtraModule => {
    if (!mod) return createBaseModule();
    
    return {
      id: mod.id?.toString() || "0",
      type: getValidModuleType(mod.type),
      textValue: mod.text_value || "",
      fileValue: mod.file_value || "",
    };
  };

  const filterModulesByParticipantStatus = (modules: ModuleData[], isParticipantOnly: boolean): ModuleData[] => {
    if (!Array.isArray(modules)) return [];
    return modules.filter((mod) => mod && mod.is_participant_only === isParticipantOnly);
  };

  const extractModules = (modules: ModuleData[], isParticipantOnly: boolean): ExtraModule[] => {
    const filteredModules = filterModulesByParticipantStatus(modules, isParticipantOnly);
    return filteredModules.map(mapModuleData);
  };

  const extractEventData = (event: any): any => {
    return event.event || event;
  };

  const formatInitialData = (data: EventDataResponse): EventFormInitialData => {
    const event = extractEventData(data);
    
    return {
      title: event.title ?? "",
      mainDescription: event.main_description ?? "",
      date: event.date ?? "",
      startTime: event.start_time ?? "",
      duration: event.duration ?? "",
      location: event.location ?? "",
      maxCapacity: event.max_capacity ?? 0,
      coverImageFile: null,
      coverImageUrl: event.cover_image ?? "",
      extraModules: extractModules(event.extra_modules ?? [], false),
      participantModules: extractModules(event.participant_modules ?? [], true),
      adminReason: data.admin_reason ?? "",
    };
  };

<<<<<<< HEAD
  const processEventDataResponse = (data: EventDataResponse) => {
    const formattedData = formatInitialData(data);
    setInitialData(formattedData);
    setError(null);
  };
=======
  const extractModules = (
    modules: unknown[],
    isParticipantOnly: boolean
  ): ExtraModule[] => {
    if (!Array.isArray(modules)) return [];
>>>>>>> 7af9e657

  const handleFetchError = (error: unknown) => {
    console.error("Failed to fetch event data:", error);
    setError("Failed to load event data");
    setErrorSnackbar("Failed to load event data.");
  };

  const completeDataFetch = () => {
    setLoading(false);
  };

  const fetchEventData = async (id: string) => {
    try {
      const response = await apiClient.get(`/api/events/${id}/manage/`);
      processEventDataResponse(response.data);
    } catch (error: unknown) {
      handleFetchError(error);
    } finally {
      completeDataFetch();
    }
  };

  const initiateEventDataFetch = () => {
    if (eventId) {
      fetchEventData(eventId);
    }
  };

  useEffect(() => {
    initiateEventDataFetch();
  }, [eventId]);

  const handleSubmitSuccess = () => {
    setSuccessSnackbar("Event update submitted. Awaiting admin approval.");
    navigateBackWithDelay(2000);
  };

  const handleSubmitError = (error: unknown) => {
    console.error("Error updating event:", error);
    setErrorSnackbar("Failed to update event.");
  };

  const sendUpdateRequest = async (formData: FormData) => {
    return await apiClient.patch(`/api/events/${eventId}/manage/`, formData);
  };

  const isSuccessResponse = (status: number): boolean => {
    return status === 200;
  };

  const handleSubmit = async (formData: FormData): Promise<void> => {
    try {
<<<<<<< HEAD
      const response = await sendUpdateRequest(formData);

      if (isSuccessResponse(response.status)) {
        handleSubmitSuccess();
=======
      const response = await apiClient.patch(
        `/api/events/${eventId}/manage/`,
        formData
      );

      if (response.status === 200) {
        showSnackbar(
          "Event update submitted. Awaiting admin approval.",
          "success"
        );
        setTimeout(() => {
          navigate(-1);
        }, 2000);
>>>>>>> 7af9e657
        return;
      }

      throw new Error(`Server error: ${response.statusText}`);
    } catch (error: unknown) {
      handleSubmitError(error);
    }
  };

  const handleCancel = () => {
    navigateBack();
  };

  const createLoadingView = () => (
    <Box display="flex" justifyContent="center" mt={4}>
      <CircularProgress color="secondary" />
    </Box>
  );

  const createErrorView = () => (
    <Box display="flex" flexDirection="column" alignItems="center" mt={4}>
      <p>{error || "Event not found."}</p>
      <button onClick={navigateBack}>Go Back</button>
    </Box>
  );

  const createAlertComponent = () => (
    <Alert
      onClose={handleSnackbarClose}
      severity={snackbarSeverity}
      sx={{ width: "100%" }}
    >
      {snackbarMessage}
    </Alert>
  );

  const createSnackbarComponent = () => (
    <Snackbar
      open={snackbarOpen}
      autoHideDuration={4000}
      onClose={handleSnackbarClose}
      anchorOrigin={{ vertical: "top", horizontal: "center" }}
    >
      {createAlertComponent()}
    </Snackbar>
  );

  const createEventFormComponent = () => (
    <EventForm
      onSubmit={handleSubmit}
      onCancel={handleCancel}
      initialData={initialData}
      isEditMode={true}
    />
  );

  const createMainView = () => (
    <>
      {createEventFormComponent()}
      {createSnackbarComponent()}
    </>
  );

  if (loading) {
    return createLoadingView();
  }

  if (error || !initialData) {
    return createErrorView();
  }

  return createMainView();
}<|MERGE_RESOLUTION|>--- conflicted
+++ resolved
@@ -1,4 +1,4 @@
-import React, { useEffect, useState, forwardRef } from "react";
+import React, { useEffect, useState } from "react";
 import { useNavigate, useParams } from "react-router-dom";
 import { apiClient } from "../../api";
 import { EventForm } from "../../components/EventForm";
@@ -7,20 +7,12 @@
   ExtraModule,
   EventFormInitialData,
   RouteParams,
-<<<<<<< HEAD
 } from "../../types/event/event";
 import {
   EventDataResponse,
   ModuleData,
 } from "../../types/president/EditEventDetails";
-
-const Alert = forwardRef<HTMLDivElement, AlertProps>(function Alert(props, ref) {
-  return <MuiAlert elevation={6} ref={ref} variant="filled" {...props} />;
-});
-=======
-} from "../../types/event/event.ts";
-import { Alert } from "../../components/Alert.tsx";
->>>>>>> 7af9e657
+import { Alert } from "../../components/Alert";
 
 export default function EditEventDetails() {
   const { eventId } = useParams<RouteParams>();
@@ -44,7 +36,6 @@
     setSnackbarOpen(true);
   };
 
-<<<<<<< HEAD
   const setErrorSnackbar = (message: string) => {
     setSnackbarMessage(message);
     setSnackbarSeverity("error");
@@ -52,12 +43,6 @@
   };
 
   const closeSnackbarIfNotClickAway = (reason?: string) => {
-=======
-  const handleSnackbarClose = (
-    _event?: React.SyntheticEvent | Event,
-    reason?: string
-  ) => {
->>>>>>> 7af9e657
     if (reason === "clickaway") return;
     setSnackbarOpen(false);
   };
@@ -132,19 +117,11 @@
     };
   };
 
-<<<<<<< HEAD
   const processEventDataResponse = (data: EventDataResponse) => {
     const formattedData = formatInitialData(data);
     setInitialData(formattedData);
     setError(null);
   };
-=======
-  const extractModules = (
-    modules: unknown[],
-    isParticipantOnly: boolean
-  ): ExtraModule[] => {
-    if (!Array.isArray(modules)) return [];
->>>>>>> 7af9e657
 
   const handleFetchError = (error: unknown) => {
     console.error("Failed to fetch event data:", error);
@@ -197,26 +174,10 @@
 
   const handleSubmit = async (formData: FormData): Promise<void> => {
     try {
-<<<<<<< HEAD
       const response = await sendUpdateRequest(formData);
 
       if (isSuccessResponse(response.status)) {
         handleSubmitSuccess();
-=======
-      const response = await apiClient.patch(
-        `/api/events/${eventId}/manage/`,
-        formData
-      );
-
-      if (response.status === 200) {
-        showSnackbar(
-          "Event update submitted. Awaiting admin approval.",
-          "success"
-        );
-        setTimeout(() => {
-          navigate(-1);
-        }, 2000);
->>>>>>> 7af9e657
         return;
       }
 
