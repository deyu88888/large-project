--- conflicted
+++ resolved
@@ -26,35 +26,23 @@
 
 export const apiPaths = {
   USER: {
-<<<<<<< HEAD
-    LOGIN: "/api/user/login",
-    REGISTER: "/api/user/register",
-    REFRESH: "/api/user/token/refresh",
-    CURRENT: "/api/user/current",
-    EVENTS: "api/society/event",
-    SOCIETY: "api/admin-panel/society",
-    REJECTEDSOCIETY: "api/admin-panel/rejected-society",
-    STUDENTS: "api/user/student",
-    ADMIN: "api/user/admin",
-    PENDINGSOCIETYREQUEST: "api/society/request/pending",
-    REJECTEDEVENT: "api/society/rejectedevent",
-=======
-    LOGIN: "/api/user/login/", // Added trailing slash
-    REGISTER: "/api/user/register/", // Added trailing slash
-    REFRESH: "/api/user/token/refresh/", // Added trailing slash
-    CURRENT: "/api/user/current/", // Added trailing slash
-    SOCIETY: "/api/admin-panel/society/", // Added trailing slash
-    REJECTEDSOCIETY: "/api/admin-panel/rejected-society/", // Added trailing slash
-    STUDENTS: "/api/user/student/", // Added trailing slash
-    ADMIN: "/api/user/admin/", // Added trailing slash
-    PENDINGSOCIETYREQUEST: "/api/society/request/pending/", // Added trailing slash
+    LOGIN: "/api/user/login/",
+    REGISTER: "/api/user/register/",
+    REFRESH: "/api/user/token/refresh/",
+    CURRENT: "/api/user/current/",
+    EVENTS: "/api/society/event/", // Added missing trailing slash
+    SOCIETY: "/api/admin-panel/society/",
+    REJECTEDSOCIETY: "/api/admin-panel/rejected-society/",
+    STUDENTS: "/api/user/student/",
+    ADMIN: "/api/user/admin/",
+    PENDINGSOCIETYREQUEST: "/api/society/request/pending/",
+    REJECTEDEVENT: "/api/society/rejectedevent/", // Ensured uniformity
   },
   SOCIETY: {
-    POPULAR_SOCIETIES: "/api/popular-societies/", // Added trailing slash
+    POPULAR_SOCIETIES: "/api/popular-societies/",
   },
   EVENTS: {
-    ALL: "/api/events/", // Added trailing slash
->>>>>>> 8c9252b8
+    ALL: "/api/events/",
   },
 };
 
