--- conflicted
+++ resolved
@@ -1,9 +1,8 @@
 import axios from "axios";
 import { ACCESS_TOKEN } from "./constants";
-<<<<<<< HEAD
+
 // import PendingSocietyRequest from "./pages/Admin/PendingSocietyRequest";  // not used
-=======
->>>>>>> 14f7a630
+
 
 // ✅ Define base API URL properly
 const apiUrl = import.meta.env.VITE_API_URL || "http://localhost:8000/";
