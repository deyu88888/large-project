/******************************************************************************
 * src/api.ts
 *
 * This file merges your existing code (axios instance, constants, society
 * recommendation, events, etc.) with new News/Comments APIs in one place.
 ******************************************************************************/

import axios from "axios";
import { ACCESS_TOKEN } from "./constants";

// ---------------------------------------------------------------------------
// 1) BASE API CONFIGURATION
// ---------------------------------------------------------------------------
const apiUrl = import.meta.env.VITE_API_BASE_URL || "http://localhost:8000";

export const apiClient = axios.create({
  baseURL: apiUrl,
  headers: {
    "Content-Type": "application/json",
  },
  paramsSerializer: {
    indexes: null,
  },
});

// Attach Authorization token for every request (only if it exists)
apiClient.interceptors.request.use(
<<<<<<< HEAD
 (config) => {
const token = localStorage.getItem(ACCESS_TOKEN);
console.log("Request URL:", config.url);
console.log("Full URL:", apiUrl + config.url);
console.log("Authorization Token:", token);
if (token) {
config.headers.Authorization = `Bearer ${token}`;
 }
console.log("config:", config)
return config;
 },
 (error) => Promise.reject(error)
=======
  (config) => {
    const token = localStorage.getItem(ACCESS_TOKEN);
    console.log("Request URL:", config.url);
    console.log("Full URL:", apiUrl + config.url);
    console.log("Authorization Token:", token);

    if (token) {
      config.headers.Authorization = `Bearer ${token}`;
    }
    return config;
  },
  (error) => Promise.reject(error)
>>>>>>> 012386fc
);

// ---------------------------------------------------------------------------
// 2) PATHS & INTERFACES
// ---------------------------------------------------------------------------
export const apiPaths = {
  USER: {
    LOGIN: "/api/user/login",  // TODO: DONT ADD BACKSLASH
    REGISTER: "/api/user/register",   // TODO: DONT ADD BACKSLASH
    REQUEST_OTP: "/api/request-otp",
    VERIFY_OTP: "/api/verify-otp",
    REFRESH: "/api/user/token/refresh", // TODO: DONT ADD BACKSLASH
    CURRENT: "/api/user/current", // TODO: DONT ADD BACKSLASH
    SOCIETY: "/api/society/request/approved",  // TODO: DONT ADD BACKSLASH
    REJECTEDSOCIETY: "/api/society/request/rejected", // TODO: DONT ADD BACKSLASH
    STUDENTS: "/api/user/student",  // TODO: DONT ADD BACKSLASH
    ADMIN: "/api/user/admin", // TODO: DONT ADD BACKSLASH
    PENDINGSOCIETYREQUEST: "/api/society/request/pending",  // TODO: DONT ADD BACKSLASH
    PROFILE: "/api/user/profile", // TODO: DONT ADD BACKSLASH
    REPORT: "/api/report-to-admin", // TODO: DONT ADD BACKSLASH
    PENDINGEVENTREQUEST: "/api/event/request/pending",  // TODO: DONT ADD BACKSLASH
    REJECTEDEVENT: "/api/admin-panel/rejected-event", // TODO: DONT ADD BACKSLASH
    PENDINGDESCRIPTIONREQUEST: "/api/description/request/pending",
    BASE: "/api/users",
    ADMINSTUDENTVIEW: (studentId: number) => `/api/admin-manage-student-details/${studentId}`,
    ADMINSOCIETYVIEW: (societyId: number) => `/api/admin-manage-society-details/${societyId}`, // admin society view
    ADMINEVENTVIEW: (eventId: number) => `/api/admin-manage-event-details/${eventId}`,
    DELETE: (targetType: string, targetId: number) => `/api/delete/${targetType}/${targetId}`,
    UNDO_DELETE: (logId: number) => `/api/undo-delete/${logId}`,
    ACTIVITYLOG: "/api/activity-log",
    DELETEACTIVITYLOG: (logId: number) => `/api/delete-activity-log/${logId}`,
  },
  SOCIETY: {
    POPULAR_SOCIETIES: "/api/popular-societies",  // TODO: DONT ADD BACKSLASH
    RECOMMENDED_SOCIETIES: "/api/recommended-societies", // New endpoint for recommendations
    RECOMMENDATION_EXPLANATION: (id: number) =>
      `/api/society-recommendation/${id}/explanation/`,
    RECOMMENDATION_FEEDBACK: (id: number) =>
      `/api/society-recommendation/${id}/feedback/`,
    RECOMMENDATION_FEEDBACK_LIST: "/api/society-recommendation/feedback/",
    RECOMMENDATION_FEEDBACK_ANALYTICS: "/api/recommendation-feedback/analytics/",
    MANAGE_DETAILS: (id: number) => `/api/manage-society-details/${id}`,  // TODO: DONT ADD BACKSLASH
  },
  EVENTS: {
    ALL: "/api/events", // TODO: DONT ADD BACKSLASH
    PENDINGEVENTREQUEST: "api/society/event/pending",  // TODO: DONT ADD BACKSLASH
    UPDATEENEVENTREQUEST: "api/society/event/request",  // TODO: DONT ADD BACKSLASH
    APPROVEDEVENTLIST: "api/society/event/approved", // TODO: DONT ADD BACKSLASH
    REJECTEDEVENTLIST: "api/society/event/rejected", // TODO: DONT ADD BACKSLASH
  },
};

// Enhanced Society interface
export interface Society {
  id: number;
  name: string;
  description: string;
  category: string;
  tags?: string[];
  status?: string;
  create_date?: string;
  member_count?: number;
  event_count?: number;
}

// Recommendation Explanation
export interface RecommendationExplanation {
  type: "popular" | "category" | "tags" | "content" | "semantic" | "general";
  message: string;
}

export interface SocietyRecommendation {
  society: Society;
  explanation: RecommendationExplanation;
}

// Types for recommendation feedback
export interface RecommendationFeedback {
  id?: number;
  society_id: number;
  rating: number;
  relevance: number;
  comment?: string;
  is_joined: boolean;
  created_at?: string;
  updated_at?: string;
}

export interface FeedbackAnalytics {
  total_feedback: number;
  average_rating: number;
  join_count: number;
  conversion_rate: number;
}

// ---------------------------------------------------------------------------
// 3) NEWS/COMMENTS API TYPES & ENDPOINTS
// ---------------------------------------------------------------------------

/**
 * Data structure for a single news comment.
 * Adjust to match your `NewsCommentSerializer` in the backend exactly.
 */
export interface NewsCommentData {
  id: number;
  content: string;
  created_at: string;
  parent_comment: number | null;
  user_data?: {
    id: number;
    username: string;
    first_name: string;
    last_name: string;
  };
  replies?: NewsCommentData[];
  likes_count: number;
  liked_by_user: boolean;
  dislikes_count: number;
  disliked_by_user: boolean;
}

export interface CommentPayload {
  content: string;
  parent_comment?: number | null;
}

export interface NewsPostDetail {
  id: number;
  title: string;
  content: string;
  published_at: string | null;
  status: string;
  view_count: number;
  is_featured: boolean;
  is_pinned: boolean;
  tags: string[];
  // etc.
}

// ---------------------------------------------------------------------------
// 4) SOCIETY RECOMMENDATION API CALLS
// ---------------------------------------------------------------------------
export const getPopularSocieties = async () => {
  try {
    const response = await apiClient.get(apiPaths.SOCIETY.POPULAR_SOCIETIES);
    return response.data;
  } catch (error: any) {
    console.error(
      "Error fetching popular societies:",
      error.response?.data || error.message
    );
    throw error;
  }
};

export const getRecommendedSocieties = async (limit: number = 5) => {
  try {
    const response = await apiClient.get(
      `${apiPaths.SOCIETY.RECOMMENDED_SOCIETIES}?limit=${limit}`
    );
    return response.data as SocietyRecommendation[];
  } catch (error: any) {
    console.error(
      "Error fetching recommended societies:",
      error.response?.data || error.message
    );
    throw error;
  }
};

export const getRecommendationExplanation = async (societyId: number) => {
  try {
    const response = await apiClient.get(
      apiPaths.SOCIETY.RECOMMENDATION_EXPLANATION(societyId)
    );
    return response.data as RecommendationExplanation;
  } catch (error: any) {
    console.error(
      "Error fetching recommendation explanation:",
      error.response?.data || error.message
    );
    throw error;
  }
};

export const submitRecommendationFeedback = async (
  societyId: number,
  feedback: RecommendationFeedback
) => {
  try {
    const response = await apiClient.post(
      apiPaths.SOCIETY.RECOMMENDATION_FEEDBACK(societyId),
      feedback
    );
    return response.data;
  } catch (error: any) {
    console.error(
      "Error submitting recommendation feedback:",
      error.response?.data || error.message
    );
    throw error;
  }
};

export const updateRecommendationFeedback = async (
  societyId: number,
  feedback: Partial<RecommendationFeedback>
) => {
  try {
    const response = await apiClient.put(
      apiPaths.SOCIETY.RECOMMENDATION_FEEDBACK(societyId),
      feedback
    );
    return response.data;
  } catch (error: any) {
    console.error(
      "Error updating recommendation feedback:",
      error.response?.data || error.message
    );
    throw error;
  }
};

export const getRecommendationFeedback = async (societyId: number) => {
  try {
    const response = await apiClient.get(
      apiPaths.SOCIETY.RECOMMENDATION_FEEDBACK(societyId)
    );
    return response.data as RecommendationFeedback;
  } catch (error: any) {
    console.error(
      "Error fetching recommendation feedback:",
      error.response?.data || error.message
    );
    throw error;
  }
};

export const getAllRecommendationFeedback = async () => {
  try {
    const response = await apiClient.get(
      apiPaths.SOCIETY.RECOMMENDATION_FEEDBACK_LIST
    );
    return response.data as RecommendationFeedback[];
  } catch (error: any) {
    console.error(
      "Error fetching all recommendation feedback:",
      error.response?.data || error.message
    );
    throw error;
  }
};

export const getRecommendationFeedbackAnalytics = async () => {
  try {
    const response = await apiClient.get(
      apiPaths.SOCIETY.RECOMMENDATION_FEEDBACK_ANALYTICS
    );
    return response.data as FeedbackAnalytics;
  } catch (error: any) {
    console.error(
      "Error fetching recommendation feedback analytics:",
      error.response?.data || error.message
    );
    throw error;
  }
};

// ---------------------------------------------------------------------------
// 5) EVENTS API CALLS
// ---------------------------------------------------------------------------
export const getAllEvents = async () => {
  try {
    const response = await apiClient.get(apiPaths.EVENTS.ALL);
    return response.data;
  } catch (error: any) {
    console.error("Error fetching events:", error.response?.data || error.message);
    throw error;
  }
};

// ---------------------------------------------------------------------------
// 6) NEWS / COMMENTS API CALLS
// ---------------------------------------------------------------------------

/**
 * Fetch detail of a single news post by ID.
 * According to your backend, this also increments view count automatically.
 */
export async function getNewsPostDetail(newsId: number): Promise<NewsPostDetail> {
  const response = await apiClient.get<NewsPostDetail>(`/api/news/${newsId}/`);
  return response.data;
}

/**
 * Fetch top-level (and nested) comments for a specific news post.
 */
export async function getNewsComments(newsId: number): Promise<NewsCommentData[]> {
  const response = await apiClient.get<NewsCommentData[]>(`/api/news/${newsId}/comments/`);
  return response.data;
}

/**
 * Create a new comment on a specific news post (top-level or reply).
 */
export async function createNewsComment(
  newsId: number,
  payload: CommentPayload
): Promise<NewsCommentData> {
  const response = await apiClient.post<NewsCommentData>(
    `/api/news/${newsId}/comments/`,
    payload
  );
  return response.data;
}

/**
 * Update an existing comment by its ID (only author can do this).
 */
export async function updateNewsComment(
  commentId: number,
  payload: Partial<CommentPayload>
): Promise<NewsCommentData> {
  const response = await apiClient.put<NewsCommentData>(
    `/api/news/comments/${commentId}/`,
    payload
  );
  return response.data;
}

/**
 * Delete an existing comment by ID (author or officer).
 */
export async function deleteNewsComment(commentId: number): Promise<void> {
  await apiClient.delete(`/api/news/comments/${commentId}/`);
}

/**
 * Toggle like/unlike on a specific news comment.
 */
export async function toggleLikeOnNewsComment(
  commentId: number
): Promise<NewsCommentData> {
  const response = await apiClient.post<NewsCommentData>(
    `/api/news/comments/${commentId}/like/`
  );
  return response.data;
}

/**
 * Toggle dislike/undislike on a specific news comment.
 */
export async function toggleDislikeOnNewsComment(
  commentId: number
): Promise<NewsCommentData> {
  const response = await apiClient.post<NewsCommentData>(
    `/api/news/comments/${commentId}/dislike/`
  );
  return response.data;
}<|MERGE_RESOLUTION|>--- conflicted
+++ resolved
@@ -25,20 +25,6 @@
 
 // Attach Authorization token for every request (only if it exists)
 apiClient.interceptors.request.use(
-<<<<<<< HEAD
- (config) => {
-const token = localStorage.getItem(ACCESS_TOKEN);
-console.log("Request URL:", config.url);
-console.log("Full URL:", apiUrl + config.url);
-console.log("Authorization Token:", token);
-if (token) {
-config.headers.Authorization = `Bearer ${token}`;
- }
-console.log("config:", config)
-return config;
- },
- (error) => Promise.reject(error)
-=======
   (config) => {
     const token = localStorage.getItem(ACCESS_TOKEN);
     console.log("Request URL:", config.url);
@@ -48,10 +34,10 @@
     if (token) {
       config.headers.Authorization = `Bearer ${token}`;
     }
+    console.log("config:", config);
     return config;
   },
   (error) => Promise.reject(error)
->>>>>>> 012386fc
 );
 
 // ---------------------------------------------------------------------------
