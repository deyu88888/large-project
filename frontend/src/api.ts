--- conflicted
+++ resolved
@@ -44,43 +44,6 @@
 // ---------------------------------------------------------------------------
 export const apiPaths = {
   USER: {
-<<<<<<< HEAD
-    LOGIN: "/api/user/login",
-    REGISTER: "/api/user/register",
-    REQUEST_OTP: "/api/request-otp",
-    VERIFY_OTP: "/api/verify-otp",
-    REFRESH: "/api/user/token/refresh",
-    CURRENT: "/api/user/current",
-    SOCIETY: "/api/society/request/approved",
-    REJECTEDSOCIETY: "/api/society/request/rejected",
-    STUDENTS: "/api/user/student",
-    ADMIN: "/api/user/admin",
-    PENDINGSOCIETYREQUEST: "/api/society/request/pending",
-    PROFILE: "/api/user/profile",
-    REPORT: "/api/report-to-admin",
-    PENDINGEVENTREQUEST: "/api/event/request/pending",
-    REJECTEDEVENT: "/api/admin-panel/rejected-event",
-    PENDINGDESCRIPTIONREQUEST: "/api/description/request/pending",
-    BASE: "/api/users",
-  },
-  SOCIETY: {
-    POPULAR_SOCIETIES: "/api/popular-societies",
-    RECOMMENDED_SOCIETIES: "/api/recommended-societies",
-    RECOMMENDATION_EXPLANATION: (id: number) =>
-      `/api/society-recommendation/${id}/explanation/`,
-    RECOMMENDATION_FEEDBACK: (id: number) =>
-      `/api/society-recommendation/${id}/feedback/`,
-    RECOMMENDATION_FEEDBACK_LIST: "/api/society-recommendation/feedback/",
-    RECOMMENDATION_FEEDBACK_ANALYTICS: "/api/recommendation-feedback/analytics/",
-    MANAGE_DETAILS: (id: number) => `/api/manage-society-details/${id}`,
-  },
-  EVENTS: {
-    ALL: "/api/events",
-    PENDINGEVENTREQUEST: "api/society/event/pending",
-    UPDATEENEVENTREQUEST: "api/society/event/request",
-    APPROVEDEVENTLIST: "api/society/event/approved",
-    REJECTEDEVENTLIST: "api/society/event/rejected",
-=======
     LOGIN: "/api/user/login",  // TODO: DONT ADD BACKSLASH
     REGISTER: "/api/user/register",   // TODO: DONT ADD BACKSLASH
     REQUEST_OTP: "/api/request-otp",
@@ -108,12 +71,14 @@
   },
   SOCIETY: {
     POPULAR_SOCIETIES: "/api/popular-societies",  // TODO: DONT ADD BACKSLASH
-    MANAGE_DETAILS: (id: number) => `/api/manage-society-details/${id}`,  // TODO: DONT ADD BACKSLASH
     RECOMMENDED_SOCIETIES: "/api/recommended-societies", // New endpoint for recommendations
-    RECOMMENDATION_EXPLANATION: (id: number) => `/api/society-recommendation/${id}/explanation/`,
-    RECOMMENDATION_FEEDBACK: (id: number) => `/api/society-recommendation/${id}/feedback/`,
+    RECOMMENDATION_EXPLANATION: (id: number) =>
+      `/api/society-recommendation/${id}/explanation/`,
+    RECOMMENDATION_FEEDBACK: (id: number) =>
+      `/api/society-recommendation/${id}/feedback/`,
     RECOMMENDATION_FEEDBACK_LIST: "/api/society-recommendation/feedback/",
     RECOMMENDATION_FEEDBACK_ANALYTICS: "/api/recommendation-feedback/analytics/",
+    MANAGE_DETAILS: (id: number) => `/api/manage-society-details/${id}`,  // TODO: DONT ADD BACKSLASH
   },
   EVENTS: {
     ALL: "/api/events", // TODO: DONT ADD BACKSLASH
@@ -121,7 +86,6 @@
     UPDATEENEVENTREQUEST: "api/society/event/request",  // TODO: DONT ADD BACKSLASH
     APPROVEDEVENTLIST: "api/society/event/approved", // TODO: DONT ADD BACKSLASH
     REJECTEDEVENTLIST: "api/society/event/rejected", // TODO: DONT ADD BACKSLASH
->>>>>>> 624ed609
   },
 };
 
