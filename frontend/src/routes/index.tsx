--- conflicted
+++ resolved
@@ -11,12 +11,9 @@
 const LoginPage = lazy(() => import("../pages/login"));
 const RegisterPage = lazy(() => import("../pages/register"));
 const ProfilePage = lazy(() => import("../pages/profile"));
-<<<<<<< HEAD
 const StudentDashboard = lazy(() => import("../pages/student-dashboard"));
 
-=======
 const DashboardPage = lazy(() => import("../pages/dashboard"));
->>>>>>> b7447192
 
 function Logout() {
   localStorage.clear();
