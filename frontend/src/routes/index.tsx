import { lazy, Suspense } from "react";
import { Outlet, Navigate, useRoutes } from "react-router-dom";

import NotFound from "../pages/404";
import { LoadingView } from "../components/loading/loading-view";
import { PublicGuard } from "../components/guards/public-guard";
import { PrivateGuard } from "../components/guards/private-guard";
import CircularLoader from "../components/loading/circular-loader";
import Layout from "../components/layout";

// Lazy-loaded pages
const HomePage = lazy(() => import("../pages/home"));
const LoginPage = lazy(() => import("../pages/login"));
const RegisterPage = lazy(() => import("../pages/register"));
const ProfilePage = lazy(() => import("../pages/profile"));
const StudentDashboard = lazy(() => import("../pages/student-dashboard"));
const PresidentPage = lazy(() => import("../pages/president-page"));
const ManageSocietyDetails = lazy(() => import("../pages/manage-society-details"));
const ManageSocietyEvents = lazy(() => import("../pages/manage-society-events"));
const CreateEventPage = lazy(() => import("../pages/create-society-event"));
import ViewSocietyEvents from "../pages/view-society-events";
import PendingMembers from "../pages/pending-members";
const MySocieties = lazy(() => import("../pages/my-societies"));
const ViewEvents = lazy(() => import("../pages/view-events"));
const ViewNotifications = lazy(() => import("../pages/view-notifications"));
const StartSociety = lazy(() => import("../pages/start-society"));
const JoinSocietiesPage = lazy(() => import("../pages/join-societies"));

// Admin pages
const EventListPage = lazy(() => import("../pages/Admin/EventList"));
const SocietyListPage = lazy(() => import("../pages/Admin/SocietyList"));
const SocietyListRejectPage = lazy(
  () => import("../pages/Admin/SocietyListReject")
);
const EventListRejectPage = lazy(
  () => import("../pages/Admin/EventListReject")
);
const AdminDashboardPage = lazy(() => import("../pages/Admin/AdminDashboard"));
const CalendarPage = lazy(() => import("../pages/Admin/Calendar"));

const StudentListPage = lazy(() => import("../pages/Admin/StudentList"));
const DashboardPage = lazy(() => import("../pages/Dashboard"));
const CreateAdminPage = lazy(() => import("../pages/Admin/CreateAdmin"));
const RequestSocietyPage = lazy(
  () => import("../pages/Admin/PendingSocietyRequest")
);
const RequestEventPage = lazy(
  () => import("../pages/Admin/PendingEventRequest")
);

const routes = [
  {
    path: "/",
    element: (
      <PrivateGuard>
        <Suspense fallback={<LoadingView />}>
          <Outlet />
        </Suspense>
      </PrivateGuard>
    ),
    children: [
      {
        index: true,
        element: <DashboardPage />,
      },
      {
        path: "admin",
        element: (
          <PrivateGuard>
            <Suspense fallback={<LoadingView />}>
              <Layout />
            </Suspense>
          </PrivateGuard>
        ),
        children: [
          {
            index: true,
            element: <AdminDashboardPage />,
          },
          {
            path: "event-list",
            element: <EventListPage />,
          },
          {
            path: "society-list",
            element: <SocietyListPage />,
          },
          {
            path: "society-list-rejected",
            element: <SocietyListRejectPage />,
          },
          {
            path: "event-list-rejected",
            element: <EventListRejectPage />,
          },
          {
            path: "student-list",
            element: <StudentListPage />,
          },
          {
            path: "profile",
            element: <ProfilePage />,
          },
          {
            path: "create-admin",
            element: <CreateAdminPage />,
          },
          {
            path: "calendar",
            element: <CalendarPage />,
          },
          {
            path: "request-society",
            element: <RequestSocietyPage />,
          },
<<<<<<< HEAD
        ]
      },
      {
        path: "student-dashboard",
        element: (
          <Suspense fallback={<LoadingView />}>
            <StudentDashboard />
          </Suspense>
        ),
      },
      {
        path: "my-societies", 
        element: (
          <Suspense fallback={<LoadingView />}>
            <MySocieties />
          </Suspense>
        ),
      },
      {
        path: "president-page",
        element: (
          <Suspense fallback={<LoadingView />}>
            <PresidentPage />
          </Suspense>
        ),
      },
      {
        path: "manage-society-details/:society_id",
        element: (
          <Suspense fallback={<LoadingView />}>
            <ManageSocietyDetails />
          </Suspense>
        ),
      },

      {
        path: "manage-society-events/:society_id/",
        element: (
          <Suspense fallback={<LoadingView />}>
            <ManageSocietyEvents />
          </Suspense>
        ),
      },

      {
        path: "society/:society_id/create-society-event",
        element: (
          <Suspense fallback={<LoadingView />}>
            <CreateEventPage />
          </Suspense>
        ),
      },

      {
        path: "society/:society_id/:event_type",
        element: (
          <Suspense fallback={<LoadingView />}>
            <ViewSocietyEvents />
          </Suspense>
        ),
      },

      {
        path: "society/:society_id/pending-members",
        element: (
          <Suspense fallback={<LoadingView />}>
            <PendingMembers />
          </Suspense>
        ),
      },
      
      {
        path: "view-events",
        element: (
          <Suspense fallback={<LoadingView />}>
            <ViewEvents />
          </Suspense>
        ),
      },
      {
        path: "view-notifications",
        element: (
          <Suspense fallback={<LoadingView />}>
            <ViewNotifications />
          </Suspense>
        ),
      },
      {
        path: "start-society",
        element: (
          <Suspense fallback={<LoadingView />}>
            <StartSociety />
          </Suspense>
        ),
      },
      {
        path: "join-society",
        element: (
          <Suspense fallback={<LoadingView />}>
            <JoinSocietiesPage />
          </Suspense>
        ),
=======
          {
            path: "request-event",
            element: <RequestEventPage />,
          },
        ],
>>>>>>> 5e56303d
      },
      {
        path: "student",
        element: (
          <PrivateGuard>
            <Suspense fallback={<LoadingView />}>
              <Layout />
            </Suspense>
          </PrivateGuard>
        ),
        children: [
          {
            index: true,
            element: <StudentDashboard />,
          },
          {
            path: "my-societies",
            element: <MySocieties />,
          },
          {
            path: "view-events",
            element: <ViewEvents />,
          },
          {
            path: "view-notifications",
            element: <ViewNotifications />,
          },
          {
            path: "start-society",
            element: <StartSociety />,
          },
          {
            path: "join-society",
            element: <JoinSocietiesPage />,
          },
          {
            path: "join-society/:id",
            element: <JoinSocietiesPage />,
          },
        ],
      },
      {
        path: "logout",
        children: [
          {
            index: true,
            element: <HomePage />,
          },
          {
            path: "logout",
            element: (
              <Suspense fallback={<CircularLoader />}>
                <Navigate to="/login" replace />
              </Suspense>
            ),
          },
          {
            path: "profile",
            element: <ProfilePage />,
          },
        ],
      },
      {
        path: "/",
        element: (
          <Suspense fallback={<LoadingView />}>
            <Navigate to="/" replace />
          </Suspense>
        ),
      },
    ],
  },
  {
    path: "/",
    element: (
      <PublicGuard>
        <Suspense fallback={<LoadingView />}>
          <Outlet />
        </Suspense>
      </PublicGuard>
    ),
    children: [
      {
        index: true,
        element: <DashboardPage />,
      },
      {
        path: "login",
        element: <LoginPage />,
      },
      {
        path: "register",
        element: <RegisterPage />,
      },
      {
        path: "event-list",
        element: <EventListPage />,
      },
    ],
  },
  {
    path: "*",
    element: (
      <Suspense fallback={<LoadingView />}>
        <NotFound />
      </Suspense>
    ),
  },
];

export function Routes() {
  return useRoutes(routes);
}<|MERGE_RESOLUTION|>--- conflicted
+++ resolved
@@ -56,6 +56,9 @@
         <Suspense fallback={<LoadingView />}>
           <Outlet />
         </Suspense>
+        <Suspense fallback={<LoadingView />}>
+          <Outlet />
+        </Suspense>
       </PrivateGuard>
     ),
     children: [
@@ -113,116 +116,11 @@
             path: "request-society",
             element: <RequestSocietyPage />,
           },
-<<<<<<< HEAD
-        ]
-      },
-      {
-        path: "student-dashboard",
-        element: (
-          <Suspense fallback={<LoadingView />}>
-            <StudentDashboard />
-          </Suspense>
-        ),
-      },
-      {
-        path: "my-societies", 
-        element: (
-          <Suspense fallback={<LoadingView />}>
-            <MySocieties />
-          </Suspense>
-        ),
-      },
-      {
-        path: "president-page",
-        element: (
-          <Suspense fallback={<LoadingView />}>
-            <PresidentPage />
-          </Suspense>
-        ),
-      },
-      {
-        path: "manage-society-details/:society_id",
-        element: (
-          <Suspense fallback={<LoadingView />}>
-            <ManageSocietyDetails />
-          </Suspense>
-        ),
-      },
-
-      {
-        path: "manage-society-events/:society_id/",
-        element: (
-          <Suspense fallback={<LoadingView />}>
-            <ManageSocietyEvents />
-          </Suspense>
-        ),
-      },
-
-      {
-        path: "society/:society_id/create-society-event",
-        element: (
-          <Suspense fallback={<LoadingView />}>
-            <CreateEventPage />
-          </Suspense>
-        ),
-      },
-
-      {
-        path: "society/:society_id/:event_type",
-        element: (
-          <Suspense fallback={<LoadingView />}>
-            <ViewSocietyEvents />
-          </Suspense>
-        ),
-      },
-
-      {
-        path: "society/:society_id/pending-members",
-        element: (
-          <Suspense fallback={<LoadingView />}>
-            <PendingMembers />
-          </Suspense>
-        ),
-      },
-      
-      {
-        path: "view-events",
-        element: (
-          <Suspense fallback={<LoadingView />}>
-            <ViewEvents />
-          </Suspense>
-        ),
-      },
-      {
-        path: "view-notifications",
-        element: (
-          <Suspense fallback={<LoadingView />}>
-            <ViewNotifications />
-          </Suspense>
-        ),
-      },
-      {
-        path: "start-society",
-        element: (
-          <Suspense fallback={<LoadingView />}>
-            <StartSociety />
-          </Suspense>
-        ),
-      },
-      {
-        path: "join-society",
-        element: (
-          <Suspense fallback={<LoadingView />}>
-            <JoinSocietiesPage />
-          </Suspense>
-        ),
-=======
           {
             path: "request-event",
             element: <RequestEventPage />,
           },
         ],
->>>>>>> 5e56303d
       },
       {
         path: "student",
@@ -239,9 +137,62 @@
             element: <StudentDashboard />,
           },
           {
-            path: "my-societies",
+            path: "my-societies", 
             element: <MySocieties />,
           },
+      {
+        path: "president-page",
+        element: (
+          <Suspense fallback={<LoadingView />}>
+            <PresidentPage />
+          </Suspense>
+        ),
+      },
+      {
+        path: "manage-society-details/:society_id",
+        element: (
+          <Suspense fallback={<LoadingView />}>
+            <ManageSocietyDetails />
+          </Suspense>
+        ),
+      },
+
+      {
+        path: "manage-society-events/:society_id/",
+        element: (
+          <Suspense fallback={<LoadingView />}>
+            <ManageSocietyEvents />
+          </Suspense>
+        ),
+      },
+
+      {
+        path: "society/:society_id/create-society-event",
+        element: (
+          <Suspense fallback={<LoadingView />}>
+            <CreateEventPage />
+          </Suspense>
+        ),
+      },
+
+      {
+        path: "society/:society_id/:event_type",
+        element: (
+          <Suspense fallback={<LoadingView />}>
+            <ViewSocietyEvents />
+          </Suspense>
+        ),
+      },
+
+      {
+        path: "society/:society_id/pending-members",
+        element: (
+          <Suspense fallback={<LoadingView />}>
+            <PendingMembers />
+          </Suspense>
+        ),
+      },
+      
           {
             path: "view-events",
             element: <ViewEvents />,
