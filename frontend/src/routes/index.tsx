import { lazy, Suspense } from "react";
import { Outlet, Navigate, useRoutes } from "react-router-dom";

<<<<<<< HEAD
import CircularLoader from "../components/loading/circular-loader";
=======
import NotFound from "../pages/404";
import { LoadingView } from "../components/loading/loading-view";
import { PublicGuard } from "../components/guards/public-guard";
import { PrivateGuard } from "../components/guards/private-guard";
>>>>>>> b8a5dbd7

// Lazy-loaded pages
const DashboardPage = lazy(() => import("../pages/Dashboard"));
const LoginPage = lazy(() => import("../pages/login"));
const RegisterPage = lazy(() => import("../pages/register"));
<<<<<<< HEAD
const NotFoundPage = lazy(() => import("../pages/NotFound"));
=======
const ProfilePage = lazy(() => import("../pages/profile"));
>>>>>>> b8a5dbd7

function Logout() {
  localStorage.clear();
  return <Navigate to="/login" />;
}

// Routes Configuration
const routes = [
<<<<<<< HEAD
    // Public Home Dashboard
    {
        path: "/",
        element: (
            <Suspense fallback={<CircularLoader />}>
                <Outlet />
            </Suspense>
        ),
        children: [
            {
                index: true,
                element: (
                    <Suspense fallback={<CircularLoader />}>
                        <DashboardPage />
                    </Suspense>
                ),
            },
        ],
    },
    // Public Routes for Login and Registration
    {
        path: "/",
        element: (
            <Suspense fallback={<CircularLoader />}>
                <Outlet />
            </Suspense>
        ),
        children: [
            {
                path: "login",
                element: (
                    <Suspense fallback={<CircularLoader />}>
                        <LoginPage />
                    </Suspense>
                ),
            },
            {
                path: "register",
                element: (
                    <Suspense fallback={<CircularLoader />}>
                        <RegisterPage />
                    </Suspense>
                ),
            },
        ],
    },
    // Logout Route
    {
        path: "logout",
        element: <Logout />,
    },
    // Catch-All for 404
    {
        path: "*",
        element: (
            <Suspense fallback={<CircularLoader />}>
                <NotFoundPage />
            </Suspense>
        ),
    },
=======
  {
    path: "/",
    element: (
      <PrivateGuard>
        <Suspense fallback={<LoadingView />}>
          <Outlet />
        </Suspense>
      </PrivateGuard>
    ),
    children: [
      {
        index: true,
        element: <HomePage />,
      },
      {
        path: "profile",
        element: <ProfilePage />,
      },
      {
        path: "logout",
        element: (
          <Suspense fallback={<LoadingView />}>
            <Navigate to="/login" replace />
          </Suspense>
        ),
      },
    ],
  },
  {
    path: "/",
    element: (
      <PublicGuard>
        <Suspense fallback={<LoadingView />}>
          <Outlet />
        </Suspense>
      </PublicGuard>
    ),
    children: [
      {
        path: "login",
        element: <LoginPage />,
      },
      {
        path: "register",
        element: <RegisterPage />,
      },
      {
        path: "logout",
        element: <Logout />,
      },
    ],
  },
  {
    path: "*",
    element: (
      <Suspense fallback={<LoadingView />}>
        <NotFound />
      </Suspense>
    ),
  },
>>>>>>> b8a5dbd7
];

export function Routes() {
  return useRoutes(routes);
}<|MERGE_RESOLUTION|>--- conflicted
+++ resolved
@@ -1,24 +1,16 @@
 import { lazy, Suspense } from "react";
 import { Outlet, Navigate, useRoutes } from "react-router-dom";
 
-<<<<<<< HEAD
 import CircularLoader from "../components/loading/circular-loader";
-=======
 import NotFound from "../pages/404";
-import { LoadingView } from "../components/loading/loading-view";
 import { PublicGuard } from "../components/guards/public-guard";
 import { PrivateGuard } from "../components/guards/private-guard";
->>>>>>> b8a5dbd7
 
 // Lazy-loaded pages
 const DashboardPage = lazy(() => import("../pages/Dashboard"));
 const LoginPage = lazy(() => import("../pages/login"));
 const RegisterPage = lazy(() => import("../pages/register"));
-<<<<<<< HEAD
-const NotFoundPage = lazy(() => import("../pages/NotFound"));
-=======
 const ProfilePage = lazy(() => import("../pages/profile"));
->>>>>>> b8a5dbd7
 
 function Logout() {
   localStorage.clear();
@@ -27,101 +19,56 @@
 
 // Routes Configuration
 const routes = [
-<<<<<<< HEAD
-    // Public Home Dashboard
-    {
-        path: "/",
+  // Public Home Dashboard
+  {
+    path: "/",
+    element: (
+      <Suspense fallback={<CircularLoader />}>
+        <Outlet />
+      </Suspense>
+    ),
+    children: [
+      {
+        index: true,
         element: (
-            <Suspense fallback={<CircularLoader />}>
-                <Outlet />
-            </Suspense>
+          <Suspense fallback={<CircularLoader />}>
+            <DashboardPage />
+          </Suspense>
         ),
-        children: [
-            {
-                index: true,
-                element: (
-                    <Suspense fallback={<CircularLoader />}>
-                        <DashboardPage />
-                    </Suspense>
-                ),
-            },
-        ],
-    },
-    // Public Routes for Login and Registration
-    {
-        path: "/",
-        element: (
-            <Suspense fallback={<CircularLoader />}>
-                <Outlet />
-            </Suspense>
-        ),
-        children: [
-            {
-                path: "login",
-                element: (
-                    <Suspense fallback={<CircularLoader />}>
-                        <LoginPage />
-                    </Suspense>
-                ),
-            },
-            {
-                path: "register",
-                element: (
-                    <Suspense fallback={<CircularLoader />}>
-                        <RegisterPage />
-                    </Suspense>
-                ),
-            },
-        ],
-    },
-    // Logout Route
-    {
-        path: "logout",
-        element: <Logout />,
-    },
-    // Catch-All for 404
-    {
-        path: "*",
-        element: (
-            <Suspense fallback={<CircularLoader />}>
-                <NotFoundPage />
-            </Suspense>
-        ),
-    },
-=======
+      },
+    ],
+  },
+  // Private Routes for Logged-in Users
   {
     path: "/",
     element: (
       <PrivateGuard>
-        <Suspense fallback={<LoadingView />}>
+        <Suspense fallback={<CircularLoader />}>
           <Outlet />
         </Suspense>
       </PrivateGuard>
     ),
     children: [
       {
-        index: true,
-        element: <HomePage />,
-      },
-      {
         path: "profile",
-        element: <ProfilePage />,
+        element: (
+          <Suspense fallback={<CircularLoader />}>
+            <ProfilePage />
+          </Suspense>
+        ),
       },
       {
         path: "logout",
-        element: (
-          <Suspense fallback={<LoadingView />}>
-            <Navigate to="/login" replace />
-          </Suspense>
-        ),
+        element: <Logout />,
       },
     ],
   },
+  // Public Routes for Login and Registration
   {
     path: "/",
     element: (
       <PublicGuard>
-        <Suspense fallback={<LoadingView />}>
+        <Suspense fallback={<CircularLoader />}>
           <Outlet />
         </Suspense>
       </PublicGuard>
@@ -129,27 +76,31 @@
     children: [
       {
         path: "login",
-        element: <LoginPage />,
+        element: (
+          <Suspense fallback={<CircularLoader />}>
+            <LoginPage />
+          </Suspense>
+        ),
       },
       {
         path: "register",
-        element: <RegisterPage />,
-      },
-      {
-        path: "logout",
-        element: <Logout />,
+        element: (
+          <Suspense fallback={<CircularLoader />}>
+            <RegisterPage />
+          </Suspense>
+        ),
       },
     ],
   },
+  // Catch-All for 404
   {
     path: "*",
     element: (
-      <Suspense fallback={<LoadingView />}>
+      <Suspense fallback={<CircularLoader />}>
         <NotFound />
       </Suspense>
     ),
   },
->>>>>>> b8a5dbd7
 ];
 
 export function Routes() {
