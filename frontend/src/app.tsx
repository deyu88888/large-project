import { BrowserRouter } from "react-router-dom";
import { ThemeProvider, CssBaseline, createTheme } from "@mui/material";
import { Routes } from "./routes";
import axios from "axios";
<<<<<<< HEAD
import Sidebar from "./components/layout/Sidebar";
import Topbar from "./components/layout/Topbar";
=======
import { useSettingsStore } from "./stores/settings-store";
import { themeSettings } from "./theme/theme";
import { SearchProvider } from "./components/layout/SearchContext";
>>>>>>> c57d4f79

export const apiClient = axios.create({
  baseURL: "http://localhost:8000",
  headers: {
    "Content-Type": "application/json",
  },
});

export function App() {
  const { themeMode } = useSettingsStore();

  return (
    <ThemeProvider theme={createTheme(themeSettings(themeMode))}>
      <CssBaseline />
      <SearchProvider>
        <BrowserRouter>
          {/* 
            Here we render Sidebar & Topbar. 
            We also wrap Routes in a layout container 
            so that the content is displayed next to/under them. 
          */}
          <Box display="flex" minHeight="100vh">
            {/* <Sidebar /> <-- Temporarily hidden */}
            <Box display="flex" flexDirection="column" flexGrow={1}>
              <Topbar />
              {/* The rest of your routes */}
              <Routes />
            </Box>
          </Box>
        </BrowserRouter>
      </SearchProvider>
    </ThemeProvider>
  );
}<|MERGE_RESOLUTION|>--- conflicted
+++ resolved
@@ -2,14 +2,9 @@
 import { ThemeProvider, CssBaseline, createTheme } from "@mui/material";
 import { Routes } from "./routes";
 import axios from "axios";
-<<<<<<< HEAD
-import Sidebar from "./components/layout/Sidebar";
-import Topbar from "./components/layout/Topbar";
-=======
 import { useSettingsStore } from "./stores/settings-store";
 import { themeSettings } from "./theme/theme";
 import { SearchProvider } from "./components/layout/SearchContext";
->>>>>>> c57d4f79
 
 export const apiClient = axios.create({
   baseURL: "http://localhost:8000",
