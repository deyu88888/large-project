import { BrowserRouter } from "react-router-dom";
import { ThemeProvider, CssBaseline, Box } from "@mui/material";
import { ColorModeContext, useMode } from "./styles/theme";
import { Routes } from "./routes";
<<<<<<< HEAD
import axios from "axios";
import { ThemeProvider, CssBaseline, Box } from "@mui/material";
import { ColorModeContext, useMode } from "./theme/theme";
import Sidebar from "./components/layout/AdminSidebar";
import Topbar from "./components/layout/Topbar";

export const apiClient = axios.create({
  baseURL: "http://localhost:8000",
  headers: {
    "Content-Type": "application/json",
  },
});
=======
import Sidebar from "./components/layout/Sidebar";
import Topbar from "./components/layout/Topbar";
>>>>>>> 2e4626ab

export function App() {
  const [theme, colorMode] = useMode();

  return (
    <ColorModeContext.Provider value={colorMode}>
      <ThemeProvider theme={theme}>
        <CssBaseline />
        <BrowserRouter>
<<<<<<< HEAD
          <Routes />
=======
          <Box display="flex">
            <Sidebar /> {/* Sidebar on the left */}
            <Box flexGrow={1} display="flex" flexDirection="column">
              <Topbar /> {/* Topbar at the top */}
              <Box p={2}>
                <Routes />
              </Box>
            </Box>
          </Box>
>>>>>>> 2e4626ab
        </BrowserRouter>
      </ThemeProvider>
    </ColorModeContext.Provider>
  );
}<|MERGE_RESOLUTION|>--- conflicted
+++ resolved
@@ -2,7 +2,6 @@
 import { ThemeProvider, CssBaseline, Box } from "@mui/material";
 import { ColorModeContext, useMode } from "./styles/theme";
 import { Routes } from "./routes";
-<<<<<<< HEAD
 import axios from "axios";
 import { ThemeProvider, CssBaseline, Box } from "@mui/material";
 import { ColorModeContext, useMode } from "./theme/theme";
@@ -15,10 +14,6 @@
     "Content-Type": "application/json",
   },
 });
-=======
-import Sidebar from "./components/layout/Sidebar";
-import Topbar from "./components/layout/Topbar";
->>>>>>> 2e4626ab
 
 export function App() {
   const [theme, colorMode] = useMode();
@@ -28,9 +23,7 @@
       <ThemeProvider theme={theme}>
         <CssBaseline />
         <BrowserRouter>
-<<<<<<< HEAD
           <Routes />
-=======
           <Box display="flex">
             <Sidebar /> {/* Sidebar on the left */}
             <Box flexGrow={1} display="flex" flexDirection="column">
@@ -40,7 +33,6 @@
               </Box>
             </Box>
           </Box>
->>>>>>> 2e4626ab
         </BrowserRouter>
       </ThemeProvider>
     </ColorModeContext.Provider>
