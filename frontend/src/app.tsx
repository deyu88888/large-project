import { BrowserRouter } from "react-router-dom";
import { ThemeProvider, CssBaseline, Box } from "@mui/material";
import { ColorModeContext, useMode } from "./styles/theme";
import { Routes } from "./routes";
<<<<<<< HEAD
import Sidebar from "./components/layout/Sidebar";
import Topbar from "./components/layout/Topbar";
=======
import axios from "axios";
import { ThemeProvider, CssBaseline, Box } from "@mui/material";
import { ColorModeContext, useMode } from "./theme/theme";
import Sidebar from "./components/layout/AdminSidebar";
import Topbar from "./components/layout/Topbar";

export const apiClient = axios.create({
  baseURL: "http://localhost:8000",
  headers: {
    "Content-Type": "application/json",
  },
});
>>>>>>> e480f4ce

export function App() {
  const [theme, colorMode] = useMode();

  return (
    <ColorModeContext.Provider value={colorMode}>
      <ThemeProvider theme={theme}>
        <CssBaseline />
        <BrowserRouter>
<<<<<<< HEAD
          <Box display="flex">
            <Sidebar /> {/* Sidebar on the left */}
            <Box flexGrow={1} display="flex" flexDirection="column">
              <Topbar /> {/* Topbar at the top */}
              <Box p={2}>
                <Routes />
              </Box>
            </Box>
          </Box>
=======
          <Routes />
>>>>>>> e480f4ce
        </BrowserRouter>
      </ThemeProvider>
    </ColorModeContext.Provider>
  );
}<|MERGE_RESOLUTION|>--- conflicted
+++ resolved
@@ -2,10 +2,6 @@
 import { ThemeProvider, CssBaseline, Box } from "@mui/material";
 import { ColorModeContext, useMode } from "./styles/theme";
 import { Routes } from "./routes";
-<<<<<<< HEAD
-import Sidebar from "./components/layout/Sidebar";
-import Topbar from "./components/layout/Topbar";
-=======
 import axios from "axios";
 import { ThemeProvider, CssBaseline, Box } from "@mui/material";
 import { ColorModeContext, useMode } from "./theme/theme";
@@ -18,7 +14,6 @@
     "Content-Type": "application/json",
   },
 });
->>>>>>> e480f4ce
 
 export function App() {
   const [theme, colorMode] = useMode();
@@ -28,19 +23,7 @@
       <ThemeProvider theme={theme}>
         <CssBaseline />
         <BrowserRouter>
-<<<<<<< HEAD
-          <Box display="flex">
-            <Sidebar /> {/* Sidebar on the left */}
-            <Box flexGrow={1} display="flex" flexDirection="column">
-              <Topbar /> {/* Topbar at the top */}
-              <Box p={2}>
-                <Routes />
-              </Box>
-            </Box>
-          </Box>
-=======
           <Routes />
->>>>>>> e480f4ce
         </BrowserRouter>
       </ThemeProvider>
     </ColorModeContext.Provider>
