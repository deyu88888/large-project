--- conflicted
+++ resolved
@@ -1,15 +1,13 @@
 import { BrowserRouter } from "react-router-dom";
+import { ThemeProvider, CssBaseline, createTheme } from "@mui/material";
 import { ThemeProvider, CssBaseline, createTheme } from "@mui/material";
 import { Routes } from "./routes";
 import axios from "axios";
 import { useSettingsStore } from "./stores/settings-store";
 import { themeSettings } from "./theme/theme";
 import { SearchProvider } from "./components/layout/SearchContext";
-<<<<<<< HEAD
 import Box from "@mui/material/Box";
 //import Topbar from "./components/layout/Topbar";
-=======
->>>>>>> 3691af3d
 
 export const apiClient = axios.create({
   baseURL: "http://localhost:8000",
