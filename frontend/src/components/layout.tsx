--- conflicted
+++ resolved
@@ -46,65 +46,6 @@
   const currentDrawerWidth = drawer ? drawerOpenWidth : drawerClosedWidth;
 
   return (
-<<<<<<< HEAD
-    <Box sx={{ display: "flex" }}>
-      <CustomAppBar
-        position="fixed"
-        open={drawer}
-        elevation={0}
-        sx={{
-          backgroundColor: "transparent",
-        }}
-      >
-        <Toolbar>
-          <IconButton
-            color="inherit"
-            aria-label="open drawer"
-            onClick={() => toggleDrawer()}
-            edge="start"
-            sx={[
-              {
-                marginRight: 5,
-              },
-              drawer && { display: "none" },
-            ]}
-          >
-            <MenuIcon
-              sx={{
-                color: theme.palette.text.primary,
-              }}
-            />
-          </IconButton>
-          <Box display="flex" borderRadius="3px">
-            <InputBase
-              sx={{ ml: 2, flex: 1 }}
-              placeholder="Search"
-              value={searchTerm}
-              onChange={(e) => setSearchTerm(e.target.value)}
-            />
-            <IconButton type="button" sx={{ p: 1 }}>
-              <SearchIcon />
-            </IconButton>
-          </Box>
-          <Box display="flex" marginLeft={"auto"}>
-            <IconButton
-              onClick={() => {
-                toggleThemeMode();
-              }}
-            >
-              {theme.palette.mode === "dark" ? (
-                <DarkModeOutlinedIcon />
-              ) : (
-                <LightModeOutlinedIcon />
-              )}
-            </IconButton>
-            <IconButton>
-              <NotificationsOutlinedIcon />
-            </IconButton>
-            <IconButton>
-              <SettingsOutlinedIcon />
-            </IconButton>
-=======
       <Box sx={{ display: "flex" }}>
         <CustomAppBar
           position="fixed"
@@ -118,25 +59,71 @@
           }}
         >
           <Toolbar>
->>>>>>> d00b06b4
             <IconButton
-              onClick={() => {
-                if (location.pathname.startsWith("/admin")) {
-                  navigate("/admin/profile");
-                } else if (location.pathname.startsWith("/student")) {
-                  navigate("/student/profile");
-                } else if (location.pathname.startsWith("/president")) {
-                  navigate("/president/profile");
-                } else {
-                  navigate("/profile");
-                }
-              }}
+              color="inherit"
+              aria-label="open drawer"
+              onClick={() => toggleDrawer()}
+              edge="start"
+              sx={[
+                {
+                  marginRight: 5,
+                },
+                drawer && { display: "none" },
+              ]}
             >
-              <PersonOutlinedIcon />
+              <MenuIcon
+                sx={{
+                  color: theme.palette.text.primary,
+                }}
+              />
             </IconButton>
-          </Box>
-        </Toolbar>
-      </CustomAppBar>
+            <Box display="flex" borderRadius="3px">
+              <InputBase
+                sx={{ ml: 2, flex: 1 }}
+                placeholder="Search"
+                value={searchTerm}
+                onChange={(e) => setSearchTerm(e.target.value)}
+              />
+            
+              <IconButton type="button" sx={{ p: 1 }}>
+                <SearchIcon />
+              </IconButton>
+            </Box>
+            <Box display="flex" marginLeft={"auto"}>
+              <IconButton
+                onClick={() => {
+                  console.log("changing theme");
+                  toggleThemeMode();
+                }}
+              >
+                {theme.palette.mode === "dark" ? (
+                  <DarkModeOutlinedIcon />
+                ) : (
+                  <LightModeOutlinedIcon />
+                )}
+              </IconButton>
+              <IconButton>
+                <NotificationsOutlinedIcon />
+              </IconButton>
+              <IconButton>
+                <SettingsOutlinedIcon />
+              </IconButton>
+              <IconButton
+                onClick={() => {
+                  if (location.pathname.startsWith("/admin")) {
+                    navigate("/admin/profile");
+                  } else if (location.pathname.startsWith("/student")) {
+                    navigate("/student/profile");
+                  } else {
+                    navigate("/profile");
+                  }
+                }}
+              >
+                <PersonOutlinedIcon />
+              </IconButton>
+            </Box>
+          </Toolbar>
+        </CustomAppBar>
 
       {/* Drawer */}
       <DrawerComponent drawer={drawer} toggleDrawer={toggleDrawer} location={location} />
