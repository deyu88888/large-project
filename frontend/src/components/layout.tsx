--- conflicted
+++ resolved
@@ -69,30 +69,6 @@
                 }}
               />
             </IconButton>
-<<<<<<< HEAD
-          </Box>
-          <Box display="flex" marginLeft="auto">
-            <IconButton onClick={() => toggleThemeMode()}>
-              {theme.palette.mode === "dark" ? (
-                <DarkModeOutlinedIcon />
-              ) : (
-                <LightModeOutlinedIcon />
-              )}
-            </IconButton>
-            <IconButton>
-              <NotificationsOutlinedIcon />
-            </IconButton>
-            <IconButton>
-              <SettingsOutlinedIcon />
-            </IconButton>
-            {/* Profile Icon navigates to the profile page */}
-            <IconButton onClick={() => navigate("/logout/profile")}>
-              <PersonOutlinedIcon />
-            </IconButton>
-          </Box>
-        </Toolbar>
-      </Box>
-=======
             <Box display="flex" borderRadius="3px">
               <InputBase
                 sx={{ ml: 2, flex: 1 }}
@@ -140,7 +116,6 @@
             </Box>
           </Toolbar>
         </CustomAppBar>
->>>>>>> 19c7c974
 
       {/* Drawer */}
       <DrawerComponent drawer={drawer} toggleDrawer={toggleDrawer} location={location} />
