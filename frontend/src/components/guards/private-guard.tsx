import { Navigate, useLocation } from "react-router-dom";
import { useState, useEffect, useCallback } from "react";
import { ACCESS_TOKEN, REFRESH_TOKEN } from "../../constants";
import { apiClient, apiPaths } from "../../api";
import { useAuthStore } from "../../stores/auth-store";
import { jwtDecode } from "jwt-decode";
import { LoadingView } from "../loading/loading-view";

type UserRole = "admin" | "student";

interface PrivateGuardProps {
  children: React.ReactNode;
  requiredRole?: UserRole;
}

export function PrivateGuard({ children, requiredRole }: PrivateGuardProps) {
  const [authState, setAuthState] = useState({
    isAuthorized: false,
    loading: true,
  });
  
  const { user, setUser } = useAuthStore();
  const location = useLocation();
  
  const authenticate = useCallback(async () => {
    console.log("[PrivateGuard] Starting authentication for path:", location.pathname);
    
    try {
      console.log(localStorage.getItem(ACCESS_TOKEN));
      const token = localStorage.getItem(ACCESS_TOKEN);
<<<<<<< HEAD
      console.log("%token: ", token);
      if (!token) throw new Error("No access token available");

      const isTokenValid = await validateToken(token);
      console.log(isTokenValid);
      if (!isTokenValid) await handleTokenRefresh();

      const userData = await fetchUserData();
      console.log("%c[PrivateGuard] User data fetched:", "color: green;", userData);

      setUser(userData);

      setAuthState({ isAuthorized: true, loading: false });
=======
      console.log("[PrivateGuard] Token exists:", !!token);
      
      // For the home page (dashboard), allow access even without a token
      if (location.pathname === "/" && !token) {
        console.log("[PrivateGuard] Public dashboard access detected");
        setAuthState({ isAuthorized: false, loading: false });
        return;
      }
      
      if (!token) {
        console.log("[PrivateGuard] No token available, will redirect");
        throw new Error("No access token available");
      }
      
      // Validate token
      const isTokenValid = await validateToken(token);
      console.log("[PrivateGuard] Token valid:", isTokenValid);
      
      if (!isTokenValid) {
        try {
          await handleTokenRefresh();
        } catch (error) {
          console.error("[PrivateGuard] Failed to refresh token:", error);
          // For dashboard, continue even with invalid token
          if (location.pathname === "/") {
            setAuthState({ isAuthorized: false, loading: false });
            return;
          }
          throw error;
        }
      }
      
      // For dashboard, we can skip user data since the endpoint is missing
      if (location.pathname === "/") {
        console.log("[PrivateGuard] Skip user data fetch for dashboard");
        setAuthState({ isAuthorized: true, loading: false });
        return;
      }
      
      // For other routes, attempt to get user data, but handle 404 gracefully
      try {
        const userData = await fetchUserData();
        console.log("[PrivateGuard] User data fetched:", userData);
        setUser(userData);
        setAuthState({ isAuthorized: true, loading: false });
      } catch (error) {
        console.error("[PrivateGuard] Error fetching user data:", error);
        
        // If we get a 404, create a basic user object from the token
        if (error.response && error.response.status === 404) {
          try {
            // Extract user ID from token
            const { user_id } = jwtDecode<{ user_id: number }>(token);
            console.log("[PrivateGuard] Creating minimal user data from token, user_id:", user_id);
            
            // Create minimal user object
            const minimalUser = {
              id: user_id,
              // Default to student role if we can't determine
              role: "student"
            };
            
            setUser(minimalUser);
            setAuthState({ isAuthorized: true, loading: false });
            return;
          } catch (tokenError) {
            console.error("[PrivateGuard] Failed to create user from token:", tokenError);
          }
        }
        
        throw error;
      }
>>>>>>> 012386fc
    } catch (error) {
      console.error("[PrivateGuard] Authentication failed:", error);
      
      // For the home page (dashboard), allow access even with authentication errors
      if (location.pathname === "/") {
        console.log("[PrivateGuard] Allowing public access to dashboard despite auth failure");
        setAuthState({ isAuthorized: false, loading: false });
      } else {
        setAuthState({ isAuthorized: false, loading: false });
      }
    }
  }, [setUser, location.pathname]);
  
  useEffect(() => {
    // Add timeout to prevent infinite loading
    const timeoutId = setTimeout(() => {
      if (authState.loading) {
        console.log("[PrivateGuard] Authentication timed out, allowing access to dashboard");
        setAuthState({ isAuthorized: false, loading: false });
      }
    }, 5000);
    
    authenticate();
    
    return () => {
      clearTimeout(timeoutId);
    };
  }, [authenticate]);
  
  const validateToken = async (token: string): Promise<boolean> => {
    try {
      const { exp: tokenExpiration } = jwtDecode<{ exp: number }>(token);
      return tokenExpiration > Date.now() / 1000;
    } catch {
      return false;
    }
  };
  
  const handleTokenRefresh = async () => {
    const refreshToken = localStorage.getItem(REFRESH_TOKEN);
    if (!refreshToken) throw new Error("No refresh token available");
    
    const response = await apiClient.post(apiPaths.USER.REFRESH, { refresh: refreshToken });
    
    if (response.status === 200 && response.data?.access) {
      localStorage.setItem(ACCESS_TOKEN, response.data.access);
    } else {
      throw new Error("Failed to refresh token");
    }
  };
  
  const fetchUserData = async () => {
<<<<<<< HEAD
    console.log("apiPaths.USER.CURRENT", apiPaths.USER.CURRENT);
    const response = await apiClient.get("/api/user/current");
    return response.data;
=======
    try {
      const response = await apiClient.get(apiPaths.USER.CURRENT);
      return response.data;
    } catch (error) {
      if (error.response && error.response.status === 404) {
        // Fallback to trailing slash if somehow needed
        try {
          const response = await apiClient.get(`${apiPaths.USER.CURRENT}/`);
          return response.data;
        } catch (innerError) {
          console.error("[PrivateGuard] Both endpoints failed:", innerError);
          throw error;
        }
      }
      throw error;
    }
>>>>>>> 012386fc
  };
  
  if (authState.loading) {
    return <LoadingView />;
  }
  
  // Always allow access to main dashboard even without auth
  if (location.pathname === "/" && !authState.isAuthorized) {
    return <>{children}</>;
  }
  
  // For other private routes that require a role, redirect to login if not authenticated
  if (!authState.isAuthorized) {
    // Don't redirect from dashboard
    if (location.pathname === "/") {
      return <>{children}</>;
    }
    return <Navigate to="/login" state={{ from: location }} replace />;
  }
  
  // If a specific role is required, check if the user has the role
  if (requiredRole && user?.role !== requiredRole) {
    return <Navigate to={`/${user?.role}`} replace />;
  }
  
  // Redirect from home page to role-specific dashboard if authenticated
  if (location.pathname === "/" && user?.role) {
    const roleRedirect = user.role === "admin" ? "/admin" : "/student";
    return <Navigate to={roleRedirect} replace />;
  }
  
  return <>{children}</>;
}<|MERGE_RESOLUTION|>--- conflicted
+++ resolved
@@ -28,21 +28,6 @@
     try {
       console.log(localStorage.getItem(ACCESS_TOKEN));
       const token = localStorage.getItem(ACCESS_TOKEN);
-<<<<<<< HEAD
-      console.log("%token: ", token);
-      if (!token) throw new Error("No access token available");
-
-      const isTokenValid = await validateToken(token);
-      console.log(isTokenValid);
-      if (!isTokenValid) await handleTokenRefresh();
-
-      const userData = await fetchUserData();
-      console.log("%c[PrivateGuard] User data fetched:", "color: green;", userData);
-
-      setUser(userData);
-
-      setAuthState({ isAuthorized: true, loading: false });
-=======
       console.log("[PrivateGuard] Token exists:", !!token);
       
       // For the home page (dashboard), allow access even without a token
@@ -115,7 +100,6 @@
         
         throw error;
       }
->>>>>>> 012386fc
     } catch (error) {
       console.error("[PrivateGuard] Authentication failed:", error);
       
@@ -143,7 +127,7 @@
     return () => {
       clearTimeout(timeoutId);
     };
-  }, [authenticate]);
+  }, [authenticate, authState.loading]);
   
   const validateToken = async (token: string): Promise<boolean> => {
     try {
@@ -168,11 +152,6 @@
   };
   
   const fetchUserData = async () => {
-<<<<<<< HEAD
-    console.log("apiPaths.USER.CURRENT", apiPaths.USER.CURRENT);
-    const response = await apiClient.get("/api/user/current");
-    return response.data;
-=======
     try {
       const response = await apiClient.get(apiPaths.USER.CURRENT);
       return response.data;
@@ -189,7 +168,6 @@
       }
       throw error;
     }
->>>>>>> 012386fc
   };
   
   if (authState.loading) {
