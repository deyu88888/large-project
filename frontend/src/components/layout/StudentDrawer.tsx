import React, { useState, useEffect } from "react";
import { Link, useNavigate } from "react-router-dom";
import { apiClient } from "../../api";
import {
  Box,
  Divider,
  IconButton,
  List,
  ListItem,
  ListItemButton,
  ListItemIcon,
  ListItemText,
  Typography,
} from "@mui/material";
import ChevronLeftIcon from "@mui/icons-material/ChevronLeft";
import HomeOutlinedIcon from "@mui/icons-material/HomeOutlined";
import AddCircleOutlineIcon from "@mui/icons-material/AddCircleOutline";
import EventAvailableIcon from "@mui/icons-material/EventAvailable";
import NotificationsNoneOutlinedIcon from "@mui/icons-material/NotificationsNoneOutlined";
import InboxIcon from "@mui/icons-material/MoveToInbox";
import GroupAddOutlinedIcon from "@mui/icons-material/GroupAddOutlined";
import LogoutIcon from '@mui/icons-material/Logout';
import NewspaperIcon from '@mui/icons-material/Newspaper';
import { CustomDrawer, CustomDrawerHeader } from "./drawer/CustomDrawer";
import ReportProblemOutlinedIcon from "@mui/icons-material/ReportProblemOutlined";
import Groups2Icon from '@mui/icons-material/Groups2';

interface StudentDrawerProps {
  drawer: boolean;
  toggleDrawer: () => void;
  location: { pathname: string };
}

const StudentDrawer: React.FC<StudentDrawerProps> = ({
  drawer,
  toggleDrawer,
  location,
}) => {
  const [selected, setSelected] = useState("Dashboard");
  const [student, setStudent] = useState<any[]>([]);
  const navigate = useNavigate();

  useEffect(() => {
    const fetchStudentData = async () => {
      try {
        const response = await apiClient.get("/api/user/current");
        setStudent(response.data);
      } catch (error) {
        console.error("Error retrieving student:", error);
        alert("Failed to retrieve student. Please contact an administrator.");
      }
    };  
  fetchStudentData();
  },[]);

  const topMenuItems = [
    { title: "Dashboard", icon: <HomeOutlinedIcon />, to: "/student" },
    { title: "My Societies", icon: <Groups2Icon />, to: "/student/my-societies" },
    { title: "View Events", icon: <EventAvailableIcon />, to: "/student/view-events" },
    { title: "News", icon: <NewspaperIcon />, to: "/student/view-news" },
    { title: "Discover Societies", icon: <GroupAddOutlinedIcon />, to: "/student/join-society" },
    { title: "Start A Society", icon: <AddCircleOutlineIcon />, to: "/student/start-society" },
  ];
  
  const bottomMenuItems = [
    { title: "Notifications", icon: <NotificationsNoneOutlinedIcon />, to: "/student/view-notifications" },
    { title: "Inbox", icon: <InboxIcon />, to: "/student/view-inbox" },
    { title: "Report", icon: <ReportProblemOutlinedIcon />, to: "/student/report-to-admin" },
  ];
  

  const logout = () => {
    localStorage.removeItem("access");
    localStorage.removeItem("refresh");
    navigate("/login");
  };

  return (
    <CustomDrawer variant="permanent" open={drawer}>
    <CustomDrawerHeader>
      <IconButton onClick={() => toggleDrawer()}>
        {drawer && <ChevronLeftIcon />}
      </IconButton>
    </CustomDrawerHeader>
    <Divider />

        {/* User Info Section */}
        <Box 
          padding= {2}
          display= "flex"
          justifyContent= "center"
          alignItems= "center"
        >
          {drawer ? (
            <Box sx={{ textAlign: "center" }}>
              <Link to="/student/profile" style={{ textDecoration: "none", color: "inherit" }}>
                <img
                  src={student?.icon}
                  alt={`${student?.username} icon`}
                  style={{
                    width: "72px",
                    height: "72px",
                    borderRadius: "50%",
                    margin: "0 auto"
                  }}
                />
                <Typography variant="h6" fontWeight="bold" sx={{ mt: "10px" }}>
                  {student?.first_name} {student?.last_name}
                </Typography>
                <Typography variant="body2" color="textSecondary">
                  Student
                </Typography>
              </Link>
            </Box>
          ) : (
            <img
              src={student?.icon}
              alt={`${student?.username} icon`}
              style={{
                width: "25px",
                height: "25px",
                borderRadius: "50%",
              }}
            />
          )}
        </Box>
        <Divider />

        {/* Main Menu Items */}
        <List>
          {topMenuItems.map((item) => (
            <ListItem key={item.title} disablePadding>
              <ListItemButton
                component={Link}
                to={item.to}
                selected={selected === item.title}
                onClick={() => setSelected(item.title)}
                sx={{ justifyContent: drawer ? "initial" : "center", px: 2.5 }}
              >
                <ListItemIcon
                  sx={{
                    minWidth: 0,
                    mr: drawer ? 3 : "auto",
                    justifyContent: "center",
                  }}
                >
                  {item.icon}
                </ListItemIcon>
                {drawer && <ListItemText primary={item.title} />}
              </ListItemButton>
            </ListItem>
          ))}
        </List>
        <Divider />

<<<<<<< HEAD
        {/* Join Societies Section */}
        {drawer && (
          <Box sx={{ px: 2, py: 1 }}>
            <Typography variant="subtitle2" color="textSecondary">
              Join Societies
            </Typography>
          </Box>
        )}
        <List>
          <ListItem disablePadding>
            <ListItemButton
              component={Link}
              to="/student/join-society"
              sx={{ justifyContent: drawer ? "initial" : "center", px: 2.5 }}
            >
              <ListItemIcon
                sx={{
                  minWidth: 0,
                  mr: drawer ? 3 : "auto",
                  justifyContent: "center",
                }}
              >
                <GroupAddOutlinedIcon />
              </ListItemIcon>
              {drawer && <ListItemText primary="Join Societies" />}
            </ListItemButton>
          </ListItem>
=======
        <List>
          {bottomMenuItems.map((item) => (
            <ListItem key={item.title} disablePadding>
              <ListItemButton
                component={Link}
                to={item.to}
                selected={selected === item.title}
                onClick={() => setSelected(item.title)}
                sx={{ justifyContent: drawer ? "initial" : "center", px: 2.5 }}
              >
                <ListItemIcon
                  sx={{
                    minWidth: 0,
                    mr: drawer ? 3 : "auto",
                    justifyContent: "center",
                  }}
                >
                  {item.icon}
                </ListItemIcon>
                {drawer && <ListItemText primary={item.title} />}
              </ListItemButton>
            </ListItem>
          ))}
>>>>>>> 088b6783
        </List>
        <Divider />

        {/* Logout Item */}
        <List>
          <ListItem disablePadding>
            <ListItemButton
              sx={{
                minHeight: 48,
                px: 2.5,
                justifyContent: drawer ? "initial" : "center",
                color: "red",
              }}
              onClick={logout}
            >
              <ListItemIcon
                sx={{
                  minWidth: 0,
                  mr: drawer ? 3 : "auto",
                  justifyContent: "center",
                }}
              >
                <LogoutIcon sx={{ color: "red"}}/> 
              </ListItemIcon>
              {drawer && <ListItemText primary="Logout" />}
            </ListItemButton>
          </ListItem>
        </List>
   </CustomDrawer>
  );
};

export default StudentDrawer;<|MERGE_RESOLUTION|>--- conflicted
+++ resolved
@@ -153,15 +153,6 @@
         </List>
         <Divider />
 
-<<<<<<< HEAD
-        {/* Join Societies Section */}
-        {drawer && (
-          <Box sx={{ px: 2, py: 1 }}>
-            <Typography variant="subtitle2" color="textSecondary">
-              Join Societies
-            </Typography>
-          </Box>
-        )}
         <List>
           <ListItem disablePadding>
             <ListItemButton
@@ -181,31 +172,6 @@
               {drawer && <ListItemText primary="Join Societies" />}
             </ListItemButton>
           </ListItem>
-=======
-        <List>
-          {bottomMenuItems.map((item) => (
-            <ListItem key={item.title} disablePadding>
-              <ListItemButton
-                component={Link}
-                to={item.to}
-                selected={selected === item.title}
-                onClick={() => setSelected(item.title)}
-                sx={{ justifyContent: drawer ? "initial" : "center", px: 2.5 }}
-              >
-                <ListItemIcon
-                  sx={{
-                    minWidth: 0,
-                    mr: drawer ? 3 : "auto",
-                    justifyContent: "center",
-                  }}
-                >
-                  {item.icon}
-                </ListItemIcon>
-                {drawer && <ListItemText primary={item.title} />}
-              </ListItemButton>
-            </ListItem>
-          ))}
->>>>>>> 088b6783
         </List>
         <Divider />
 
