import React, { useState, useEffect } from "react";
import { Link, useNavigate } from "react-router-dom";
import { apiClient } from "../../api";
import {
  Avatar,
  Box,
  Divider,
  IconButton,
  List,
  ListItem,
  ListItemButton,
  ListItemIcon,
  ListItemText,
  Typography,
} from "@mui/material";
import ChevronLeftIcon from "@mui/icons-material/ChevronLeft";
import HomeOutlinedIcon from "@mui/icons-material/HomeOutlined";
import PeopleOutlineIcon from "@mui/icons-material/PeopleOutline";
import EventAvailableIcon from "@mui/icons-material/EventAvailable";
import NotificationsNoneOutlinedIcon from "@mui/icons-material/NotificationsNoneOutlined";
import NotificationImportantOutlinedIcon from '@mui/icons-material/NotificationImportantOutlined';
import AddCircleOutlineIcon from "@mui/icons-material/AddCircleOutline";
import LogoutIcon from "@mui/icons-material/Logout";
import ManageAccountsOutlinedIcon from "@mui/icons-material/ManageAccountsOutlined";
import ReportProblemOutlinedIcon from "@mui/icons-material/ReportProblemOutlined";
import GroupAddOutlinedIcon from "@mui/icons-material/GroupAddOutlined";

import { CustomDrawer, CustomDrawerHeader } from "./drawer/CustomDrawer";
import Groups2Icon from "@mui/icons-material/Groups2";
import NewspaperIcon from "@mui/icons-material/Newspaper";
import InboxIcon from "@mui/icons-material/MoveToInbox";

interface PresidentDrawerProps {
  drawer: boolean;
  toggleDrawer: () => void;
  location: { pathname: string };
}

const PresidentDrawer: React.FC<PresidentDrawerProps> = ({
  drawer,
  toggleDrawer,
  location,
}) => {
  const [selected, setSelected] = useState("Dashboard");
<<<<<<< HEAD
  const [student, setStudent] = useState<any>({});
  const navigate = useNavigate();

  useEffect(() => {
    const fetchStudentData = async () => {
      try {
        const response = await apiClient.get("/api/user/current");
        setStudent(response.data);
      } catch (error) {
        console.error("Error retrieving student:", error);
        alert("Failed to retrieve student. Please contact an administrator.");
      }
    };  
=======
  const [student, setStudent] = useState<any>(null);
  const navigate = useNavigate();

  useEffect(() => {
      const fetchStudentData = async () => {
        try {
          const response = await apiClient.get("/api/user/current");
          setStudent(response.data);
          console.log(response.data);
        } catch (error) {
          console.error("Error retrieving student:", error);
          alert("Failed to retrieve student. Please contact an administrator.");
        }
      };  
>>>>>>> c92923e5
    fetchStudentData();
  }, []);

  const topMenuItems = [
    { title: "Dashboard", icon: <HomeOutlinedIcon />, to: "/student" },
    { title: "My Societies", icon: <Groups2Icon />, to: "/student/my-societies" },
    { title: "My Events", icon: <EventAvailableIcon />, to: "/student/view-events" },
    { title: "News", icon: <NewspaperIcon />, to: "/student/view-news" },
    { title: "Discover Societies", icon: <GroupAddOutlinedIcon />, to: "/student/join-society" },
    { title: "Discover Events", icon: <GroupAddOutlinedIcon />, to: "/student/all-events" },
    // "Start A Society" item has been removed
  ];

  const bottomMenuItems = [
    { title: "Notifications", icon: <NotificationsNoneOutlinedIcon />, to: "/student/view-notifications" },
    { title: "Inbox", icon: <InboxIcon />, to: "/student/view-inbox" },
    { title: "Report", icon: <ReportProblemOutlinedIcon />, to: "/student/report-to-admin" },
  ];

  const logout = () => {
    localStorage.removeItem("access");
    localStorage.removeItem("refresh");
    navigate("/login");
  };

  return (
    <CustomDrawer variant="permanent" open={drawer}>
      <CustomDrawerHeader>
        <IconButton onClick={toggleDrawer}>
          {drawer && <ChevronLeftIcon />}
        </IconButton>
      </CustomDrawerHeader>
      <Divider />

      {/* User Info Section */}
      <Box padding={2} display="flex" justifyContent="center" alignItems="center">
        {drawer ? (
          <Box sx={{ textAlign: "center" }}>
            <Link to="/student/profile" style={{ textDecoration: "none", color: "inherit" }}>
              <img
<<<<<<< HEAD
                src={student?.icon}
                alt={`${student?.username || 'User'} icon`}
                style={{
                  width: "72px",
                  height: "72px",
                  borderRadius: "50%",
                  margin: "0 auto"
                }}
=======
              src={student?.icon}
              alt={`${student?.username || 'User'} icon`}
              style={{
                width: "72px",
                height: "72px",
                borderRadius: "50%",
                margin: "0 auto"
              }}
>>>>>>> c92923e5
              />
              <Typography variant="h6" fontWeight="bold" sx={{ mt: "10px" }}>
                {student?.first_name} {student?.last_name}
              </Typography>
              <Typography variant="body2" color="textSecondary">
                President
              </Typography>
            </Link>
          </Box>
        ) : (
          <img
            src={student?.icon}
            alt={`${student?.username || 'User'} icon`}
            style={{
              width: "25px",
              height: "25px",
              borderRadius: "50%",
            }}
          />
        )}
      </Box>
      <Divider />

      {/* Main Menu Items */}
      <List>
        {topMenuItems.map((item) => (
          <ListItem key={item.title} disablePadding>
            <ListItemButton
              component={Link}
              to={item.to}
              selected={selected === item.title}
              onClick={() => setSelected(item.title)}
              sx={{ justifyContent: drawer ? "initial" : "center", px: 2.5 }}
            >
              <ListItemIcon
                sx={{
                  minWidth: 0,
                  mr: drawer ? 3 : "auto",
                  justifyContent: "center",
                }}
              >
                {item.icon}
              </ListItemIcon>
              {drawer && <ListItemText primary={item.title} />}
            </ListItemButton>
          </ListItem>
        ))}
      </List>
      <Divider />

      <List>
        {bottomMenuItems.map((item) => (
          <ListItem key={item.title} disablePadding>
            <ListItemButton
              component={Link}
              to={item.to}
              selected={selected === item.title}
              onClick={() => setSelected(item.title)}
              sx={{ justifyContent: drawer ? "initial" : "center", px: 2.5 }}
            >
              <ListItemIcon
                sx={{
                  minWidth: 0,
                  mr: drawer ? 3 : "auto",
                  justifyContent: "center",
                }}
              >
                {item.icon}
              </ListItemIcon>
              {drawer && <ListItemText primary={item.title} />}
            </ListItemButton>
          </ListItem>
        ))}
      </List>
      <Divider />

      {/* Manage My Societies Section */}
      {drawer && (
        <Box sx={{ px: 2, py: 1 }}>
          <Typography variant="subtitle2" color="textSecondary">
            Manage
          </Typography>
        </Box>
      )}
<<<<<<< HEAD
      
      {/* Only render this section if student.president_of exists */}
      {student?.president_of && (
        <List>
          <ListItem disablePadding>
            <ListItemButton
              component={Link}
              to={`/president-page/${student.president_of}`}
=======
      <List>
        {student && student.president_of ? (
          <ListItem disablePadding>
            <ListItemButton
              component={Link}
              to={"/president-page/" + student.president_of}
>>>>>>> c92923e5
              selected={selected === "Manage My Societies"}
              onClick={() => setSelected("Manage My Societies")}
              sx={{ justifyContent: drawer ? "initial" : "center", px: 2.5 }}
            >
              <ListItemIcon
                sx={{
                  minWidth: 0,
                  mr: drawer ? 3 : "auto",
                  justifyContent: "center",
                }}
              >
                <ManageAccountsOutlinedIcon />
              </ListItemIcon>
              {drawer && <ListItemText primary="Manage My Societies" />}
            </ListItemButton>
          </ListItem>
<<<<<<< HEAD
        </List>
      )}
=======
        ) : null}
      </List>
>>>>>>> c92923e5
      <Divider />

      {/* Logout Item */}
      <List>
        <ListItem disablePadding>
          <ListItemButton
            sx={{
              minHeight: 48,
              px: 2.5,
              justifyContent: drawer ? "initial" : "center",
              color: "red",
            }}
            onClick={logout}
          >
            <ListItemIcon
              sx={{
                minWidth: 0,
                mr: drawer ? 3 : "auto",
                justifyContent: "center",
              }}
            >
              <LogoutIcon sx={{ color: "red" }} />
            </ListItemIcon>
            {drawer && <ListItemText primary="Logout" />}
          </ListItemButton>
        </ListItem>
      </List>
    </CustomDrawer>
  );
};

export default PresidentDrawer;<|MERGE_RESOLUTION|>--- conflicted
+++ resolved
@@ -42,21 +42,6 @@
   location,
 }) => {
   const [selected, setSelected] = useState("Dashboard");
-<<<<<<< HEAD
-  const [student, setStudent] = useState<any>({});
-  const navigate = useNavigate();
-
-  useEffect(() => {
-    const fetchStudentData = async () => {
-      try {
-        const response = await apiClient.get("/api/user/current");
-        setStudent(response.data);
-      } catch (error) {
-        console.error("Error retrieving student:", error);
-        alert("Failed to retrieve student. Please contact an administrator.");
-      }
-    };  
-=======
   const [student, setStudent] = useState<any>(null);
   const navigate = useNavigate();
 
@@ -71,7 +56,6 @@
           alert("Failed to retrieve student. Please contact an administrator.");
         }
       };  
->>>>>>> c92923e5
     fetchStudentData();
   }, []);
 
@@ -112,16 +96,6 @@
           <Box sx={{ textAlign: "center" }}>
             <Link to="/student/profile" style={{ textDecoration: "none", color: "inherit" }}>
               <img
-<<<<<<< HEAD
-                src={student?.icon}
-                alt={`${student?.username || 'User'} icon`}
-                style={{
-                  width: "72px",
-                  height: "72px",
-                  borderRadius: "50%",
-                  margin: "0 auto"
-                }}
-=======
               src={student?.icon}
               alt={`${student?.username || 'User'} icon`}
               style={{
@@ -130,7 +104,6 @@
                 borderRadius: "50%",
                 margin: "0 auto"
               }}
->>>>>>> c92923e5
               />
               <Typography variant="h6" fontWeight="bold" sx={{ mt: "10px" }}>
                 {student?.first_name} {student?.last_name}
@@ -215,23 +188,12 @@
           </Typography>
         </Box>
       )}
-<<<<<<< HEAD
-      
-      {/* Only render this section if student.president_of exists */}
-      {student?.president_of && (
-        <List>
-          <ListItem disablePadding>
-            <ListItemButton
-              component={Link}
-              to={`/president-page/${student.president_of}`}
-=======
       <List>
         {student && student.president_of ? (
           <ListItem disablePadding>
             <ListItemButton
               component={Link}
               to={"/president-page/" + student.president_of}
->>>>>>> c92923e5
               selected={selected === "Manage My Societies"}
               onClick={() => setSelected("Manage My Societies")}
               sx={{ justifyContent: drawer ? "initial" : "center", px: 2.5 }}
@@ -248,13 +210,8 @@
               {drawer && <ListItemText primary="Manage My Societies" />}
             </ListItemButton>
           </ListItem>
-<<<<<<< HEAD
-        </List>
-      )}
-=======
         ) : null}
       </List>
->>>>>>> c92923e5
       <Divider />
 
       {/* Logout Item */}
