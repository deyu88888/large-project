--- conflicted
+++ resolved
@@ -25,11 +25,7 @@
             <div class='fl pad1y space-right2'>
                 <span class="strong">100% </span>
                 <span class="quiet">Statements</span>
-<<<<<<< HEAD
-                <span class='fraction'>74/74</span>
-=======
                 <span class='fraction'>0/74</span>
->>>>>>> 69a96c6b
             </div>
         
             
@@ -50,11 +46,7 @@
             <div class='fl pad1y space-right2'>
                 <span class="strong">100% </span>
                 <span class="quiet">Lines</span>
-<<<<<<< HEAD
-                <span class='fraction'>74/74</span>
-=======
                 <span class='fraction'>0/74</span>
->>>>>>> 69a96c6b
             </div>
         
             
@@ -153,173 +145,6 @@
 <a name='L80'></a><a href='#L80'>80</a>
 <a name='L81'></a><a href='#L81'>81</a>
 <a name='L82'></a><a href='#L82'>82</a>
-<<<<<<< HEAD
-<a name='L83'></a><a href='#L83'>83</a></td><td class="line-coverage quiet"><span class="cline-any cline-yes">1x</span>
-<span class="cline-any cline-neutral">&nbsp;</span>
-<span class="cline-any cline-neutral">&nbsp;</span>
-<span class="cline-any cline-yes">1x</span>
-<span class="cline-any cline-yes">2x</span>
-<span class="cline-any cline-yes">2x</span>
-<span class="cline-any cline-yes">1x</span>
-<span class="cline-any cline-yes">1x</span>
-<span class="cline-any cline-yes">1x</span>
-<span class="cline-any cline-yes">1x</span>
-<span class="cline-any cline-yes">1x</span>
-<span class="cline-any cline-yes">1x</span>
-<span class="cline-any cline-yes">2x</span>
-<span class="cline-any cline-neutral">&nbsp;</span>
-<span class="cline-any cline-yes">1x</span>
-<span class="cline-any cline-yes">2x</span>
-<span class="cline-any cline-yes">2x</span>
-<span class="cline-any cline-yes">1x</span>
-<span class="cline-any cline-yes">1x</span>
-<span class="cline-any cline-yes">1x</span>
-<span class="cline-any cline-yes">1x</span>
-<span class="cline-any cline-yes">1x</span>
-<span class="cline-any cline-yes">2x</span>
-<span class="cline-any cline-neutral">&nbsp;</span>
-<span class="cline-any cline-yes">1x</span>
-<span class="cline-any cline-yes">2x</span>
-<span class="cline-any cline-yes">2x</span>
-<span class="cline-any cline-yes">1x</span>
-<span class="cline-any cline-yes">1x</span>
-<span class="cline-any cline-yes">1x</span>
-<span class="cline-any cline-yes">1x</span>
-<span class="cline-any cline-yes">1x</span>
-<span class="cline-any cline-yes">2x</span>
-<span class="cline-any cline-neutral">&nbsp;</span>
-<span class="cline-any cline-yes">1x</span>
-<span class="cline-any cline-yes">2x</span>
-<span class="cline-any cline-yes">2x</span>
-<span class="cline-any cline-yes">1x</span>
-<span class="cline-any cline-yes">1x</span>
-<span class="cline-any cline-yes">1x</span>
-<span class="cline-any cline-yes">1x</span>
-<span class="cline-any cline-yes">1x</span>
-<span class="cline-any cline-yes">2x</span>
-<span class="cline-any cline-neutral">&nbsp;</span>
-<span class="cline-any cline-yes">1x</span>
-<span class="cline-any cline-yes">2x</span>
-<span class="cline-any cline-yes">2x</span>
-<span class="cline-any cline-yes">1x</span>
-<span class="cline-any cline-yes">1x</span>
-<span class="cline-any cline-yes">1x</span>
-<span class="cline-any cline-yes">1x</span>
-<span class="cline-any cline-yes">1x</span>
-<span class="cline-any cline-yes">2x</span>
-<span class="cline-any cline-neutral">&nbsp;</span>
-<span class="cline-any cline-yes">1x</span>
-<span class="cline-any cline-yes">2x</span>
-<span class="cline-any cline-yes">2x</span>
-<span class="cline-any cline-yes">1x</span>
-<span class="cline-any cline-yes">1x</span>
-<span class="cline-any cline-yes">1x</span>
-<span class="cline-any cline-yes">1x</span>
-<span class="cline-any cline-yes">1x</span>
-<span class="cline-any cline-yes">2x</span>
-<span class="cline-any cline-neutral">&nbsp;</span>
-<span class="cline-any cline-yes">1x</span>
-<span class="cline-any cline-yes">2x</span>
-<span class="cline-any cline-yes">2x</span>
-<span class="cline-any cline-yes">1x</span>
-<span class="cline-any cline-yes">1x</span>
-<span class="cline-any cline-yes">1x</span>
-<span class="cline-any cline-yes">1x</span>
-<span class="cline-any cline-yes">1x</span>
-<span class="cline-any cline-yes">2x</span>
-<span class="cline-any cline-neutral">&nbsp;</span>
-<span class="cline-any cline-yes">1x</span>
-<span class="cline-any cline-yes">2x</span>
-<span class="cline-any cline-yes">2x</span>
-<span class="cline-any cline-yes">1x</span>
-<span class="cline-any cline-yes">1x</span>
-<span class="cline-any cline-yes">1x</span>
-<span class="cline-any cline-yes">1x</span>
-<span class="cline-any cline-yes">1x</span>
-<span class="cline-any cline-yes">2x</span></td><td class="text"><pre class="prettyprint lang-js">import { apiClient, apiPaths } from "../../api";
-import { ReportReply } from '../../types';
-&nbsp;
-export const fetchReports = async (): Promise&lt;Report[]&gt; =&gt; {
-  try {
-    const res = await apiClient.get(apiPaths.USER.REPORT);
-    console.log(res.data); 
-    return res.data;
-  } catch (error) {
-    console.error("Error fetching reports:", error);
-    throw error;
-  }
-};
-&nbsp;
-export const fetchReportDetails = async (reportId: string) =&gt; {
-  try {
-    const res = await apiClient.get(`/api/report-to-admin/${reportId}`);
-    return res.data;
-  } catch (error) {
-    console.error("Error fetching report details:", error);
-    throw error;
-  }
-};
-&nbsp;
-export const fetchReportThread = async (reportId: string) =&gt; {
-  try {
-    const res = await apiClient.get(`/api/report-thread/${reportId}`);
-    return res.data;
-  } catch (error) {
-    console.error("Error fetching report thread:", error);
-    throw error;
-  }
-};
-&nbsp;
-export const submitReply = async (data: { report: string | number; parent_reply?: number | null; content: string }) =&gt; {
-  try {
-    const res = await apiClient.post("/api/report-replies", data);
-    return res.data;
-  } catch (error) {
-    console.error("Error submitting reply:", error);
-    throw error;
-  }
-};
-&nbsp;
-export const fetchMyReports = async () =&gt; {
-  try {
-    const res = await apiClient.get("/api/my-reports");
-    return res.data;
-  } catch (error) {
-    console.error("Error fetching my reports:", error);
-    throw error;
-  }
-};
-&nbsp;
-export const fetchMyReportsWithReplies = async () =&gt; {
-  try {
-    const res = await apiClient.get("/api/my-reports-with-replies");
-    return res.data;
-  } catch (error) {
-    console.error("Error fetching my reports with replies:", error);
-    throw error;
-  }
-};
-&nbsp;
-export const fetchReportsWithReplies = async () =&gt; {
-  try {
-    const res = await apiClient.get("/api/reports-with-replies");
-    return res.data;
-  } catch (error) {
-    console.error("Error fetching reports with replies:", error);
-    throw error;
-  }
-};
-&nbsp;
-export const fetchReportReplies = async (): Promise&lt;ReportReply[]&gt; =&gt; {
-  try {
-    const response = await apiClient.get('/api/reports-replied');
-    return response.data;
-  } catch (error) {
-    console.error('Error fetching report replies:', error);
-    throw error;
-  }
-};</pre></td></tr></table></pre>
-=======
 <a name='L83'></a><a href='#L83'>83</a></td><td class="line-coverage quiet"><span class="cline-any cline-no">&nbsp;</span>
 <span class="cline-any cline-neutral">&nbsp;</span>
 <span class="cline-any cline-neutral">&nbsp;</span>
@@ -485,18 +310,13 @@
 <span class="cstat-no" title="statement not covered" >    throw error;</span>
 <span class="cstat-no" title="statement not covered" >  }</span>
 <span class="cstat-no" title="statement not covered" >};</span></pre></td></tr></table></pre>
->>>>>>> 69a96c6b
 
                 <div class='push'></div><!-- for sticky footer -->
             </div><!-- /wrapper -->
             <div class='footer quiet pad2 space-top1 center small'>
                 Code coverage generated by
                 <a href="https://istanbul.js.org/" target="_blank" rel="noopener noreferrer">istanbul</a>
-<<<<<<< HEAD
-                at 2025-03-21T02:46:46.996Z
-=======
                 at 2025-03-22T11:39:08.804Z
->>>>>>> 69a96c6b
             </div>
         <script src="../../../../prettify.js"></script>
         <script>
