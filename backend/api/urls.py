--- conflicted
+++ resolved
@@ -1,42 +1,53 @@
+from django.urls import path
 from rest_framework_simplejwt.views import TokenObtainPairView, TokenRefreshView
-from django.urls import path
 from .views import (
     RegisterView, CurrentUserView,
     StudentNotificationsView, StartSocietyRequestView, ManageMySocietyView,
     CreateSocietyEventView, AdminView, StudentView, SocietyView, EventView,
     RejectedSocietyRequestView, SocietyRequestView, DashboardStatsView,
-    RecentActivitiesView, NotificationsView, EventCalendarView, StudentSocietiesView, JoinSocietyView, RSVPEventView, EventHistoryView
+    RecentActivitiesView, NotificationsView, EventCalendarView,
+    StudentSocietiesView, JoinSocietyView, RSVPEventView, EventHistoryView
 )
+
 urlpatterns = [
+    # Authentication endpoints
     path("user/token/refresh", TokenRefreshView.as_view(), name="refresh"),
     path("user/register", RegisterView.as_view(), name="register"),
     path("user/login", TokenObtainPairView.as_view(), name="get_token"),
     path("user/current", CurrentUserView.as_view(), name="current_user"),
-    path('notifications', StudentNotificationsView.as_view(), name='student_notifications'),
+
+    # Notification endpoints
+    path('notifications/', StudentNotificationsView.as_view(), name='student_notifications'),
     path('notifications/<int:pk>/', StudentNotificationsView.as_view(), name='mark_notification_read'),
-    path("start-society", StartSocietyRequestView.as_view(), name="start_society"),
-    path('manage-society/<int:society_id>', ManageMySocietyView.as_view(), name='manage_my_society'),
-    path('society/<int:society_id>/create-event', CreateSocietyEventView.as_view(), name='create_society_event'),
+
+    # Society creation/management endpoints
+    path("start-society/", StartSocietyRequestView.as_view(), name="start_society"),
+    path('manage-society/<int:society_id>/', ManageMySocietyView.as_view(), name='manage_my_society'),
+    path('society/<int:society_id>/create-event/', CreateSocietyEventView.as_view(), name='create_society_event'),
+
+    # User role endpoints
     path("user/admin", AdminView.as_view(), name="admin"),
     path("user/student", StudentView.as_view(), name="student"),
-    path('join-society/<int:society_id>/', JoinSocietyView.as_view(), name='join_society'), # for put request
-    path('join-society/', JoinSocietyView.as_view(), name='join_society'),  # for get requests
 
-    path('events/rsvp', RSVPEventView.as_view(), name='rsvp_event'),
+    # Society membership endpoints (incoming)
+    path('join-society/<int:society_id>/', JoinSocietyView.as_view(), name='join_society'),  # for PUT requests
+    path('join-society/', JoinSocietyView.as_view(), name='join_society'),                    # for GET requests
+
+    # Event endpoints (incoming)
+    path('events/rsvp/', RSVPEventView.as_view(), name='rsvp_event'),
     path('events/history/', EventHistoryView.as_view(), name='event_history'),
+
+    # Admin panel endpoints
     path("admin-panel/society", SocietyView.as_view(), name="admin"),
     path("society/event", EventView.as_view(), name="event"),
     path("admin-panel/rejected-society", RejectedSocietyRequestView.as_view(), name="rejected_society"),
     path("society/request/pending", SocietyRequestView.as_view(), name="request_society"),
     path("society/request/pending/<int:society_id>", SocietyRequestView.as_view(), name="request_society"),
-<<<<<<< HEAD
-=======
 
-    path('student-societies/', StudentSocietiesView.as_view(), name='student_societies'), 
+    # Student societies endpoints (incoming)
+    path('student-societies/', StudentSocietiesView.as_view(), name='student_societies'),
     path('leave-society/<int:society_id>/', StudentSocietiesView.as_view(), name='leave_society'),
-    #     REJECTEDSOCIETY: "api/admin-panel/rejected-society",
 
->>>>>>> 9826c93f
     # Dashboard API endpoints
     path("dashboard/stats/", DashboardStatsView.as_view(), name="dashboard_stats"),
     path("dashboard/activities/", RecentActivitiesView.as_view(), name="recent_activities"),
