--- conflicted
+++ resolved
@@ -55,9 +55,7 @@
     path("dashboard/activities/", RecentActivitiesView.as_view(), name="recent_activities"),
     path("dashboard/notifications/", NotificationsView.as_view(), name="dashboard_notifications"),
     path("dashboard/events/", EventCalendarView.as_view(), name="dashboard_events"),
-<<<<<<< HEAD
     path("popular-societies/", get_popular_societies, name="popular_societies"),
-=======
     
     # Awards Endpoints
     path("awards/", AwardView.as_view(), name="awards"),  # List & Create Awards
@@ -67,5 +65,4 @@
     path("award-students/", AwardStudentView.as_view(), name="award_students"),  # List & Assign Awards to Students
     path("award-students/<int:pk>/", AwardStudentView.as_view(), name="award_student_detail"),  # Retrieve, Update, Delete Assignment
 
->>>>>>> ba226f53
 ]