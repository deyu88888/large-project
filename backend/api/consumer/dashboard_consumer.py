--- conflicted
+++ resolved
@@ -61,62 +61,10 @@
         try:
             self.channel_name = f"dashboard_{self.connection_id}"
 
-<<<<<<< HEAD
-            logger.debug(f"[WebSocket Debug] Accepting connection {self.connection_id}")
-=======
-            # Accept the connection immediately
->>>>>>> b88ce6e6
             await self.accept()
             
-<<<<<<< HEAD
-            try:
-                logger.debug(f"[WebSocket Debug] Adding {self.channel_name} to group: {self.group_name}")
-                await self.channel_layer.group_add(self.group_name, self.channel_name)
-                logger.debug(f"[WebSocket Debug] Successfully added to group {self.group_name}")
-            except Exception as e:
-                logger.error(f"[WebSocket Debug] Error adding to group {self.group_name}: {e}")
-                logger.error(f"[WebSocket Debug] Traceback: {traceback.format_exc()}")
-                raise
-
-            try:
-                initial_message = {
-                    'type': 'connection_established',
-                    'message': 'Connected to dashboard websocket. Public access enabled.',
-                    'available_channels': [
-                        'dashboard/stats',
-                        'dashboard/activities', 
-                        'dashboard/notifications'
-                    ]
-                }
-                logger.debug(f"[WebSocket Debug] Sending initial message to {self.channel_name}: {initial_message}")
-                await self.send(text_data=json.dumps(initial_message))
-                self.message_log.append(('sent', initial_message))
-                logger.debug(f"[WebSocket Debug] Initial message sent successfully")
-            except Exception as e:
-                logger.error(f"[WebSocket Debug] Error sending initial message: {e}")
-                logger.error(f"[WebSocket Debug] Traceback: {traceback.format_exc()}")
-                raise
-            
-            try:
-                logger.debug(f"[WebSocket Debug] Sending initial dashboard stats")
-                await self.send_dashboard_stats()
-                logger.debug(f"[WebSocket Debug] Initial dashboard stats sent successfully")
-            except Exception as e:
-                logger.error(f"[WebSocket Debug] Error sending dashboard stats: {e}")
-                logger.error(f"[WebSocket Debug] Traceback: {traceback.format_exc()}")
-            
-            try:
-                logger.debug(f"[WebSocket Debug] Sending initial activities")
-                await self.send_activities()
-                logger.debug(f"[WebSocket Debug] Initial activities sent successfully")
-            except Exception as e:
-                logger.error(f"[WebSocket Debug] Error sending activities: {e}")
-                logger.error(f"[WebSocket Debug] Traceback: {traceback.format_exc()}")
-=======
-            # Join the main dashboard group
             await self.channel_layer.group_add(self.group_name, self.channel_name)
 
-            # Let the client know we're connected with public access
             initial_message = {
                 'type': 'connection_established',
                 'message': 'Connected to dashboard websocket. Public access enabled.',
@@ -128,7 +76,6 @@
             }
             await self.send(text_data=json.dumps(initial_message))
             self.message_log.append(('sent', initial_message))
->>>>>>> b88ce6e6
             
             # Send initial data for public access
             await self.send_dashboard_stats()
@@ -150,11 +97,6 @@
         Removes the connection from the main dashboard group and all subscribed channels.
         """
         try:
-<<<<<<< HEAD
-            logger.debug(f"[WebSocket Debug] Removing {self.channel_name} from group {self.group_name}")
-=======
-            # Remove from the main dashboard group
->>>>>>> b88ce6e6
             await self.channel_layer.group_discard(self.group_name, self.channel_name)
             
             for channel in self.subscribed_channels:
@@ -179,12 +121,7 @@
                 mode = data.get("mode", "")
                 
                 if mode == "public":
-<<<<<<< HEAD
-                    logger.debug(f"[WebSocket Debug] Public mode authentication requested")
                     await self.authenticate(None)  
-=======
-                    await self.authenticate(None)  # Authenticate with no token
->>>>>>> b88ce6e6
                 else:
                     await self.authenticate(token)
                 return
@@ -214,11 +151,6 @@
                     await self.send_error(f"Unknown channel: {channel}")
                 return
 
-<<<<<<< HEAD
-            logger.warning(f"[WebSocket Debug] Unknown message type received: {message_type}")
-=======
-            # Unknown message type
->>>>>>> b88ce6e6
             await self.send_error(f"Unknown message type: {message_type}")
             
         except json.JSONDecodeError:
@@ -249,11 +181,6 @@
             return
 
         try:
-<<<<<<< HEAD
-            logger.debug(f"[WebSocket Debug] Validating token")
-=======
-            # Validate the token and get the user
->>>>>>> b88ce6e6
             user = await self.get_user_from_token(token)
             
             if user and not isinstance(user, AnonymousUser):
@@ -273,17 +200,8 @@
                 await self.send(text_data=json.dumps(auth_response))
                 self.message_log.append(('sent', auth_response))
                 
-<<<<<<< HEAD
-                logger.debug(f"[WebSocket Debug] Sending user-specific notifications after auth")
                 await self.send_notifications()
             else:
-                logger.warning(f"[WebSocket Debug] Invalid token provided, falling back to public access")
-=======
-                # Send user-specific data after authentication
-                await self.send_notifications()
-            else:
-                # Keep public access if token is invalid
->>>>>>> b88ce6e6
                 auth_response = {
                     'type': 'auth_response',
                     'status': 'success',
@@ -297,15 +215,7 @@
                 
                 await self.send(text_data=json.dumps(auth_response))
                 self.message_log.append(('sent', auth_response))
-<<<<<<< HEAD
-        except Exception as e:
-            logger.error(f"[WebSocket Debug] Authentication error: {e}")
-            logger.error(f"[WebSocket Debug] Traceback: {traceback.format_exc()}")
-            
-=======
-        except Exception:
-            # Even on error, maintain public access
->>>>>>> b88ce6e6
+        except Exception:
             auth_response = {
                 'type': 'auth_response',
                 'status': 'success',  
@@ -327,22 +237,12 @@
         Returns AnonymousUser if token is invalid or user doesn't exist.
         """
         try:
-<<<<<<< HEAD
-            logger.debug(f"[WebSocket Debug] Validating JWT token")
-=======
-            # Validate the token
->>>>>>> b88ce6e6
             access_token = AccessToken(token)
             user_id = access_token.payload.get('user_id')
             
             if not user_id:
                 return AnonymousUser()
                 
-<<<<<<< HEAD
-            logger.debug(f"[WebSocket Debug] Looking up user with id: {user_id}")
-=======
-            # Get the user from the database
->>>>>>> b88ce6e6
             user = User.objects.get(id=user_id)
             return user
         except (TokenError, User.DoesNotExist, Exception):
@@ -375,11 +275,6 @@
         await self.send(text_data=json.dumps(subscription_response))
         self.message_log.append(('sent', subscription_response))
         
-<<<<<<< HEAD
-        logger.debug(f"[WebSocket Debug] Sending initial data for channel: {channel}")
-=======
-        # Send initial data for the channel
->>>>>>> b88ce6e6
         if channel == 'dashboard/stats':
             await self.send_dashboard_stats()
         elif channel == 'dashboard/activities':
@@ -528,15 +423,8 @@
             
             await self.send(text_data=json.dumps(response))
             self.message_log.append(('sent', response))
-<<<<<<< HEAD
-            logger.debug(f"[WebSocket Debug] Forwarded notifications update to client")
-        except Exception as e:
-            logger.error(f"[WebSocket Debug] Error forwarding notifications update: {e}")
-=======
         except Exception:
             pass
-    # ---- Data retrieval methods ----
->>>>>>> b88ce6e6
 
     @sync_to_async
     def get_dashboard_stats(self):
@@ -558,15 +446,7 @@
                 "pendingApprovals": pending_count,
                 "activeMembers": student_count,
             }
-<<<<<<< HEAD
-        except Exception as e:
-            logger.error(f"[WebSocket Debug] Error fetching dashboard stats from database: {e}")
-            logger.error(f"[WebSocket Debug] Traceback: {traceback.format_exc()}")
-            
-=======
-        except Exception:
-            # Return defaults to avoid breaking the UI
->>>>>>> b88ce6e6
+        except Exception:
             return {"totalSocieties": 0, "totalEvents": 0, "pendingApprovals": 0, "activeMembers": 0}
 
     @sync_to_async
@@ -578,25 +458,11 @@
         try:
             from ..models import Activity
             
-<<<<<<< HEAD
-            logger.debug(f"[WebSocket Debug] Activity model fields: {[f.name for f in Activity._meta.get_fields()]}")
-            
-=======
-            # Fetch activities
->>>>>>> b88ce6e6
             activities = Activity.objects.order_by('-created_at')[:10]
             
             result = [{"description": activity.description} for activity in activities]
             return result
-<<<<<<< HEAD
-        except Exception as e:
-            logger.error(f"[WebSocket Debug] Error fetching recent activities from database: {e}")
-            logger.error(f"[WebSocket Debug] Traceback: {traceback.format_exc()}")
-            
-=======
-        except Exception:
-            # Return an empty list to avoid breaking the UI
->>>>>>> b88ce6e6
+        except Exception:
             return []
 
     @sync_to_async
@@ -609,24 +475,10 @@
         try:
             from api.models import Notification
             
-<<<<<<< HEAD
-            logger.debug(f"[WebSocket Debug] Notification model fields: {[f.name for f in Notification._meta.get_fields()]}")
-            
             if self.user:
-                logger.debug(f"[WebSocket Debug] Fetching user-specific notifications for {self.user.username}")
-=======
-            # Different query strategy based on authentication
-            if self.user:
-                # For authenticated users, show their notifications
->>>>>>> b88ce6e6
                 notifications = Notification.objects.filter(for_user=self.user).order_by('-send_time')[:10]
                 return [{"message": f"{n.header}: {n.body}"} for n in notifications]
             else:
-<<<<<<< HEAD
-                logger.debug(f"[WebSocket Debug] Fetching public notifications")
-=======
-                # For public access, show public notifications
->>>>>>> b88ce6e6
                 try:
                     if hasattr(Notification, 'is_public'):
                         notifications = Notification.objects.filter(is_public=True).order_by('-send_time')[:10]
@@ -648,23 +500,9 @@
         try:
             from api.models import SiteSettings
             
-<<<<<<< HEAD
-            logger.debug(f"[WebSocket Debug] SiteSettings model fields: {[f.name for f in SiteSettings._meta.get_fields()]}")
-            
-=======
-            # Fetch settings
->>>>>>> b88ce6e6
             settings = SiteSettings.load()
             return settings
-<<<<<<< HEAD
-        except Exception as e:
-            logger.error(f"[WebSocket Debug] Error fetching site settings from database: {e}")
-            logger.error(f"[WebSocket Debug] Traceback: {traceback.format_exc()}")
-            
-=======
-        except Exception:
-            # Return defaults
->>>>>>> b88ce6e6
+        except Exception:
             class DefaultSettings:
                 introduction_title = "Welcome to Student Societies Dashboard"
                 introduction_content = "This dashboard provides an overview of all student societies and their activities."
