--- conflicted
+++ resolved
@@ -109,8 +109,6 @@
                  "major": "Electrical Engineering"
              },
          )
-<<<<<<< HEAD
-=======
         event_manager, _ = get_or_create_user(
             Student,
             username="event_manager_user",
@@ -124,7 +122,6 @@
         )
 
         self.create_student(100)
->>>>>>> e6fdba3e
         self.create_society(
             name="Robotics Club",
             president_force=president,
@@ -137,10 +134,6 @@
 
         self.seed_society_showreel(society, n=10)
 
-<<<<<<< HEAD
-        self.create_event(20)
-
-=======
         president.president_of = society
         president.save()
         self.generate_random_event(society)
@@ -155,7 +148,6 @@
         event_manager.save()
         self.create_society(35)
         self.create_event(35)
->>>>>>> e6fdba3e
         self.pre_define_awards()
         self.randomly_assign_awards(50)
 
