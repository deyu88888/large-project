from datetime import date, datetime, time, timedelta
from random import choice, randint, random
from io import BytesIO
from PIL import Image
from django.core.files.uploadedfile import SimpleUploadedFile
from django.contrib.auth.hashers import make_password
from django.core.management.base import BaseCommand

import api
from api.management.commands.data.society_generator import RandomSocietyDataGenerator
from api.management.commands.data.student_generator import RandomStudentDataGenerator
from api.management.commands.data.event_generator import RandomEventDataGenerator
from api.models import (
    Admin,
    Student,
    Society,
    SocietyShowreel,
    Event,
    Notification,
    SocietyRequest,
    EventRequest,
    UserRequest,
    Award,
    AwardStudent,
)

from api.signals import broadcast_dashboard_update



class Command(BaseCommand):
    help = "Seed the database with admin, student, and president users"

    def handle(self, *args, **kwargs):

        def get_or_create_user(model, username, email, first_name, last_name, defaults):
            user, created = model.objects.get_or_create(
                email=email,
                defaults={
                    "username": username,
                    "first_name": first_name,
                    "last_name": last_name,
                    **defaults,
                },
            )
            if created:
                self.stdout.write(self.style.SUCCESS(f"{model.__name__} created: {user.username}"))
            else:
                self.stdout.write(f"{model.__name__} already exists: {user.username}")
            return user, created

        def get_or_create_object(model, **kwargs):
            """
            Get or create a generic object.
            """
            obj, created = model.objects.get_or_create(**kwargs)
            if created:
                self.stdout.write(
                    self.style.SUCCESS(f"{model.__name__} created: {kwargs}")
                )
            else:
                self.stdout.write(f"{model.__name__} already exists: {kwargs}")
            return obj, created

        # Create/Get Admin
        admin, _ = get_or_create_user(
            Admin,
            username="admin_user",
            email="admin@example.com",
            first_name="Jane",
            last_name="Smith",
            defaults={"password": make_password("adminpassword")},
        )
        admin.save()

<<<<<<< HEAD
        # Create/Get Student
        student, _ = get_or_create_user(
=======
        get_or_create_user(
>>>>>>> 75602ee0
            Student,
            username="student_user",
            email="student@example.com",
            first_name="John",
            last_name="Smith",
            defaults={
                "password": make_password("studentpassword"),
                "major": "Computer Science",
            },
        )

        # Create/Get President
        president, _ = get_or_create_user(
            Student,
            username="president_user",
            email="president@example.com",
            first_name="John",
            last_name="Doe",
            defaults={
                "password": make_password("presidentpassword"),
                "major": "Mechanical Engineering"
            },
        )
<<<<<<< HEAD

        # Create/Get Robotics Club, assign leader & members
        society, _ = get_or_create_object(
            Society,
=======
        
        vice_president, _ = get_or_create_user(
             Student,
             username="vice_president_user",
             email="vicepresident@example.com",
             first_name="Vice",
             last_name="President",
             defaults={
                 "password": make_password("vicepresidentpassword"),
                 "major": "Electrical Engineering"
             },
         )

        self.create_student(100)
        self.create_admin(5)
        self.create_society(
>>>>>>> 75602ee0
            name="Robotics Club",
            president_force=president,
        )
<<<<<<< HEAD
        society.approved_by = admin
        society.society_members.add(student)
        
        # Seed up to 10 new showreels for the Robotics Club
        self.seed_society_showreel(society, n=10)

        # Mark the president as leading this society
        president.president_of = society
        president.save()

        # Create bulk data
        self.create_student(50)
        self.create_admin(5)
        self.create_society(20)
        self.create_event(20)
=======
        
        society = Society.objects.get(name="Robotics Club")
        society.icon = "pre-seed-icons/robotics.jpg"
        self.generate_random_event(society)
        society.save()
        society.vice_president = vice_president
        society.society_members.add(vice_president)
        society.save()
        self.create_society(35)
        self.create_event(35)
>>>>>>> 75602ee0
        self.pre_define_awards()
        self.randomly_assign_awards(50)
        
        # Broadcast updates to the WebSocket
        self.broadcast_updates()

        self.stdout.write(self.style.SUCCESS("Seeding complete!"))

    def create_student(self, n):
        """Create n different students"""
        generator = RandomStudentDataGenerator()
        for i in range(1, n+1):
            print(f"Seeding student {i}/{n}", end='\r', flush=True)
            data = generator.generate()
            student, created = Student.objects.get_or_create(
                username=data["username"],
                first_name=data["first_name"],
                last_name=data["last_name"],
                email=f"{data['username']}@kcl.ac.uk",
                major=data["major"],
                defaults={
                    "password": make_password("studentpassword"),  
                },
            )
            if created:
                self.handle_user_status(student)
        print(self.style.SUCCESS(f"Seeding student {n}/{n}"), flush=True)

    def handle_user_status(self, user):
        """Creates user requests if pending"""
        update_request = choice((True, False))

        if update_request:
            UserRequest.objects.create(
                major="CompSci",
                from_student=user,
                intent="UpdateUse",
            )

    def create_admin(self, n):
        """Create n different admins"""
        for i in range(1, n+1):
            print(f"Seeding admin {i}/{n}", end='\r', flush=True)
            Admin.objects.get_or_create(
                username=f"admin{i}",
                email=f"admin{i}@example.com",
                first_name=f"admin{i}",
                last_name="User",
                defaults={"password": make_password("adminpassword")},
            )
        print(self.style.SUCCESS(f"Seeding admin {n}/{n}"), flush=True)

    def create_society(self, n=1, name=None, president_force=None):
        """
        Create n different societies owned by random students
        or creates a society with the name 'name'
        """
        generator = RandomSocietyDataGenerator()
        for i in range(1, n+1):
            print(f"Seeding society {i}/{n}", end='\r', flush=True)

            available_students = Student.objects.order_by("?")

            if not available_students.exists():
                print(self.style.WARNING("No available students left to be society leaders. Skipping."))
                break

            # Get an admin for the required approved_by field
            admin = Admin.objects.order_by('?').first()
            if not admin:
                print(self.style.WARNING("No admin users found. Creating one."))
                admin = Admin.objects.create_user(
                    username="auto_admin",
                    email="auto_admin@example.com",
                    first_name="Auto",
                    last_name="Admin",
                    password=make_password("adminpassword")
                )

            data = generator.generate()
            approved = True
            created = False
            society = None
            president = president_force
            if not president_force:
                for student in available_students:
                    if not student.president_of:
                        president = available_students.first()
                        break
            if not name:
                approved = self.handle_society_status(
                    president,
                    data["name"],
                )
            else:
                data["name"] = name
            if approved:
                # Add empty dict as default for social_media_links
                if "social_media_links" not in data or not data["social_media_links"]:
                    data["social_media_links"] = {"Email": f"{data['name'].lower().replace(' ', '')}@example.com"}
                    
                society, created = Society.objects.get_or_create(
                    name=data["name"],
                    leader=president,
                    category=data["category"],
                    status="Approved",
                    description=data["description"],
                    tags=data["tags"],
                    icon=data["icon"],
                    approved_by=admin,  # Set the required approved_by field
                    social_media_links=data["social_media_links"]  # Ensure social_media_links are included
                )
            if created:
                self.finalize_society_creation(society)

                num_events = randint(2, 5)
                for _ in range(num_events):
                    self.generate_random_event(society)

        print(self.style.SUCCESS(f"Seeding society {n}/{n}"), flush=True)

    def set_society_socials(self, society : Society):
        """Assigns socials to a society (placeholder kclsu)"""
        socials_dict = {
            "Facebook": "https://www.facebook.com/kclsupage/",
            "Instagram": "https://www.instagram.com/kclsu/",
            "X": "https://x.com/kclsu",
        }
        society.social_media_links = socials_dict

    def finalize_society_creation(self, society):
        """Finishes society creation with proper members and roles"""
        society.leader.president_of = society
        society.leader.is_president = True

        # Ensure at least 5-15 members
        all_students = list(Student.objects.exclude(id=society.leader.id).order_by("?"))
        members_num = 5
        while members_num < Student.objects.count():
            if random() <= 0.912:
                members_num += 1
            else:
                break
        selected_members = all_students[:members_num]

        # Ensure the leader is always a member
        society.society_members.add(society.leader)
        society.society_members.add(*selected_members)

        # Assign roles (ensure at least 2 roles)
        if len(selected_members) >= 3:
            # Assign vice president and set flag
            society.vice_president = selected_members[0]
            if society.vice_president:
                society.vice_president.is_vice_president = True
                society.vice_president.save()
            society.event_manager = selected_members[2]

        # Assign an admin
        admin_randomised = Admin.objects.order_by('?')
        society.approved_by = admin_randomised.first()

        # Assigns tags and socials
        self.set_society_socials(society)

        # Seed showreel entries for newly created society
        self.seed_society_showreel(society)

        society.save()
        society.leader.save()

    def handle_society_status(self, leader, name):
        """Creates society requests if pending, else assigns an admin to approved_by"""
        random_status = choice(["Pending", "Approved", "Rejected"])

        if random_status == "Approved":
            return True
        elif random_status == "Pending":
            SocietyRequest.objects.get_or_create(
                name=name,
                leader=leader,
                category="Tech",
                from_student=leader,
                intent="CreateSoc",
                approved=False
            )
        else:
            SocietyRequest.objects.get_or_create(
                name=name,
                leader=leader,
                from_student=leader,
                category="Tech",
                intent="CreateSoc",
                approved=True,
            )
        return False

    def create_event(self, n):
        """Create n different events"""
        event_list = []

        societies = list(Society.objects.all())

        for i in range(1, n + 1):
            print(f"Seeding event {i}/{n}", end='\r')

            if not societies:
                print(self.style.WARNING("No societies found. Skipping event creation."))
                break

            society = choice(societies)

            approved = self.handle_event_status(society, i)
            if approved:
                event, _ = self.generate_random_event(society)
                event_list.append(event)

        print(self.style.SUCCESS(f"Seeding event {n}/{n}"), flush=True)
        self.create_event_notifications(event_list)

    def get_random_location(self):
        """Generates a random location for an event"""
        locations = [
            'Main Auditorium',
            'Library Conference Room',
            'Sports Hall',
            'Computer Lab',
            'Music Hall'
        ]
        return choice(locations)

    def generate_random_event(self, society):
        """Generate a random event and ensure attendees are added."""
        location = self.get_random_location()
        event_date = self.generate_random_date()
        event_time = self.generate_reasonable_time(event_date)

        generator = RandomEventDataGenerator()
        data = generator.generate(society.name)
        event, created = Event.objects.get_or_create(
            title=data["name"],
            description=data["description"],
            date=event_date,
            start_time=event_time,
            duration=self.generate_random_duration(),
            hosted_by=society,
            location=location,
            status="Approved",
        )

        if created:
            all_students = list(society.society_members.all())
            num_attendees = min(randint(5, 20), len(all_students))
            selected_attendees = all_students[:num_attendees]

            event.current_attendees.add(*selected_attendees)
            event.save()
            print(self.style.SUCCESS(f"Event Created: {event.title} ({event.date})"))

        return event, created

    def handle_event_status(self, society, i):
        """
        Creates event requests if random_status is Pending/Rejected.
        If 'Approved', we simply don't create an EventRequest object.
        
        Fix: Ensure from_student is always a valid Student.
        """
        random_status = choice(["Pending", "Approved", "Rejected"])
        location = self.get_random_location()
        
        event_date = self.generate_random_date()
        event_time = self.generate_reasonable_time(event_date)
<<<<<<< HEAD

        # If the society has no leader, pick any random student to avoid NULL
        default_student = society.leader
        if not default_student:
            default_student = Student.objects.first()
            if not default_student:
                print("No student available to assign from_student. Cannot create this event request.")
                return False
=======
>>>>>>> 75602ee0

        if random_status == "Approved":
            return True
        elif random_status == "Pending":
            EventRequest.objects.get_or_create(
                title=f'Event{i}',
                description=f'Event{i} organised by {society.name}',
                date=event_date,
                start_time=event_time,
                duration=self.generate_random_duration(),
                hosted_by=society,
                from_student=default_student,  # Always assign a valid student
                location=location,
                intent="CreateEve",
            )
        else:
            EventRequest.objects.get_or_create(
                title=f'Event{i}',
                description=f'Event{i} organised by {society.name}',
                date=event_date,
                start_time=event_time,
                duration=self.generate_random_duration(),
                hosted_by=society,
                from_student=default_student,  # Always assign a valid student
                location=location,
                intent="CreateEve",
                approved=True,
            )
        return False

    def generate_random_duration(self):
        """Generate and return a random duration from 1-3 hours."""
        duration_choices = [timedelta(hours=i) for i in range(1, 4)]
        return choice(duration_choices)

    def generate_random_date(self):
        """Generate a future event date within the next 30 days."""
        today = date.today()
        now_time = datetime.now().time()
        latest_allowed_time = time(20, 45)  # 8:45 PM

        # If it's already too late today, start from tomorrow
        if now_time > latest_allowed_time:
            random_days = randint(1, 30)
        else:
            random_days = randint(0, 30)
        return today + timedelta(days=random_days)

    def generate_reasonable_time(self, event_date):
        """
        Generate a future time (9:00 AM to 8:45 PM),
        ensuring it's after the current time if the event is on the same day.
        """
        now = datetime.now()

        valid_hours = list(range(9, 21))  # 9 AM to 8:45 PM
        valid_minutes = [0, 15, 30, 45]

        if event_date > now.date():
            return time(hour=choice(valid_hours), minute=choice(valid_minutes))
        elif event_date == now.date():
            possible_times = [
                time(hour=h, minute=m)
                for h in valid_hours
                for m in valid_minutes
                if datetime.combine(event_date, time(hour=h, minute=m)) > now
            ]
            if possible_times:
                return choice(possible_times)
<<<<<<< HEAD
            return time(hour=9, minute=0)
=======

            # If no valid times remain, schedule the event for tomorrow at 9:00 AM
            return time(hour=9, minute=0)
    
    def generate_random_time(self):
        """Generates a random time within a day."""
        hours = randint(0, 23)  # Random hour between 0-23
        minutes = randint(0, 59)  # Random minute between 0-59
        return time(hour=hours, minute=minutes)
>>>>>>> 75602ee0

    def create_event_notifications(self, events):
        """Creates notifications for event attendees"""
        count = 0
<<<<<<< HEAD
=======

>>>>>>> 75602ee0
        for event in events:
            print(f"Seeding notifications for {event.title}", end='\r')
            self.create_event_notification(event)
            count += event.current_attendees.count()
        print(self.style.SUCCESS(f"Seeding notifications for {count} attendees across events"))

    def create_event_notification(self, event):
<<<<<<< HEAD
        """Create notifications for students attending"""
        members = event.current_attendees.all()
=======
        """Create notifications only for students attending"""
        members = event.current_attendees.all()

>>>>>>> 75602ee0
        for member in members:
            Notification.objects.create(
                header=f"Attend {str(event)}!",
                body=f"Your favourite society {event.hosted_by.name} is "
                f"hosting the event {str(event)}",
                for_student=member,
            )
        print(self.style.SUCCESS(f"Created notifications for {len(members)} attendees of {event.title}"))

    def count_all_event_participants(self, event_dict):
        """Counts all the potential participants of events"""
        total = 0
        for _, members in event_dict.items():
            total += len(members)
        return total

    def broadcast_updates(self):
        """Broadcast updates to the WebSocket"""
        print("Broadcasting updates to WebSocket...")
        api.signals.broadcast_dashboard_update()

    def pre_define_awards(self):
        """Pre-define automatic awards"""
        self.initialise_society_awards()
        self.initialise_event_awards()
        self.initialise_organiser_awards()

    def initialise_society_awards(self):
        """Define automatic society awards"""
        Award.objects.create(
            title="Society Novice",
            description="Belong to 1 or more society!",
            rank="Bronze",
        )
        Award.objects.create(
            title="Society Enthusiast",
            description="Belong to 3 or more societies!",
            rank="Silver",
        )
        Award.objects.create(
            title="Society Veteran",
            description="Belong to 5 or more societies!",
            rank="Gold",
        )

    def initialise_event_awards(self):
        """Define automatic event awards"""
        Award.objects.create(
            title="Event Novice",
            description="Attend 1 or more event!",
            rank="Bronze",
        )
        Award.objects.create(
            title="Event Enthusiast",
            description="Attend 5 or more events!",
            rank="Silver",
        )
        Award.objects.create(
            title="Event Veteran",
            description="Attend 20 or more events!",
            rank="Gold",
        )

    def initialise_organiser_awards(self):
        """Define automatic organiser awards"""
        Award.objects.create(
            title="Organisation Novice",
            description="Organise 1 or more events with 10+ attendees!",
            rank="Bronze",
        )
        Award.objects.create(
            title="Organisation Enthusiast",
            description="Organise 3 or more events with 10+ attendees!",
            rank="Silver",
        )
        Award.objects.create(
            title="Organisation Veteran",
            description="Organise 10 or more events with 10+ attendees!",
            rank="Gold",
        )

    def student_has_reward(self, category, rank, student):
        """Check if a student already has an award of a specific rank & category."""
        return AwardStudent.objects.filter(
            award__title__startswith=category,
            award__rank=rank,
            student=student
        ).exists()

    def enforce_award_validity(self, award, student):
        """Award in a structured way so gold for a category relies on silver/bronze."""
        if award.rank == "Bronze":
            AwardStudent.objects.get_or_create(
                award=award,
                student=student,
            )
            return

        lower_ranks = {"Gold": "Silver", "Silver": "Bronze"}
        lower_rank = lower_ranks[award.rank]
        category = award.title.split()[0]

        if self.student_has_reward(category, lower_rank, student):
            AwardStudent.objects.get_or_create(
                award=award,
                student=student,
            )
        else:
            lower_award = Award.objects.filter(
                title__startswith=category,
                rank=lower_rank
            ).first()
            self.enforce_award_validity(award=lower_award, student=student)

    def randomly_assign_awards(self, n):
        """Give out n random awards to random students"""
        students = list(Student.objects.all())
        awards = list(Award.objects.all())
        for i in range(1, n+1):
            print(f"Seeding awards {i}/{n}", end='\r')
            random_student = choice(students)
            random_award = choice(awards)
            self.enforce_award_validity(random_award, random_student)
        print(self.style.SUCCESS(f"Seeding awards {n}/{n}"))

    def seed_society_showreel(self, society, caption="A sample caption", n=None):
        """
        Adds up to 'n' new SocietyShowreel entries (max 10) for a society.
        Before creating new showreels, we delete all existing ones to ensure
        we never exceed the 10-image limit.
        """
        # --- NEW: Delete existing showreels for this society ---
        SocietyShowreel.objects.filter(society=society).delete()

        if not n:
            n = randint(1, 10)

        # Create up to 'n' new showreel entries, but never more than 10
        for _ in range(min(n, 10)):
            colour = (randint(0, 255), randint(0, 255), randint(0,255))
            size = (100, 100)
            image = Image.new('RGB', size=size, color=colour)

            buffer = BytesIO()
            image.save(buffer, format='JPEG')
            buffer.seek(0)

            file_name = f"showreel_{society.id}.jpeg"
            uploaded_file = SimpleUploadedFile(
                file_name, 
                buffer.read(), 
                content_type='image/jpeg'
            )

            showreel_entry = SocietyShowreel.objects.create(
                society=society,
                photo=uploaded_file,
                caption=caption
            )

        return showreel_entry<|MERGE_RESOLUTION|>--- conflicted
+++ resolved
@@ -73,12 +73,8 @@
         )
         admin.save()
 
-<<<<<<< HEAD
-        # Create/Get Student
+        # CONFLICT RESOLUTION: Using the 'get_or_create_user' approach from HEAD
         student, _ = get_or_create_user(
-=======
-        get_or_create_user(
->>>>>>> 75602ee0
             Student,
             username="student_user",
             email="student@example.com",
@@ -102,12 +98,6 @@
                 "major": "Mechanical Engineering"
             },
         )
-<<<<<<< HEAD
-
-        # Create/Get Robotics Club, assign leader & members
-        society, _ = get_or_create_object(
-            Society,
-=======
         
         vice_president, _ = get_or_create_user(
              Student,
@@ -121,14 +111,12 @@
              },
          )
 
-        self.create_student(100)
-        self.create_admin(5)
-        self.create_society(
->>>>>>> 75602ee0
+        # Create/Get Robotics Club, assign leader & members
+        society, _ = get_or_create_object(
+            Society,
             name="Robotics Club",
-            president_force=president,
-        )
-<<<<<<< HEAD
+            leader=president,
+        )
         society.approved_by = admin
         society.society_members.add(student)
         
@@ -139,12 +127,13 @@
         president.president_of = society
         president.save()
 
-        # Create bulk data
-        self.create_student(50)
+        # CONFLICT RESOLUTION: Using 100 students from main branch
+        self.create_student(100)
         self.create_admin(5)
-        self.create_society(20)
-        self.create_event(20)
-=======
+        self.create_society(
+            name="Robotics Club",
+            president_force=president,
+        )
         
         society = Society.objects.get(name="Robotics Club")
         society.icon = "pre-seed-icons/robotics.jpg"
@@ -155,7 +144,6 @@
         society.save()
         self.create_society(35)
         self.create_event(35)
->>>>>>> 75602ee0
         self.pre_define_awards()
         self.randomly_assign_awards(50)
         
@@ -429,7 +417,6 @@
         
         event_date = self.generate_random_date()
         event_time = self.generate_reasonable_time(event_date)
-<<<<<<< HEAD
 
         # If the society has no leader, pick any random student to avoid NULL
         default_student = society.leader
@@ -438,8 +425,6 @@
             if not default_student:
                 print("No student available to assign from_student. Cannot create this event request.")
                 return False
-=======
->>>>>>> 75602ee0
 
         if random_status == "Approved":
             return True
@@ -509,9 +494,6 @@
             ]
             if possible_times:
                 return choice(possible_times)
-<<<<<<< HEAD
-            return time(hour=9, minute=0)
-=======
 
             # If no valid times remain, schedule the event for tomorrow at 9:00 AM
             return time(hour=9, minute=0)
@@ -521,15 +503,11 @@
         hours = randint(0, 23)  # Random hour between 0-23
         minutes = randint(0, 59)  # Random minute between 0-59
         return time(hour=hours, minute=minutes)
->>>>>>> 75602ee0
 
     def create_event_notifications(self, events):
         """Creates notifications for event attendees"""
         count = 0
-<<<<<<< HEAD
-=======
-
->>>>>>> 75602ee0
+
         for event in events:
             print(f"Seeding notifications for {event.title}", end='\r')
             self.create_event_notification(event)
@@ -537,14 +515,9 @@
         print(self.style.SUCCESS(f"Seeding notifications for {count} attendees across events"))
 
     def create_event_notification(self, event):
-<<<<<<< HEAD
-        """Create notifications for students attending"""
-        members = event.current_attendees.all()
-=======
         """Create notifications only for students attending"""
         members = event.current_attendees.all()
 
->>>>>>> 75602ee0
         for member in members:
             Notification.objects.create(
                 header=f"Attend {str(event)}!",
@@ -552,6 +525,7 @@
                 f"hosting the event {str(event)}",
                 for_student=member,
             )
+
         print(self.style.SUCCESS(f"Created notifications for {len(members)} attendees of {event.title}"))
 
     def count_all_event_participants(self, event_dict):
