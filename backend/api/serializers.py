--- conflicted
+++ resolved
@@ -1,12 +1,7 @@
 import datetime
-<<<<<<< HEAD
 from api.models import AdminReportRequest, Award, AwardStudent, BroadcastMessage, SiteSettings, User, Student, Society, Event, \
-    Notification, Request, SocietyRequest, SocietyShowreel, SocietyShowreelRequest, EventRequest, UserRequest, Comment, DescriptionRequest, SocietyNews, NewsComment, NewsPublicationRequest
-=======
-from api.models import AdminReportRequest, Award, AwardStudent, SiteSettings, User, Student, Society, Event, \
     Notification, Request, SocietyRequest, SocietyShowreel, SocietyShowreelRequest, EventRequest, UserRequest, \
-    Comment, DescriptionRequest, ActivityLog, ReportReply, BroadcastMessage
->>>>>>> 624ed609
+    Comment, DescriptionRequest, ActivityLog, ReportReply, SocietyNews, NewsComment, NewsPublicationRequest
 from rest_framework import serializers
 from rest_framework.validators import UniqueValidator
 from django.utils.translation import gettext_lazy as _
@@ -422,7 +417,7 @@
             if event.hosted_by not in student.societies.all():
                 raise serializers.ValidationError("You must be a member of the hosting society to RSVP for this event.")
 
-            # Ensure the student has not already RSVP’d
+            # Ensure the student has not already RSVP'd
             if student in event.current_attendees.all():
                 raise serializers.ValidationError("You have already RSVP'd for this event.")
 
@@ -435,7 +430,7 @@
                 raise serializers.ValidationError("This event is full and cannot accept more RSVPs.")
 
         elif self.context.get('action') == 'CANCEL':
-            # Ensure the student is currently RSVP’d for the event
+            # Ensure the student is currently RSVP'd for the event
             if student not in event.current_attendees.all():
                 raise serializers.ValidationError("You have not RSVP'd for this event.")
 
@@ -554,7 +549,7 @@
         if not hasattr(user, "student"):
             raise serializers.ValidationError("Only students can request society updates.")
         
-        # Set the required from_student field from the current user’s student instance.
+        # Set the required from_student field from the current user's student instance.
         validated_data["from_student"] = user.student
         
         # Optionally, set default intent and approved flag if not provided.
@@ -652,7 +647,7 @@
         if student.president_of != hosted_by:
             raise serializers.ValidationError("You can only create events for your own society.")
 
-        # Remove keys that are supplied via extra kwargs so they aren’t duplicated.
+        # Remove keys that are supplied via extra kwargs so they aren't duplicated.
         validated_data.pop("hosted_by", None)
         validated_data.pop("from_student", None)
         validated_data.pop("intent", None)
@@ -898,7 +893,12 @@
         model = BroadcastMessage
         fields = ['id', 'sender', 'societies', 'events', 'recipients', 'message', 'created_at']
         read_only_fields = ['id', 'created_at', 'sender']
-<<<<<<< HEAD
+
+class ActivityLogSerializer(serializers.ModelSerializer):
+    timestamp = serializers.DateTimeField(format='%d-%m-%Y %H:%M:%S')
+    class Meta:
+        model = ActivityLog
+        fields = '__all__'
 
 class NewsCommentSerializer(serializers.ModelSerializer):
     replies = serializers.SerializerMethodField()
@@ -1334,11 +1334,4 @@
         if 'status' in data and data['status'] not in ['Pending', 'Approved', 'Rejected']:
             raise serializers.ValidationError({"status": "Status must be Pending, Approved, or Rejected"})
             
-        return data    
-=======
-class ActivityLogSerializer(serializers.ModelSerializer):
-    timestamp = serializers.DateTimeField(format='%d-%m-%Y %H:%M:%S')
-    class Meta:
-        model = ActivityLog
-        fields = '__all__'
->>>>>>> 624ed609
+        return data