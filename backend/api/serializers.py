import datetime
from api.models import AdminReportRequest, Award, AwardStudent, SiteSettings, User, Student, Admin, Society, Event, \
    Notification, Request, SocietyRequest, SocietyShowreel, SocietyShowreelRequest, EventRequest, UserRequest, Comment, DescriptionRequest
from rest_framework import serializers
from django.utils.translation import gettext_lazy as _

class SiteSettingsSerializer(serializers.ModelSerializer):
    """
    Serializer for the SiteSettings model.  Used for the website introduction.
    """
    class Meta:
        model = SiteSettings
        fields = ('introduction_title', 'introduction_content')
        read_only_fields = ('introduction_title', 'introduction_content')

class UserSerializer(serializers.ModelSerializer):
    """
    Serializer for the base User model.
    """
    is_following = serializers.SerializerMethodField()

    class Meta:
        model = User
        fields = [
            'id', 'username', 'password', 'first_name',
            'last_name', 'email', 'is_active', 'role', 'following',
            'is_following'
        ]
        extra_kwargs = {
            'password': {'write_only': True, 'min_length': 8},
            'username': {'validators': []},
            'email': {'validators': []},
        }

    def get_is_following(self, obj):
        """Check if the user is following."""
        request = self.context.get('request')
        if request and request.user.is_authenticated:
            return request.user.following.filter(id=obj.id).exists()
        return False

    def create(self, validated_data):
        user = User.objects.create_user(**validated_data)
        return user

    def update(self, instance, validated_data):
        password = validated_data.pop('password', None)
        for attr, value in validated_data.items():
            setattr(instance, attr, value)

        if password:
            instance.set_password(password)

        instance.save()
        return instance


class StudentSerializer(UserSerializer):
    """
    Serializer for the Student model.
    """
    societies = serializers.PrimaryKeyRelatedField(many=True, queryset=Society.objects.all())
    president_of = serializers.PrimaryKeyRelatedField(queryset=Society.objects.all(), allow_null=True, required=False)
    vice_president_of_society = serializers.SerializerMethodField()
    major = serializers.CharField(required=True)
    is_president = serializers.BooleanField(read_only=True)
    #awards = AwardStudentSerializer(source='award_students', many=True, read_only=True) this will work when files are seperated
    is_vice_president = serializers.SerializerMethodField()

    class Meta(UserSerializer.Meta):
        model = Student
<<<<<<< HEAD
        fields = UserSerializer.Meta.fields + ['major', 'societies', 'president_of', 'is_president',
                                               'award_students', 'vice_president_of_society', 'is_vice_president']
        read_only_fields = ["is_president", "is_vice_president", "award_students"]
        
    def get_is_vice_president(self, obj):
        """Get whether the student is a vice president"""
        # For debugging
        print(f"DEBUG - Checking is_vice_president for {obj.username}")
        
        # First check the direct field
        if hasattr(obj, 'is_vice_president'):
            print(f"DEBUG - Direct is_vice_president attribute: {obj.is_vice_president}")
            
        # Try the query method
        try:
            is_vp = Society.objects.filter(vice_president=obj).exists()
            print(f"DEBUG - Query result for is_vice_president: {is_vp}")
            return is_vp
        except Exception as e:
            print(f"DEBUG - Error querying vice president status: {str(e)}")
            
        # Fallback to the attribute
        return getattr(obj, 'is_vice_president', False)
    
    def get_vice_president_of_society(self, obj):
        """Get the ID of the society where the student is vice president"""
        try:
            # Check if it's a RelatedManager
            if hasattr(obj.vice_president_of_society, 'all'):
                society = obj.vice_president_of_society.first()
                if society:
                    print(f"DEBUG - Found society for VP: {society.id}")
                    return society.id
            
            # If it's not a RelatedManager but a direct reference
            elif hasattr(obj, 'vice_president_of_society') and obj.vice_president_of_society:
                if hasattr(obj.vice_president_of_society, 'pk'):
                    return obj.vice_president_of_society.pk
        except Exception as e:
            print(f"DEBUG - Error in get_vice_president_of_society: {str(e)}")
        
        return None
=======
        fields = UserSerializer.Meta.fields + ['major', 'societies', 'president_of', 'is_president', 'award_students', 'icon']
        read_only_fields = ["is_president", "award_students"]
>>>>>>> ec2fb3d8

    def validate_email(self, value):
        """
        Check if the email is unique and provide a custom error message.
        """
        instance = getattr(self, 'instance', None)
        if User.objects.filter(email=value).exclude(id=instance.id if instance else None).exists():
            raise serializers.ValidationError("user with this email already exists.")
        return value

    def validate_username(self, value):
        """
        Check if the username is unique and provide a custom error message.
        """
        instance = getattr(self, 'instance', None)
        if User.objects.filter(username=value).exclude(id=instance.id if instance else None).exists():
            raise serializers.ValidationError("user with this username already exists.")
        return value

    def create(self, validated_data):
        """
        Override create to handle Student-specific fields.
        """
        societies = validated_data.pop('societies', [])
        president_of = validated_data.pop('president_of', None)
        major = validated_data.pop('major')
        password = validated_data.pop('password')

        student = Student.objects.create(**validated_data)
        student.set_password(password)
        student.major = major
        student.save()

        if societies:
            student.societies.set(societies)

        if president_of:  # Check if president_of is provided before assigning
            student.president_of_id = president_of.id
            student.save()

        return student



class AdminSerializer(UserSerializer):
    """
    Serializer for the Admin model.
    """

    class Meta(UserSerializer.Meta):
        model = Admin
        fields = UserSerializer.Meta.fields

    def validate_email(self, value):
        """
        Check if the email is unique.
        """
        if User.objects.filter(email=value).exists():
            raise serializers.ValidationError("Email already exists.")
        return value

    def validate_username(self, value):
        """
        Check if the username is unique.
        """
        if User.objects.filter(username=value).exists():
            raise serializers.ValidationError("Username already exists.")
        return value

    def create(self, validated_data):
        password = validated_data.pop("password")
        validated_data['role'] = 'admin'
        admin = Admin.objects.create(**validated_data)
        admin.set_password(password)
        admin.is_superuser = True
        admin.is_staff = True
        admin.save()
        return admin


class SocietyShowreelSerializer(serializers.ModelSerializer):
    """
    Serializer for the SocietyShowreel model
    """


    class Meta:
        """SocietyShowreelSerializer meta data"""
        model = SocietyShowreel
        fields= ('photo', 'caption')


class SocietySerializer(serializers.ModelSerializer):
    """ Serializer for objects of the Society model """
    showreel_images = SocietyShowreelSerializer(many=True, required=False)
    leader = StudentSerializer(read_only=True)
    leader_id = serializers.PrimaryKeyRelatedField(
        queryset=Student.objects.all(), write_only=True, source='leader'
    )
    vice_president = StudentSerializer(read_only=True)
    vice_president_id = serializers.PrimaryKeyRelatedField(
        queryset=Student.objects.all(), write_only=True, source='vice_president', required=False
    )
    event_manager = StudentSerializer(required=False)
    event_manager_id = serializers.PrimaryKeyRelatedField(
        queryset=Student.objects.all(), write_only=True, source='event_manager', required=False
    )
    tags = serializers.ListField(child=serializers.CharField(), required=False)

    class Meta:
        """SocietySerializer meta data"""
        model = Society
        fields = [
            'id', 'name', 'description', 'society_members', 'leader', 'approved_by',
            'status', 'category', 'social_media_links', 'showreel_images',
            'membership_requirements', 'upcoming_projects_or_plans', 'icon','tags',
            'vice_president', 'event_manager', 'treasurer', 'leader_id',
            'vice_president_id', 'event_manager_id', 
        ]
        extra_kwargs = {
            'society_members': {'required': False},  # Allows empty or missing data
            'social_media_links': {'required': False},
            'membership_requirements': {'required': False},
            'upcoming_projects_or_plans': {'required': False},
        }

    def get_icon(self, obj):
        """Return full URL for the icon image"""
        if obj.icon:
            request = self.context.get("request")
            return request.build_absolute_uri(obj.icon.url) if request else obj.icon.url
        return None

    def validate_social_media_links(self, value):
        """ Ensure social media links include valid URLs """
        if value:
            for key, link in value.items():
                if not link.startswith("http"):
                    raise serializers.ValidationError(f"{key} link must be a valid URL.")
        return value

    def create(self, validated_data):
        """ Use passing in JSON dict data to create a new Society """
        photos_data = validated_data.pop('showreel_images', [])
        members_data = validated_data.pop('society_members', [])
        tags_data = validated_data.pop('tags', [])


        society = Society.objects.create(**validated_data)

        if members_data:
            society.society_members.set(members_data)
        for photo_data in photos_data:
            SocietyShowreel.objects.create(society=society, **photo_data)

        society.tags = tags_data  # Assign tags
        society.save()
        return society

    def update(self, instance, validated_data):
        """ Use passing in a Society and JSON dict data to update a Society """
        photos_data = validated_data.pop('showreel_images', [])
        members_data = validated_data.pop('society_members', [])
        tags_data = validated_data.pop('tags', [])

        for key, value in validated_data.items():
            setattr(instance, key, value)

        instance.showreel_images.all().delete()
        if members_data:
            instance.society_members.set(members_data)
        for photo_data in photos_data:
            SocietyShowreel.objects.create(society=instance, **photo_data)

        instance.tags = tags_data  # Assign updated tags
        instance.save()
        return instance


class EventSerializer(serializers.ModelSerializer):
    """ Serializer for objects of the Event model """
    current_attendees = StudentSerializer(many=True, read_only=True)

    class Meta:
        """ EventSerializer meta data """
        model = Event
        fields = [
            'id', 'title', 'description', 'date',
            'start_time', 'duration', 'hosted_by', 'location',
            'max_capacity', 'current_attendees', 'status'
        ]
        extra_kwargs = {'hosted_by': {'required': True}}

    def create(self, validated_data):
        """ Creates a new entry in the Event table according to json data """
        return Event.objects.create(**validated_data)

    def update(self, instance, validated_data):
        """ Update 'instance' object according to provided json data """
        for key, value in validated_data.items():
            setattr(instance, key, value)

        instance.save()
        return instance


class NotificationSerializer(serializers.ModelSerializer):
    """Serializer for objects of the Notification model"""

    class Meta:
        """ NotificationSerializer meta data """
        model = Notification
        fields = ["id", "header", "body", "for_student", "is_read", "is_important"]
        extra_kwargs = {
            "for_student": {"required": True}
        }

    def create(self, validated_data):
        """ Create a notification entry according to json data """
        return Notification.objects.create(**validated_data)

    def update(self, instance, validated_data):
        """ Update 'instance' object according to provided json data """
        for key, value in validated_data.items():
            setattr(instance, key, value)

        instance.save()
        return instance


class LeaveSocietySerializer(serializers.Serializer):
    """
    Serializer for leaving a society.
    """

    def __init__(self, *args, **kwargs):
        # Expect society_id to be passed in the context, not request.data
        self.society_id = kwargs.pop('society_id', None)
        super().__init__(*args, **kwargs)

    def validate(self, data):
        """
        Validate if the user can leave the given society.
        """
        request_user = self.context['request'].user

        # Ensure the user is a student
        if not hasattr(request_user, 'student'):
            raise serializers.ValidationError({"error": "Only students can leave societies."})

        # Ensure society_id is provided (from the URL)
        society_id = self.society_id
        if society_id is None:
            raise serializers.ValidationError({"error": "society_id is required."})

        # Check if the society exists
        try:
            society = Society.objects.get(id=society_id)
        except Society.DoesNotExist:
            raise serializers.ValidationError({"error": "Society does not exist."})

        # Check if the user is actually a member of the society
        if not society.society_members.filter(id=request_user.id).exists():
            raise serializers.ValidationError({"error": "You are not a member of this society."})

        return {"society": society}

    def save(self):
        """
        Remove the student from the society.
        """
        request_user = self.context['request'].user
        society = self.validated_data["society"]

        # Remove the user from the society
        request_user.student.societies.remove(society)

        return society


class JoinSocietySerializer(serializers.Serializer):
    society_id = serializers.IntegerField()

    def validate_society_id(self, value):
        request_user = self.context['request'].user
        if not hasattr(request_user, 'student'):
            raise serializers.ValidationError("Only students can join societies.")

        try:
            society = Society.objects.get(id=value)
        except Society.DoesNotExist:
            raise serializers.ValidationError("Society does not exist.")

        if society.society_members.filter(id=request_user.id).exists():
            raise serializers.ValidationError("You are already a member of this society.")
            
        # Check if there's already a pending request
        pending_request = SocietyRequest.objects.filter(
            from_student=request_user.student,
            society=society,
            intent="JoinSoc",
            approved=False
        ).exists()
        
        if pending_request:
            raise serializers.ValidationError("You already have a pending request to join this society.")

        return value

    def save(self):
        # This method is no longer used for directly adding students to societies.
        # The view now creates a SocietyRequest instead.
        society_id = self.validated_data['society_id']
        society = Society.objects.get(id=society_id)
        return society


class RSVPEventSerializer(serializers.ModelSerializer):
    class Meta:
        model = Event
        fields = ['id', 'title', 'date', 'start_time', 'duration', 'location']

    def validate(self, attrs):
        """
        Validate RSVP eligibility for an event.
        """
        request = self.context.get('request')
        event = self.instance
        student = request.user.student

        if self.context.get('action') == 'RSVP':
            # Ensure the student is a member of the hosting society
            if event.hosted_by not in student.societies.all():
                raise serializers.ValidationError("You must be a member of the hosting society to RSVP for this event.")

            # Ensure the student has not already RSVP’d
            if student in event.current_attendees.all():
                raise serializers.ValidationError("You have already RSVP'd for this event.")

            # Ensure the event is not in the past or has started
            if event.has_started():
                raise serializers.ValidationError("You cannot RSVP for an event that has already started.")

            # Ensure the event is not full
            if event.is_full():
                raise serializers.ValidationError("This event is full and cannot accept more RSVPs.")

        elif self.context.get('action') == 'CANCEL':
            # Ensure the student is currently RSVP’d for the event
            if student not in event.current_attendees.all():
                raise serializers.ValidationError("You have not RSVP'd for this event.")

        return attrs

    def save(self, **kwargs):
        """
        Save the RSVP or cancel RSVP action.
        """
        request = self.context.get('request')
        student = request.user.student
        event = self.instance

        if self.context.get('action') == 'RSVP':
            event.current_attendees.add(student)  
        elif self.context.get('action') == 'CANCEL':
            event.current_attendees.remove(student)  

        return event


class StartSocietyRequestSerializer(serializers.ModelSerializer):
    """Serializer for creating a new society request."""

    description = serializers.CharField(max_length=500)
    category = serializers.CharField(max_length=50)
    requested_by = serializers.PrimaryKeyRelatedField(queryset=Student.objects.all(), required=True)

    class Meta:
        model = Society
        fields = ["id", "name", "description", "category", "requested_by", "status"]
        read_only_fields = ["status"]

    def validate(self, data):
        # Check if a society with the same name already exists
        if Society.objects.filter(name=data["name"]).exists():
            raise serializers.ValidationError("A society with this name already exists.")
        return data

    def create(self, validated_data):
        """Handle creating a society request (save as a draft society)."""
        return Society.objects.create(
            name=validated_data["name"],
            roles={"description": validated_data["description"], "category": validated_data["category"]},
            leader=validated_data["requested_by"],
            status="Pending"
        )


class RequestSerializer(serializers.ModelSerializer):
    """
    Abstract serializer for the Request model
    """

    class Meta:
        """RequestSerializer meta data"""
        model = Request
        fields = [
            'id', 'from_student', 'requested_at',
            'approved', 'intent'
        ]
        extra_kwargs = {
            'from_student': {'required': True},
        }

    def create(self, validated_data):
        """ Create a notification entry according to json data """
        return self.Meta.model.objects.create(**validated_data)

    def update(self, instance, validated_data):
        """ Update 'instance' object according to provided json data """
        for key, value in validated_data.items():
            setattr(instance, key, value)

        instance.save()
        return instance


class SocietyShowreelRequestSerializer(serializers.ModelSerializer):
    """
    Serializer for the SocietyShowreelRequest model
    """


    class Meta:
        """SocietyShowreelRequestSerializer meta data"""
        model = SocietyShowreelRequest
        fields= ('photo', 'caption')


class SocietyRequestSerializer(RequestSerializer):
    """
    Serializer for the SocietyRequest model
    """
    showreel_images_request = SocietyShowreelRequestSerializer(many=True, required=False)


    class Meta:
        """SocietyRequestSerializer meta data"""
        model = SocietyRequest
        fields = (
            RequestSerializer.Meta.fields
            + ['name', 'description', 'roles', 'leader', 'category', 'icon',
            'social_media_links', 'membership_requirements',
            'upcoming_projects_or_plans', 'society', 'showreel_images_request']
        )

    def create(self, validated_data):
        photos_data = validated_data.pop('showreel_images_request', [])
        
        # Retrieve the request from context
        request_obj = self.context.get("request")
        if not request_obj:
            raise serializers.ValidationError("Request is required in serializer context.")
        user = request_obj.user
        if not hasattr(user, "student"):
            raise serializers.ValidationError("Only students can request society updates.")
        
        # Set the required from_student field from the current user’s student instance.
        validated_data["from_student"] = user.student
        
        # Optionally, set default intent and approved flag if not provided.
        validated_data.setdefault("intent", "UpdateSoc")
        validated_data.setdefault("approved", False)
        
        society_request = SocietyRequest.objects.create(**validated_data)
        
        for photo_data in photos_data:
            SocietyShowreelRequest.objects.create(society=society_request, **photo_data)
        
        return society_request

    def update(self, instance, validated_data):
        photos_data = validated_data.pop('showreel_images_request', [])

        for key, value in validated_data.items():
            setattr(instance, key, value)
        instance.save()

        instance.showreel_images_request.all().delete()

        for photo_data in photos_data:
            SocietyShowreelRequest.objects.create(society=instance, **photo_data)

        return instance


class UserRequestSerializer(RequestSerializer):
    """
    Serializer for the UserRequest model
    """

    class Meta:
        """UserRequestSerializer meta data"""
        model = UserRequest
        fields = RequestSerializer.Meta.fields + ['major', 'icon']
        extra_kwargs = RequestSerializer.Meta.extra_kwargs


class EventRequestSerializer(serializers.ModelSerializer):
    """
    Serializer for EventRequest model
    """
    title = serializers.CharField(
    required=True,
    allow_blank=False,
    error_messages={'blank': 'Title cannot be blank.'}
    )   
    hosted_by = serializers.PrimaryKeyRelatedField(
        queryset=Society.objects.all(),
        required=False
    )
    # Use SerializerMethodField to always include 'event' in the output.
    event = serializers.SerializerMethodField()
    # Make 'approved' writable
    approved = serializers.BooleanField(required=False)

    class Meta:
        """EventRequestSerializer meta data"""
        model = EventRequest
        fields = [
            "id", "event", "title", "description", "location", "date",
            "start_time", "duration", "hosted_by", "from_student",
            "intent", "approved", "requested_at",
        ]
        # These fields are set automatically and should not be provided in input.
        read_only_fields = ["from_student", "intent", "hosted_by", "event", "requested_at"]

    def get_event(self, obj):
        """Returns the id of the event the request is made for"""
        return obj.event.id if obj.event else None

    def validate_title(self, value):
        """Validates that there is more than whitespace in a title"""
        if not value.strip():
            raise serializers.ValidationError("Title cannot be blank.")
        return value

    def create(self, validated_data):
        # Ensure that 'hosted_by' is provided via extra kwargs (e.g. from the view)
        hosted_by = validated_data.get("hosted_by") or self.context.get("hosted_by")
        if hosted_by is None:
            raise serializers.ValidationError({"hosted_by": "This field is required."})

        request = self.context.get("request")
        if not request:
            raise serializers.ValidationError("Request is required in serializer context.")
        user = request.user

        if not hasattr(user, "student"):
            raise serializers.ValidationError("Only students can request event creation.")

        student = user.student
        if student.president_of != hosted_by:
            raise serializers.ValidationError("You can only create events for your own society.")

        # Remove keys that are supplied via extra kwargs so they aren’t duplicated.
        validated_data.pop("hosted_by", None)
        validated_data.pop("from_student", None)
        validated_data.pop("intent", None)
        validated_data.pop("approved", None)

        # Create the event request with default values.
        event_request = EventRequest.objects.create(
            hosted_by=hosted_by,
            from_student=student,
            intent="CreateEve",
            approved=False,
            **validated_data
        )
        return event_request

    def update(self, instance, validated_data):
        # Allow updating the 'approved' field (and others) as provided.
        instance.approved = validated_data.get("approved", instance.approved)
        instance.title = validated_data.get("title", instance.title)
        instance.description = validated_data.get("description", instance.description)
        instance.location = validated_data.get("location", instance.location)
        instance.date = validated_data.get("date", instance.date)
        instance.start_time = validated_data.get("start_time", instance.start_time)
        instance.duration = validated_data.get("duration", instance.duration)
        instance.save()
        return instance


class DashboardStatisticSerializer(serializers.Serializer):
    """
    Serializer for dashboard statistics.
    """
    total_societies = serializers.IntegerField()
    total_events = serializers.IntegerField()
    pending_approvals = serializers.IntegerField()
    active_members = serializers.IntegerField()


class RecentActivitySerializer(serializers.Serializer):
    """
    Serializer for recent activities on the dashboard.
    """
    description = serializers.CharField(max_length=500)
    timestamp = serializers.DateTimeField()


# api/serializers.py (snippet)

class DashboardNotificationSerializer(serializers.ModelSerializer):
    """
    Updated Notification serializer to include read/unread tracking for the dashboard.
    """
    student_name = serializers.CharField(source="for_student.full_name", read_only=True)

    class Meta:
        """Dashboard notification meta data"""
        model = Notification
        fields = [
            'id',
            'body',
            'is_read',
            'header',
            'student_name'
        ]
        # Removed 'timestamp' since the model does not have it


class EventCalendarSerializer(serializers.ModelSerializer):
    """
    Serializer for calendar events on the dashboard.
    """
    start = serializers.SerializerMethodField()
    end = serializers.SerializerMethodField()
    title = serializers.CharField()

    class Meta:
        """Calender events meta data"""
        model = Event
        fields = ["id", "title", "start", "end", "location"]
        # Mark them read-only if needed:
        read_only_fields = ["start", "end"]

    def get_start(self, obj):
        """Combine date and start_time in UTC"""
        return (
            datetime.datetime.combine(obj.date, obj.start_time)
            .replace(tzinfo=datetime.timezone.utc)
            .isoformat()
        )

    def get_end(self, obj):
        """Combine date and start_time, add duration"""
        start_dt = datetime.datetime.combine(obj.date, obj.start_time).replace(
            tzinfo=datetime.timezone.utc
        )
        return (start_dt + obj.duration).isoformat()

class AwardSerializer(serializers.ModelSerializer):
    """
    Serializer for the Award model
    """
    class Meta:
        model = Award
        fields = '__all__'

class AwardStudentSerializer(serializers.ModelSerializer):
    """
    Serializer for the AwardStudent model
    """
    award = AwardSerializer(read_only=True)
    student = StudentSerializer(read_only=True)
    student_id = serializers.PrimaryKeyRelatedField(
        source='student',
        queryset=Student.objects.all(),
        write_only=True
    )
    award_id = serializers.PrimaryKeyRelatedField(
        source='award',
        queryset=Award.objects.all(),
        write_only=True
    )

    class Meta:
        model = AwardStudent
        fields = ['id', 'award', 'student', 'student_id', 'award_id', 'awarded_at']
        
class PendingMemberSerializer(serializers.ModelSerializer):
    """
    Serializer for pending membership requests.
    """
    student_id = serializers.IntegerField(source="from_student.id")
    first_name = serializers.CharField(source="from_student.first_name")
    last_name = serializers.CharField(source="from_student.last_name")
    username = serializers.CharField(source="from_student.username")

    class Meta:
        """UserRequest meta data"""
        model = UserRequest
        fields = ["id", "student_id", "first_name", "last_name", "username", "approved"]
        
class AdminReportRequestSerializer(serializers.ModelSerializer):
    """
    Serializer for the AdminReportRequest model
    """
    class Meta:
        """AdminReportRequest meta data"""
        model = AdminReportRequest
        fields = ["id", "report_type", "subject", "details", "requested_at", "from_student"]
        extra_kwargs = {"from_student": {"read_only": True}}  # Auto-assign the user

class CommentSerializer(serializers.ModelSerializer):
    """
    Serializer for the Comment model
    """
    replies = serializers.SerializerMethodField()
    user_data = serializers.SerializerMethodField()
    likes = serializers.SerializerMethodField()
    dislikes = serializers.SerializerMethodField()
    liked_by_user = serializers.SerializerMethodField()
    disliked_by_user = serializers.SerializerMethodField()

    class Meta:
        model = Comment
        fields = [
            "id", "content", "create_at", "user_data", "parent_comment", "replies",
            "likes", "dislikes", "liked_by_user", "disliked_by_user"]

    def get_replies(self, obj):
        """Get all the replies of the comment"""
        request = self.context.get("request", None)
        serializer = CommentSerializer(
            obj.replies.all().order_by("create_at"),
            many=True,
            context={"request": request}
        )
        return serializer.data

    def get_user_data(self, obj):
        return {
            "id": obj.user.id,
            "username": obj.user.username,
        }

    def get_likes(self, obj):
        return obj.total_likes()

    def get_dislikes(self, obj):
        return obj.total_dislikes()

    def get_liked_by_user(self, obj):
        """Check if the user liked this comment"""
        request = self.context.get("request", None)
        if request and request.user.is_authenticated:
            return obj.likes.filter(id=request.user.id).exists()
        return False

    def get_disliked_by_user(self, obj):
        """Check if the user disliked this comment"""
        request = self.context.get("request", None)
        if request and request.user.is_authenticated:
            return obj.dislikes.filter(id=request.user.id).exists()
        return False


class DescriptionRequestSerializer(serializers.ModelSerializer):
    class Meta:
        model = DescriptionRequest
        fields = ['id', 'society', 'new_description', 'status', 'reviewed_by', 'created_at', 'updated_at']<|MERGE_RESOLUTION|>--- conflicted
+++ resolved
@@ -69,7 +69,6 @@
 
     class Meta(UserSerializer.Meta):
         model = Student
-<<<<<<< HEAD
         fields = UserSerializer.Meta.fields + ['major', 'societies', 'president_of', 'is_president',
                                                'award_students', 'vice_president_of_society', 'is_vice_president']
         read_only_fields = ["is_president", "is_vice_president", "award_students"]
@@ -112,10 +111,6 @@
             print(f"DEBUG - Error in get_vice_president_of_society: {str(e)}")
         
         return None
-=======
-        fields = UserSerializer.Meta.fields + ['major', 'societies', 'president_of', 'is_president', 'award_students', 'icon']
-        read_only_fields = ["is_president", "award_students"]
->>>>>>> ec2fb3d8
 
     def validate_email(self, value):
         """
