import datetime
<<<<<<< HEAD
from api.models import User, Student, Admin, Society, Event, Notification, Request, SocietyRequest, SocietyShowreel, SocietyShowreelRequest, EventRequest, UserRequest, SiteSettings
=======
from api.models import AdminReportRequest, Award, AwardStudent, SiteSettings, User, Student, Admin, Society, Event, Notification, Request, SocietyRequest, EventRequest, UserRequest
>>>>>>> bca94061
from rest_framework import serializers
from django.utils.translation import gettext_lazy as _

class SiteSettingsSerializer(serializers.ModelSerializer):
    """
    Serializer for the SiteSettings model.  Used for the website introduction.
    """
    class Meta:
        model = SiteSettings
        fields = ('introduction_title', 'introduction_content')
        read_only_fields = ('introduction_title', 'introduction_content')

class UserSerializer(serializers.ModelSerializer):
    """
    Serializer for the base User model.
    """

    class Meta:
        model = User
        fields = [
            'id', 'username', 'password', 'first_name',
            'last_name', 'email', 'is_active', 'role'
        ]
        extra_kwargs = {
            'password': {'write_only': True, 'min_length': 8},
            'username': {'validators': []},
            'email': {'validators': []},
        }

    def create(self, validated_data):
        user = User.objects.create_user(**validated_data)
        return user

    def update(self, instance, validated_data):
        password = validated_data.pop('password', None)
        for attr, value in validated_data.items():
            setattr(instance, attr, value)

        if password:
            instance.set_password(password)

        instance.save()
        return instance


class StudentSerializer(UserSerializer):
    """
    Serializer for the Student model.
    """
    societies = serializers.PrimaryKeyRelatedField(many=True, queryset=Society.objects.all())
    president_of = serializers.PrimaryKeyRelatedField(queryset=Society.objects.all(), allow_null=True, required=False)
    major = serializers.CharField(required=True)
    is_president = serializers.BooleanField(read_only=True)
    
    class Meta(UserSerializer.Meta):
        model = Student
        fields = UserSerializer.Meta.fields + ['major', 'societies', 'president_of', 'is_president']
        read_only_fields = ["is_president"]

    def validate_email(self, value):
        """
        Check if the email is unique and provide a custom error message.
        """
        instance = getattr(self, 'instance', None)
        if User.objects.filter(email=value).exclude(id=instance.id if instance else None).exists():
            raise serializers.ValidationError("user with this email already exists.")
        return value

    def validate_username(self, value):
        """
        Check if the username is unique and provide a custom error message.
        """
        instance = getattr(self, 'instance', None)
        if User.objects.filter(username=value).exclude(id=instance.id if instance else None).exists():
            raise serializers.ValidationError("user with this username already exists.")
        return value

    def create(self, validated_data):
        """
        Override create to handle Student-specific fields.
        """
        societies = validated_data.pop('societies', [])
        president_of = validated_data.pop('president_of', None)
        major = validated_data.pop('major')
        password = validated_data.pop('password')

        student = Student.objects.create(**validated_data)
        student.set_password(password)
        student.major = major
        student.save()

        if societies:
            student.societies.set(societies)

        if president_of:  # Check if president_of is provided before assigning
            student.president_of_id = president_of.id
            student.save()

        return student



class AdminSerializer(UserSerializer):
    """
    Serializer for the Admin model.
    """

    class Meta(UserSerializer.Meta):
        model = Admin
        fields = UserSerializer.Meta.fields

    def validate_email(self, value):
        """
        Check if the email is unique.
        """
        if User.objects.filter(email=value).exists():
            raise serializers.ValidationError("Email already exists.")
        return value

    def validate_username(self, value):
        """
        Check if the username is unique.
        """
        if User.objects.filter(username=value).exists():
            raise serializers.ValidationError("Username already exists.")
        return value

    def create(self, validated_data):
        password = validated_data.pop("password")
        validated_data['role'] = 'admin'
        admin = Admin.objects.create(**validated_data)
        admin.set_password(password)
        admin.is_superuser = True
        admin.is_staff = True
        admin.save()
        return admin


class SocietyShowreelSerializer(serializers.ModelSerializer):
    """
    Serializer for the SocietyShowreel model
    """


    class Meta:
        """SocietyShowreelSerializer meta data"""
        model = SocietyShowreel
        fields= ('photo', 'caption')


class SocietySerializer(serializers.ModelSerializer):
    """ Serializer for objects of the Society model """
    showreel_images = SocietyShowreelSerializer(many=True, required=False)


    icon = serializers.ImageField(required=False, allow_null=True)
    tags = serializers.ListField(child=serializers.CharField(), required=False)

    class Meta:
        """SocietySerializer meta data"""
        model = Society
        fields = [
            'id', 'name', 'society_members', 'roles', 'leader', 'approved_by',
<<<<<<< HEAD
            'status', 'category', 'social_media_links', 'timetable', 'showreel_images',
            'membership_requirements', 'upcoming_projects_or_plans', 'icon',
=======
            'status', 'category', 'social_media_links', 'timetable',
            'membership_requirements', 'upcoming_projects_or_plans',
            'tags', 'icon',  # Added the new fields
>>>>>>> bca94061
        ]
        extra_kwargs = {
            'society_members': {'required': False},  # Allows empty or missing data
            'roles': {'required': False},
            'social_media_links': {'required': False},
            'timetable': {'required': False},
            'membership_requirements': {'required': False},
            'upcoming_projects_or_plans': {'required': False},
        }

    def validate_social_media_links(self, value):
        """ Ensure social media links include valid URLs """
        if value:
            for key, link in value.items():
                if not link.startswith("http"):
                    raise serializers.ValidationError(f"{key} link must be a valid URL.")
        return value

    def create(self, validated_data):
<<<<<<< HEAD
        """ Use passing in json dict data to create a new Society """
        photos_data = validated_data.pop('showreel_images', [])
        members_data = validated_data.pop('society_members', [])
=======
        """ Use passing in JSON dict data to create a new Society """
        members_data = validated_data.pop('society_members', [])
        tags_data = validated_data.pop('tags', [])
>>>>>>> bca94061

        society = Society.objects.create(**validated_data)

        if members_data:
            society.society_members.set(members_data)
        for photo_data in photos_data:
            SocietyShowreel.objects.create(society=society, **photo_data)

        society.tags = tags_data  # Assign tags
        society.save()
        return society

    def update(self, instance, validated_data):
<<<<<<< HEAD
        """ Use passing in a Society and json dict data to update a Society """
        photos_data = validated_data.pop('showreel_images', [])
=======
        """ Use passing in a Society and JSON dict data to update a Society """
>>>>>>> bca94061
        members_data = validated_data.pop('society_members', [])
        tags_data = validated_data.pop('tags', [])

        for key, value in validated_data.items():
            setattr(instance, key, value)

        instance.showreel_images.all().delete()
        if members_data:
            instance.society_members.set(members_data)
        for photo_data in photos_data:
            SocietyShowreel.objects.create(society=instance, **photo_data)

        instance.tags = tags_data  # Assign updated tags
        instance.save()
        return instance


class EventSerializer(serializers.ModelSerializer):
    """ Serializer for objects of the Event model """

    class Meta:
        """ EventSerializer meta data """
        model = Event
        fields = [
            'id', 'title', 'description', 'date',
            'start_time', 'duration', 'hosted_by', 'location',
            'max_capacity', 'current_attendees', 'status'
        ]
        extra_kwargs = {'hosted_by': {'required': True}}

    def create(self, validated_data):
        """ Creates a new entry in the Event table according to json data """
        return Event.objects.create(**validated_data)

    def update(self, instance, validated_data):
        """ Update 'instance' object according to provided json data """
        for key, value in validated_data.items():
            setattr(instance, key, value)

        instance.save()
        return instance


class NotificationSerializer(serializers.ModelSerializer):
    """ Serializer for objects of the Notification model """

    class Meta:
        """ NotificationSerializer meta data """
        model = Notification
        fields = ['id', 'for_event', 'for_student', 'is_read', 'message']
        extra_kwargs = {
            'for_event': {'required': True},
            'for_student': {'required': True}
        }

    def create(self, validated_data):
        """ Create a notification entry according to json data """
        return Notification.objects.create(**validated_data)

    def update(self, instance, validated_data):
        """ Update 'instance' object according to provided json data """
        for key, value in validated_data.items():
            setattr(instance, key, value)

        instance.save()
        return instance


class LeaveSocietySerializer(serializers.Serializer):
    """
    Serializer for leaving a society.
    """

    def __init__(self, *args, **kwargs):
        # Expect society_id to be passed in the context, not request.data
        self.society_id = kwargs.pop('society_id', None)
        super().__init__(*args, **kwargs)

    def validate(self, data):
        """
        Validate if the user can leave the given society.
        """
        request_user = self.context['request'].user

        # Ensure the user is a student
        if not hasattr(request_user, 'student'):
            raise serializers.ValidationError({"error": "Only students can leave societies."})

        # Ensure society_id is provided (from the URL)
        society_id = self.society_id
        if society_id is None:
            raise serializers.ValidationError({"error": "society_id is required."})

        # Check if the society exists
        try:
            society = Society.objects.get(id=society_id)
        except Society.DoesNotExist:
            raise serializers.ValidationError({"error": "Society does not exist."})

        # Check if the user is actually a member of the society
        if not society.society_members.filter(id=request_user.id).exists():
            raise serializers.ValidationError({"error": "You are not a member of this society."})

        return {"society": society}

    def save(self):
        """
        Remove the student from the society.
        """
        request_user = self.context['request'].user
        society = self.validated_data["society"]

        # Remove the user from the society
        request_user.student.societies.remove(society)

        return society



class JoinSocietySerializer(serializers.Serializer):
    society_id = serializers.IntegerField()

    def validate_society_id(self, value):
        request_user = self.context['request'].user
        if not hasattr(request_user, 'student'):
            raise serializers.ValidationError("Only students can join societies.")

        try:
            society = Society.objects.get(id=value)
        except Society.DoesNotExist:
            raise serializers.ValidationError("Society does not exist.")

        if society.society_members.filter(id=request_user.id).exists():
            raise serializers.ValidationError("You are already a member of this society.")

        return value

    def save(self):
        society_id = self.validated_data['society_id']
        request_user = self.context['request'].user
        society = Society.objects.get(id=society_id)
        request_user.student.societies_belongs_to.add(society)
        return society


class RSVPEventSerializer(serializers.ModelSerializer):
    class Meta:
        model = Event
        fields = ['id', 'title', 'date', 'start_time', 'duration', 'location']

    def validate(self, attrs):
        """
        Validate RSVP eligibility for an event.
        """
        request = self.context.get('request')
        event = self.instance
        student = request.user.student

        if self.context.get('action') == 'RSVP':
            # Ensure the student is a member of the hosting society
            if event.hosted_by not in student.societies.all():
                raise serializers.ValidationError("You must be a member of the hosting society to RSVP for this event.")

            # Ensure the student has not already RSVP’d
            if student in event.current_attendees.all():
                raise serializers.ValidationError("You have already RSVP'd for this event.")

            # Ensure the event is not in the past or has started
            if event.has_started():
                raise serializers.ValidationError("You cannot RSVP for an event that has already started.")

            # Ensure the event is not full
            if event.is_full():
                raise serializers.ValidationError("This event is full and cannot accept more RSVPs.")

        elif self.context.get('action') == 'CANCEL':
            # Ensure the student is currently RSVP’d for the event
            if student not in event.current_attendees.all():
                raise serializers.ValidationError("You have not RSVP'd for this event.")

        return attrs

    def save(self, **kwargs):
        """
        Save the RSVP or cancel RSVP action.
        """
        request = self.context.get('request')
        student = request.user.student
        event = self.instance

        if self.context.get('action') == 'RSVP':
            event.current_attendees.add(student)  
        elif self.context.get('action') == 'CANCEL':
            event.current_attendees.remove(student)  

        return event


class StartSocietyRequestSerializer(serializers.ModelSerializer):
    """Serializer for creating a new society request."""

    description = serializers.CharField(max_length=500)
    category = serializers.CharField(max_length=50)
    requested_by = serializers.PrimaryKeyRelatedField(queryset=Student.objects.all(), required=True)

    class Meta:
        model = Society
        fields = ["id", "name", "description", "category", "requested_by", "status"]
        read_only_fields = ["status"]

    def validate(self, data):
        # Check if a society with the same name already exists
        if Society.objects.filter(name=data["name"]).exists():
            raise serializers.ValidationError("A society with this name already exists.")
        return data

    def create(self, validated_data):
        """Handle creating a society request (save as a draft society)."""
        return Society.objects.create(
            name=validated_data["name"],
            roles={"description": validated_data["description"], "category": validated_data["category"]},
            leader=validated_data["requested_by"],
            status="Pending"
        )


class RequestSerializer(serializers.ModelSerializer):
    """
    Abstract serializer for the Request model
    """

    class Meta:
        """RequestSerializer meta data"""
        model = Request
        fields = [
            'id', 'from_student', 'requested_at',
            'approved', 'intent'
        ]
        extra_kwargs = {
            'from_student': {'required': True},
        }

    def create(self, validated_data):
        """ Create a notification entry according to json data """
        return self.Meta.model.objects.create(**validated_data)

    def update(self, instance, validated_data):
        """ Update 'instance' object according to provided json data """
        for key, value in validated_data.items():
            setattr(instance, key, value)

        instance.save()
        return instance


class SocietyShowreelRequestSerializer(serializers.ModelSerializer):
    """
    Serializer for the SocietyShowreelRequest model
    """


    class Meta:
        """SocietyShowreelRequestSerializer meta data"""
        model = SocietyShowreelRequest
        fields= ('photo', 'caption')


class SocietyRequestSerializer(RequestSerializer):
    """
    Serializer for the SocietyRequest model
    """
    showreel_images_request = SocietyShowreelRequestSerializer(many=True, required=False)


    class Meta:
        """SocietyRequestSerializer meta data"""
        model = SocietyRequest
        fields = (
            RequestSerializer.Meta.fields
            + ['name', 'roles', 'leader', 'category', 'icon',
            'social_media_links', 'timetable', 'membership_requirements',
            'upcoming_projects_or_plans', 'society', 'showreel_images_request']
        )

    def create(self, validated_data):
        photos_data = validated_data.pop('showreel_images_request', [])

        society = SocietyRequest.objects.create(**validated_data)

        for photo_data in photos_data:
            SocietyShowreelRequest.objects.create(society=society, **photo_data)

        return society

    def update(self, instance, validated_data):
        photos_data = validated_data.pop('showreel_images_request', [])

        for key, value in validated_data.items():
            setattr(instance, key, value)
        instance.save()

        instance.showreel_images_request.all().delete()

        for photo_data in photos_data:
            SocietyShowreelRequest.objects.create(society=instance, **photo_data)

        return instance


class UserRequestSerializer(RequestSerializer):
    """
    Serializer for the UserRequest model
    """

    class Meta:
        """UserRequestSerializer meta data"""
        model = UserRequest
        fields = RequestSerializer.Meta.fields + ['major', 'icon']
        extra_kwargs = RequestSerializer.Meta.extra_kwargs


class EventRequestSerializer(serializers.ModelSerializer):
    
    title = serializers.CharField(
    required=True,
    allow_blank=False,
    error_messages={'blank': 'Title cannot be blank.'}
    )   
    hosted_by = serializers.PrimaryKeyRelatedField(
        queryset=Society.objects.all(),
        required=False
    )
    # Use SerializerMethodField to always include 'event' in the output.
    event = serializers.SerializerMethodField()
    # Make 'approved' writable
    approved = serializers.BooleanField(required=False)

    class Meta:
        model = EventRequest
        fields = [
            "id", "event", "title", "description", "location", "date",
            "start_time", "duration", "hosted_by", "from_student", "intent", "approved", "requested_at"
        ]
        # These fields are set automatically and should not be provided in input.
        read_only_fields = ["from_student", "intent", "hosted_by", "event", "requested_at"]

    def get_event(self, obj):
        return obj.event.id if obj.event else None

    def validate_title(self, value):
        if not value.strip():
            raise serializers.ValidationError("Title cannot be blank.")
        return value

    def create(self, validated_data):
        # Ensure that 'hosted_by' is provided via extra kwargs (e.g. from the view)
        hosted_by = validated_data.get("hosted_by")
        if hosted_by is None:
            raise serializers.ValidationError({"hosted_by": "This field is required."})

        request = self.context.get("request")
        if not request:
            raise serializers.ValidationError("Request is required in serializer context.")
        user = request.user

        if not hasattr(user, "student"):
            raise serializers.ValidationError("Only students can request event creation.")

        student = user.student
        if student.president_of != hosted_by:
            raise serializers.ValidationError("You can only create events for your own society.")

        # Remove keys that are supplied via extra kwargs so they aren’t duplicated.
        validated_data.pop("hosted_by", None)
        validated_data.pop("from_student", None)
        validated_data.pop("intent", None)
        validated_data.pop("approved", None)

        # Create the event request with default values.
        event_request = EventRequest.objects.create(
            hosted_by=hosted_by,
            from_student=student,
            intent="CreateEve",
            approved=False,
            **validated_data
        )
        return event_request

    def update(self, instance, validated_data):
        # Allow updating the 'approved' field (and others) as provided.
        instance.approved = validated_data.get("approved", instance.approved)
        instance.title = validated_data.get("title", instance.title)
        instance.description = validated_data.get("description", instance.description)
        instance.location = validated_data.get("location", instance.location)
        instance.date = validated_data.get("date", instance.date)
        instance.start_time = validated_data.get("start_time", instance.start_time)
        instance.duration = validated_data.get("duration", instance.duration)
        instance.save()
        return instance


class DashboardStatisticSerializer(serializers.Serializer):
    """
    Serializer for dashboard statistics.
    """
    total_societies = serializers.IntegerField()
    total_events = serializers.IntegerField()
    pending_approvals = serializers.IntegerField()
    active_members = serializers.IntegerField()


class RecentActivitySerializer(serializers.Serializer):
    """
    Serializer for recent activities on the dashboard.
    """
    description = serializers.CharField(max_length=500)
    timestamp = serializers.DateTimeField()


# api/serializers.py (snippet)

class DashboardNotificationSerializer(serializers.ModelSerializer):
    """
    Updated Notification serializer to include read/unread tracking for the dashboard.
    """
    event_title = serializers.CharField(source="for_event.title", read_only=True)
    student_name = serializers.CharField(source="for_student.full_name", read_only=True)

    class Meta:
        model = Notification
        fields = [
            'id',
            'message',
            'is_read',
            'event_title',
            'student_name'
        ]
        # Removed 'timestamp' since the model does not have it


class EventCalendarSerializer(serializers.ModelSerializer):
    """
    Serializer for calendar events on the dashboard.
    """
    # Convert `date` + `start_time` into a UTC-aware datetime
    start = serializers.SerializerMethodField()
    end = serializers.SerializerMethodField()
    # Remove `source="title"` since it's the same name
    title = serializers.CharField()

    class Meta:
        model = Event
        fields = ["id", "title", "start", "end", "location"]
        # Mark them read-only if needed:
        read_only_fields = ["start", "end"]

    def get_start(self, obj):
        # Combine date and start_time in UTC
        return (
            datetime.datetime.combine(obj.date, obj.start_time)
            .replace(tzinfo=datetime.timezone.utc)
            .isoformat()
        )

    def get_end(self, obj):
        # Combine date and start_time, add duration
        start_dt = datetime.datetime.combine(obj.date, obj.start_time).replace(
            tzinfo=datetime.timezone.utc
        )
        return (start_dt + obj.duration).isoformat()

class EventCalendarSerializer(serializers.ModelSerializer):
    """
    Serializer for calendar events on the dashboard.
    """
    start = serializers.SerializerMethodField()
    end = serializers.SerializerMethodField()
    title = serializers.CharField()

    class Meta:
        model = Event
        fields = ["id", "title", "start", "end", "location"]
        read_only_fields = ["start", "end"]

    def get_start(self, obj):
        return (
            datetime.datetime.combine(obj.date, obj.start_time)
            .replace(tzinfo=datetime.timezone.utc)
            .isoformat()
        )

    def get_end(self, obj):
        start_dt = datetime.datetime.combine(obj.date, obj.start_time).replace(
            tzinfo=datetime.timezone.utc
        )
        return (start_dt + obj.duration).isoformat()

class AwardSerializer(serializers.ModelSerializer):
    """
    Serializer for the Award model
    """
    class Meta:
        model = Award
        fields = '__all__'

class AwardStudentSerializer(serializers.ModelSerializer):
    """
    Serializer for the AwardStudent model
    """
    award = AwardSerializer(read_only=True)
    student = StudentSerializer(read_only=True)
    student_id = serializers.PrimaryKeyRelatedField(source='student', queryset=Student.objects.all(), write_only=True)
    award_id = serializers.PrimaryKeyRelatedField(source='award', queryset=Award.objects.all(), write_only=True)

    class Meta:
        model = AwardStudent
        fields = ['id', 'award', 'student', 'student_id', 'award_id', 'awarded_at']
        
class PendingMemberSerializer(serializers.ModelSerializer):
    """
    Serializer for pending membership requests.
    """
    student_id = serializers.IntegerField(source="from_student.id")
    first_name = serializers.CharField(source="from_student.first_name")
    last_name = serializers.CharField(source="from_student.last_name")
    username = serializers.CharField(source="from_student.username")

    class Meta:
        model = UserRequest
        fields = ["id", "student_id", "first_name", "last_name", "username", "approved"]
        
class AdminReportRequestSerializer(serializers.ModelSerializer):
    class Meta:
        model = AdminReportRequest
        fields = ["id", "report_type", "subject", "details", "requested_at", "from_student"]
        extra_kwargs = {"from_student": {"read_only": True}}  # Auto-assign the user
<|MERGE_RESOLUTION|>--- conflicted
+++ resolved
@@ -1,9 +1,5 @@
 import datetime
-<<<<<<< HEAD
-from api.models import User, Student, Admin, Society, Event, Notification, Request, SocietyRequest, SocietyShowreel, SocietyShowreelRequest, EventRequest, UserRequest, SiteSettings
-=======
-from api.models import AdminReportRequest, Award, AwardStudent, SiteSettings, User, Student, Admin, Society, Event, Notification, Request, SocietyRequest, EventRequest, UserRequest
->>>>>>> bca94061
+from api.models import AdminReportRequest, Award, AwardStudent, SiteSettings, User, Student, Admin, Society, Event, Notification, Request, SocietyRequest, SocietyShowreel, SocietyShowreelRequest, EventRequest, UserRequest
 from rest_framework import serializers
 from django.utils.translation import gettext_lazy as _
 
@@ -157,9 +153,6 @@
 class SocietySerializer(serializers.ModelSerializer):
     """ Serializer for objects of the Society model """
     showreel_images = SocietyShowreelSerializer(many=True, required=False)
-
-
-    icon = serializers.ImageField(required=False, allow_null=True)
     tags = serializers.ListField(child=serializers.CharField(), required=False)
 
     class Meta:
@@ -167,14 +160,8 @@
         model = Society
         fields = [
             'id', 'name', 'society_members', 'roles', 'leader', 'approved_by',
-<<<<<<< HEAD
             'status', 'category', 'social_media_links', 'timetable', 'showreel_images',
-            'membership_requirements', 'upcoming_projects_or_plans', 'icon',
-=======
-            'status', 'category', 'social_media_links', 'timetable',
-            'membership_requirements', 'upcoming_projects_or_plans',
-            'tags', 'icon',  # Added the new fields
->>>>>>> bca94061
+            'membership_requirements', 'upcoming_projects_or_plans', 'icon','tags'
         ]
         extra_kwargs = {
             'society_members': {'required': False},  # Allows empty or missing data
@@ -194,15 +181,11 @@
         return value
 
     def create(self, validated_data):
-<<<<<<< HEAD
-        """ Use passing in json dict data to create a new Society """
+        """ Use passing in JSON dict data to create a new Society """
         photos_data = validated_data.pop('showreel_images', [])
         members_data = validated_data.pop('society_members', [])
-=======
-        """ Use passing in JSON dict data to create a new Society """
-        members_data = validated_data.pop('society_members', [])
         tags_data = validated_data.pop('tags', [])
->>>>>>> bca94061
+
 
         society = Society.objects.create(**validated_data)
 
@@ -216,12 +199,8 @@
         return society
 
     def update(self, instance, validated_data):
-<<<<<<< HEAD
-        """ Use passing in a Society and json dict data to update a Society """
+        """ Use passing in a Society and JSON dict data to update a Society """
         photos_data = validated_data.pop('showreel_images', [])
-=======
-        """ Use passing in a Society and JSON dict data to update a Society """
->>>>>>> bca94061
         members_data = validated_data.pop('society_members', [])
         tags_data = validated_data.pop('tags', [])
 
