--- conflicted
+++ resolved
@@ -1,6 +1,8 @@
+import datetime
 from api.models import User, Student, Admin, Society, Event, Notification, Request, SocietyRequest, EventRequest, UserRequest
 from rest_framework import serializers
-import datetime
+
+
 class UserSerializer(serializers.ModelSerializer):
     """
     Serializer for the base User model.
@@ -46,7 +48,7 @@
         model = Student
         fields = UserSerializer.Meta.fields + ['major', 'societies', 'president_of', 'is_president']
         read_only_fields = ["is_president"]
-        
+
     def validate_email(self, value):
         """
         Check if the email is unique and provide a custom error message.
@@ -351,7 +353,6 @@
             status="Pending"
         )
 
-<<<<<<< HEAD
 
 class RequestSerializer(serializers.ModelSerializer):
     """
@@ -422,7 +423,8 @@
         extra_kwargs = SocietyRequestSerializer.Meta.extra_kwargs | {
             'event': {'required': True}
         }
-=======
+
+
 class DashboardStatisticSerializer(serializers.Serializer):
     """
     Serializer for dashboard statistics.
@@ -491,5 +493,4 @@
         start_dt = datetime.datetime.combine(obj.date, obj.start_time).replace(
             tzinfo=datetime.timezone.utc
         )
-        return (start_dt + obj.duration).isoformat()
->>>>>>> a2763ae6
+        return (start_dt + obj.duration).isoformat()