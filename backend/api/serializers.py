import datetime
<<<<<<< HEAD
from api.models import User, Student, Admin, Society, Event, Notification, Request, SocietyRequest, EventRequest, UserRequest, SiteSettings
=======
from api.models import Award, AwardStudent, User, Student, Admin, Society, Event, Notification, Request, SocietyRequest, EventRequest, UserRequest
>>>>>>> ba226f53
from rest_framework import serializers
from django.utils.translation import gettext_lazy as _

class SiteSettingsSerializer(serializers.ModelSerializer):
    """
    Serializer for the SiteSettings model.  Used for the website introduction.
    """
    class Meta:
        model = SiteSettings
        fields = ('introduction_title', 'introduction_content')
        read_only_fields = ('introduction_title', 'introduction_content')

class UserSerializer(serializers.ModelSerializer):
    """
    Serializer for the base User model.
    """

    class Meta:
        model = User
        fields = [
            'id', 'username', 'password', 'first_name',
            'last_name', 'email', 'is_active', 'role'
        ]
        extra_kwargs = {
            'password': {'write_only': True, 'min_length': 8},
            'username': {'validators': []},
            'email': {'validators': []},
        }

    def create(self, validated_data):
        user = User.objects.create_user(**validated_data)
        return user

    def update(self, instance, validated_data):
        password = validated_data.pop('password', None)
        for attr, value in validated_data.items():
            setattr(instance, attr, value)

        if password:
            instance.set_password(password)

        instance.save()
        return instance


class StudentSerializer(UserSerializer):
    """
    Serializer for the Student model.
    """
    societies = serializers.PrimaryKeyRelatedField(many=True, queryset=Society.objects.all())
    president_of = serializers.PrimaryKeyRelatedField(many=True, queryset=Society.objects.all())
    major = serializers.CharField(required=True)

    class Meta(UserSerializer.Meta):
        model = Student
        fields = UserSerializer.Meta.fields + ['major', 'societies', 'president_of', 'is_president']
        read_only_fields = ["is_president"]

    def validate_email(self, value):
        """
        Check if the email is unique and provide a custom error message.
        """
        instance = getattr(self, 'instance', None)
        if User.objects.filter(email=value).exclude(id=instance.id if instance else None).exists():
            raise serializers.ValidationError("user with this email already exists.")
        return value

    def validate_username(self, value):
        """
        Check if the username is unique and provide a custom error message.
        """
        instance = getattr(self, 'instance', None)
        if User.objects.filter(username=value).exclude(id=instance.id if instance else None).exists():
            raise serializers.ValidationError("user with this username already exists.")
        return value

    def create(self, validated_data):
        """
        Override create to handle Student-specific fields.
        """
        societies = validated_data.pop('societies', [])
        president_of = validated_data.pop('president_of', [])
        major = validated_data.pop('major')
        password = validated_data.pop('password')

        student = Student.objects.create(**validated_data)
        student.set_password(password)
        student.major = major
        student.save()

        if societies:
            student.societies.set(societies)

        if president_of:
            student.president_of.set(president_of)

        return student


class AdminSerializer(UserSerializer):
    """
    Serializer for the Admin model.
    """

    class Meta(UserSerializer.Meta):
        model = Admin
        fields = UserSerializer.Meta.fields

    def validate_email(self, value):
        """
        Check if the email is unique.
        """
        if User.objects.filter(email=value).exists():
            raise serializers.ValidationError("Email already exists.")
        return value

    def validate_username(self, value):
        """
        Check if the username is unique.
        """
        if User.objects.filter(username=value).exists():
            raise serializers.ValidationError("Username already exists.")
        return value

    def create(self, validated_data):
        password = validated_data.pop("password")
        validated_data['role'] = 'admin'
        admin = Admin.objects.create(**validated_data)
        admin.set_password(password)
        admin.is_superuser = True
        admin.is_staff = True
        admin.save()
        return admin


class SocietySerializer(serializers.ModelSerializer):
    """ Serializer for objects of the Society model """

    icon = serializers.ImageField(required=False, allow_null=True)
    tags = serializers.ListField(child=serializers.CharField(), required=False)

    class Meta:
        model = Society
        fields = [
            'id', 'name', 'society_members', 'roles', 'leader', 'approved_by',
            'status', 'category', 'social_media_links', 'timetable',
            'membership_requirements', 'upcoming_projects_or_plans',
<<<<<<< HEAD
            #'society_logo'
=======
            'tags', 'icon',  # Added the new fields
>>>>>>> ba226f53
        ]
        extra_kwargs = {
            'society_members': {'required': False},  # Allows empty or missing data
            'roles': {'required': False},
            'social_media_links': {'required': False},
            'timetable': {'required': False},
            'membership_requirements': {'required': False},
            'upcoming_projects_or_plans': {'required': False},
        }

    def validate_social_media_links(self, value):
        """ Ensure social media links include valid URLs """
        if value:
            for key, link in value.items():
                if not link.startswith("http"):
                    raise serializers.ValidationError(f"{key} link must be a valid URL.")
        return value

    def create(self, validated_data):
        """ Use passing in JSON dict data to create a new Society """
        members_data = validated_data.pop('society_members', [])
        tags_data = validated_data.pop('tags', [])

        society = Society.objects.create(**validated_data)

        if members_data:
            society.society_members.set(members_data)

        society.tags = tags_data  # Assign tags
        society.save()
        return society

    def update(self, instance, validated_data):
        """ Use passing in a Society and JSON dict data to update a Society """
        members_data = validated_data.pop('society_members', [])
        tags_data = validated_data.pop('tags', [])

        for key, value in validated_data.items():
            setattr(instance, key, value)

        if members_data:
            instance.society_members.set(members_data)

        instance.tags = tags_data  # Assign updated tags
        instance.save()
        return instance



class EventSerializer(serializers.ModelSerializer):
    """ Serializer for objects of the Event model """

    class Meta:
        """ EventSerializer meta data """
        model = Event
        fields = [
            'id', 'title', 'description', 'date',
            'start_time', 'duration', 'hosted_by', 'location',
            'max_capacity', 'current_attendees', 'status'
        ]
        extra_kwargs = {'hosted_by': {'required': True}}

    def create(self, validated_data):
        """ Creates a new entry in the Event table according to json data """
        return Event.objects.create(**validated_data)

    def update(self, instance, validated_data):
        """ Update 'instance' object according to provided json data """
        for key, value in validated_data.items():
            setattr(instance, key, value)

        instance.save()
        return instance


class NotificationSerializer(serializers.ModelSerializer):
    """ Serializer for objects of the Notification model """

    class Meta:
        """ NotificationSerializer meta data """
        model = Notification
        fields = ['id', 'for_event', 'for_student', 'is_read', 'message']
        extra_kwargs = {
            'for_event': {'required': True},
            'for_student': {'required': True}
        }

    def create(self, validated_data):
        """ Create a notification entry according to json data """
        return Notification.objects.create(**validated_data)

    def update(self, instance, validated_data):
        """ Update 'instance' object according to provided json data """
        for key, value in validated_data.items():
            setattr(instance, key, value)

        instance.save()
        return instance


class LeaveSocietySerializer(serializers.Serializer):
    """
    Serializer for leaving a society.
    """

    def __init__(self, *args, **kwargs):
        # Expect society_id to be passed in the context, not request.data
        self.society_id = kwargs.pop('society_id', None)
        super().__init__(*args, **kwargs)

    def validate(self, data):
        """
        Validate if the user can leave the given society.
        """
        request_user = self.context['request'].user

        # Ensure the user is a student
        if not hasattr(request_user, 'student'):
            raise serializers.ValidationError({"error": "Only students can leave societies."})

        # Ensure society_id is provided (from the URL)
        society_id = self.society_id
        if society_id is None:
            raise serializers.ValidationError({"error": "society_id is required."})

        # Check if the society exists
        try:
            society = Society.objects.get(id=society_id)
        except Society.DoesNotExist:
            raise serializers.ValidationError({"error": "Society does not exist."})

        # Check if the user is actually a member of the society
        if not society.society_members.filter(id=request_user.id).exists():
            raise serializers.ValidationError({"error": "You are not a member of this society."})

        return {"society": society}

    def save(self):
        """
        Remove the student from the society.
        """
        request_user = self.context['request'].user
        society = self.validated_data["society"]

        # Remove the user from the society
        request_user.student.societies.remove(society)

        return society



class JoinSocietySerializer(serializers.Serializer):
    society_id = serializers.IntegerField()

    def validate_society_id(self, value):
        request_user = self.context['request'].user
        if not hasattr(request_user, 'student'):
            raise serializers.ValidationError("Only students can join societies.")

        try:
            society = Society.objects.get(id=value)
        except Society.DoesNotExist:
            raise serializers.ValidationError("Society does not exist.")

        if society.society_members.filter(id=request_user.id).exists():
            raise serializers.ValidationError("You are already a member of this society.")

        return value

    def save(self):
        society_id = self.validated_data['society_id']
        request_user = self.context['request'].user
        society = Society.objects.get(id=society_id)
        request_user.student.societies_belongs_to.add(society)
        return society


class RSVPEventSerializer(serializers.ModelSerializer):
    class Meta:
        model = Event
        fields = ['id', 'title', 'date', 'start_time', 'duration', 'location']

    def validate(self, attrs):
        """
        Validate RSVP eligibility for an event.
        """
        request = self.context.get('request')
        event = self.instance
        student = request.user.student

        if self.context.get('action') == 'RSVP':
            # Ensure the student is a member of the hosting society
            if event.hosted_by not in student.societies.all():
                raise serializers.ValidationError("You must be a member of the hosting society to RSVP for this event.")

            # Ensure the student has not already RSVP’d
            if student in event.current_attendees.all():
                raise serializers.ValidationError("You have already RSVP'd for this event.")

            # Ensure the event is not in the past or has started
            if event.has_started():
                raise serializers.ValidationError("You cannot RSVP for an event that has already started.")

            # Ensure the event is not full
            if event.is_full():
                raise serializers.ValidationError("This event is full and cannot accept more RSVPs.")

        elif self.context.get('action') == 'CANCEL':
            # Ensure the student is currently RSVP’d for the event
            if student not in event.current_attendees.all():
                raise serializers.ValidationError("You have not RSVP'd for this event.")

        return attrs

    def save(self, **kwargs):
        """
        Save the RSVP or cancel RSVP action.
        """
        request = self.context.get('request')
        student = request.user.student
        event = self.instance

        if self.context.get('action') == 'RSVP':
            event.current_attendees.add(student)  
        elif self.context.get('action') == 'CANCEL':
            event.current_attendees.remove(student)  

        return event


class StartSocietyRequestSerializer(serializers.ModelSerializer):
    """Serializer for creating a new society request."""

    description = serializers.CharField(max_length=500)
    category = serializers.CharField(max_length=50)
    requested_by = serializers.PrimaryKeyRelatedField(queryset=Student.objects.all(), required=True)

    class Meta:
        model = Society
        fields = ["id", "name", "description", "category", "requested_by", "status"]
        read_only_fields = ["status"]

    def validate(self, data):
        # Check if a society with the same name already exists
        if Society.objects.filter(name=data["name"]).exists():
            raise serializers.ValidationError("A society with this name already exists.")
        return data

    def create(self, validated_data):
        """Handle creating a society request (save as a draft society)."""
        return Society.objects.create(
            name=validated_data["name"],
            roles={"description": validated_data["description"], "category": validated_data["category"]},
            leader=validated_data["requested_by"],
            status="Pending"
        )


class RequestSerializer(serializers.ModelSerializer):
    """
    Abstract serializer for the Request model
    """

    class Meta:
        """RequestSerializer meta data"""
        model = Request
        fields = [
            'id', 'from_student', 'requested_at',
            'approved', 'intent'
        ]
        extra_kwargs = {
            'from_student': {'required': True},
        }

    def create(self, validated_data):
        """ Create a notification entry according to json data """
        return self.Meta.model.objects.create(**validated_data)

    def update(self, instance, validated_data):
        """ Update 'instance' object according to provided json data """
        for key, value in validated_data.items():
            setattr(instance, key, value)

        instance.save()
        return instance


class SocietyRequestSerializer(RequestSerializer):
    """
    Serializer for the SocietyRequest model
    """

    class Meta:
        """SocietyRequestSerializer meta data"""
        model = SocietyRequest
        fields = (
            RequestSerializer.Meta.fields
            + ['name', 'roles', 'leader', 'category',
            'social_media_links', 'timetable', 'membership_requirements',
            'upcoming_projects_or_plans', 'society']
        )


class UserRequestSerializer(RequestSerializer):
    """
    Serializer for the UserRequest model
    """

    class Meta:
        """UserRequestSerializer meta data"""
        model = UserRequest
        fields = RequestSerializer.Meta.fields + ['major']
        extra_kwargs = RequestSerializer.Meta.extra_kwargs


class EventRequestSerializer(RequestSerializer):
    """
    Serializer for the EventRequest model
    """

    class Meta:
        """EventRequestSerializer meta data"""
        model = EventRequest
        fields = (
            RequestSerializer.Meta.fields
            + ['title', 'description', 'location', 'date',
            'start_time', 'duration', 'event', 'hosted_by']
        )
        extra_kwargs = RequestSerializer.Meta.extra_kwargs | {
            'hosted_by': {'required': True}
        }


class DashboardStatisticSerializer(serializers.Serializer):
    """
    Serializer for dashboard statistics.
    """
    total_societies = serializers.IntegerField()
    total_events = serializers.IntegerField()
    pending_approvals = serializers.IntegerField()
    active_members = serializers.IntegerField()


class RecentActivitySerializer(serializers.Serializer):
    """
    Serializer for recent activities on the dashboard.
    """
    description = serializers.CharField(max_length=500)
    timestamp = serializers.DateTimeField()


# api/serializers.py (snippet)

class DashboardNotificationSerializer(serializers.ModelSerializer):
    """
    Updated Notification serializer to include read/unread tracking for the dashboard.
    """
    event_title = serializers.CharField(source="for_event.title", read_only=True)
    student_name = serializers.CharField(source="for_student.full_name", read_only=True)

    class Meta:
        model = Notification
        fields = [
            'id',
            'message',
            'is_read',
            'event_title',
            'student_name'
        ]
        # Removed 'timestamp' since the model does not have it


class EventCalendarSerializer(serializers.ModelSerializer):
    """
    Serializer for calendar events on the dashboard.
    """
    # Convert `date` + `start_time` into a UTC-aware datetime
    start = serializers.SerializerMethodField()
    end = serializers.SerializerMethodField()
    # Remove `source="title"` since it's the same name
    title = serializers.CharField()

    class Meta:
        model = Event
        fields = ["id", "title", "start", "end", "location"]
        # Mark them read-only if needed:
        read_only_fields = ["start", "end"]

    def get_start(self, obj):
        # Combine date and start_time in UTC
        return (
            datetime.datetime.combine(obj.date, obj.start_time)
            .replace(tzinfo=datetime.timezone.utc)
            .isoformat()
        )

    def get_end(self, obj):
        # Combine date and start_time, add duration
        start_dt = datetime.datetime.combine(obj.date, obj.start_time).replace(
            tzinfo=datetime.timezone.utc
        )
        return (start_dt + obj.duration).isoformat()

<<<<<<< HEAD
class EventCalendarSerializer(serializers.ModelSerializer):
    """
    Serializer for calendar events on the dashboard.
    """
    start = serializers.SerializerMethodField()
    end = serializers.SerializerMethodField()
    title = serializers.CharField()

    class Meta:
        model = Event
        fields = ["id", "title", "start", "end", "location"]
        read_only_fields = ["start", "end"]

    def get_start(self, obj):
        return (
            datetime.datetime.combine(obj.date, obj.start_time)
            .replace(tzinfo=datetime.timezone.utc)
            .isoformat()
        )

    def get_end(self, obj):
        start_dt = datetime.datetime.combine(obj.date, obj.start_time).replace(
            tzinfo=datetime.timezone.utc
        )
        return (start_dt + obj.duration).isoformat()
=======

class AwardSerializer(serializers.ModelSerializer):
    """
    Serializer for the Award model
    """
    class Meta:
        model = Award
        fields = '__all__'

class AwardStudentSerializer(serializers.ModelSerializer):
    """
    Serializer for the AwardStudent model
    """
    award = AwardSerializer(read_only=True)
    student = StudentSerializer(read_only=True)
    student_id = serializers.PrimaryKeyRelatedField(source='student', queryset=Student.objects.all(), write_only=True)
    award_id = serializers.PrimaryKeyRelatedField(source='award', queryset=Award.objects.all(), write_only=True)

    class Meta:
        model = AwardStudent
        fields = ['id', 'award', 'student', 'student_id', 'award_id', 'awarded_at']
>>>>>>> ba226f53
<|MERGE_RESOLUTION|>--- conflicted
+++ resolved
@@ -1,9 +1,5 @@
 import datetime
-<<<<<<< HEAD
-from api.models import User, Student, Admin, Society, Event, Notification, Request, SocietyRequest, EventRequest, UserRequest, SiteSettings
-=======
 from api.models import Award, AwardStudent, User, Student, Admin, Society, Event, Notification, Request, SocietyRequest, EventRequest, UserRequest
->>>>>>> ba226f53
 from rest_framework import serializers
 from django.utils.translation import gettext_lazy as _
 
@@ -151,11 +147,7 @@
             'id', 'name', 'society_members', 'roles', 'leader', 'approved_by',
             'status', 'category', 'social_media_links', 'timetable',
             'membership_requirements', 'upcoming_projects_or_plans',
-<<<<<<< HEAD
-            #'society_logo'
-=======
             'tags', 'icon',  # Added the new fields
->>>>>>> ba226f53
         ]
         extra_kwargs = {
             'society_members': {'required': False},  # Allows empty or missing data
@@ -559,7 +551,6 @@
         )
         return (start_dt + obj.duration).isoformat()
 
-<<<<<<< HEAD
 class EventCalendarSerializer(serializers.ModelSerializer):
     """
     Serializer for calendar events on the dashboard.
@@ -585,7 +576,6 @@
             tzinfo=datetime.timezone.utc
         )
         return (start_dt + obj.duration).isoformat()
-=======
 
 class AwardSerializer(serializers.ModelSerializer):
     """
@@ -606,5 +596,4 @@
 
     class Meta:
         model = AwardStudent
-        fields = ['id', 'award', 'student', 'student_id', 'award_id', 'awarded_at']
->>>>>>> ba226f53
+        fields = ['id', 'award', 'student', 'student_id', 'award_id', 'awarded_at']