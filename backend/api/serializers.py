import datetime
from api.models import AdminReportRequest, Award, AwardStudent, SiteSettings, User, Student, Society, Event, \
    Notification, Request, SocietyRequest, SocietyShowreel, SocietyShowreelRequest, EventRequest, UserRequest, \
    Comment, DescriptionRequest, ActivityLog, ReportReply, BroadcastMessage
from rest_framework import serializers
from rest_framework.validators import UniqueValidator
from django.utils.translation import gettext_lazy as _

class SiteSettingsSerializer(serializers.ModelSerializer):
    """
    Serializer for the SiteSettings model.  Used for the website introduction.
    """
    class Meta:
        model = SiteSettings
        fields = ('introduction_title', 'introduction_content')
        read_only_fields = ('introduction_title', 'introduction_content')


class UserSerializer(serializers.ModelSerializer):
    """
    Serializer for the base User model.
    """
    is_following = serializers.SerializerMethodField()
    following_count = serializers.SerializerMethodField()
    followers_count = serializers.SerializerMethodField()

    class Meta:
        model = User
        fields = [
            'id', 'username', 'password', 'first_name',
            'last_name', 'email', 'is_active', 'role', 'following',
<<<<<<< HEAD
            'is_following',  "is_super_admin", "is_staff", "is_superuser"
=======
            'is_following', 'following_count', 'followers_count'
>>>>>>> 6a959700
        ]
        extra_kwargs = {
            'password': {'write_only': True, 'min_length': 8},
            'username': {'validators': [UniqueValidator(queryset=User.objects.all())]},
            'email': {'validators': [UniqueValidator(queryset=User.objects.all())]},
        }

    def get_is_following(self, obj):
        """Check if the user is following."""
        request = self.context.get('request')
        if request and request.user.is_authenticated:
            return request.user.following.filter(id=obj.id).exists()
        return False

    def get_followers_count(self, obj):
        return obj.followers.count()

    def get_following_count(self, obj):
        return obj.following.count()

    def create(self, validated_data):
        user = User.objects.create_user(**validated_data)
        return user

    def update(self, instance, validated_data):
        password = validated_data.pop('password', None)
        for attr, value in validated_data.items():
            setattr(instance, attr, value)

        if password:
            instance.set_password(password)

        instance.save()
        return instance


class StudentSerializer(UserSerializer):
    """
    Serializer for the Student model.
    """
    societies = serializers.PrimaryKeyRelatedField(many=True, queryset=Society.objects.all())
    president_of = serializers.PrimaryKeyRelatedField(queryset=Society.objects.all(), allow_null=True, required=False)
    vice_president_of_society = serializers.SerializerMethodField()
    event_manager_of_society = serializers.SerializerMethodField()
    major = serializers.CharField(required=True)
    is_president = serializers.BooleanField(read_only=True)
    icon = serializers.SerializerMethodField()
    #awards = AwardStudentSerializer(source='award_students', many=True, read_only=True) this will work when files are seperated
    is_vice_president = serializers.BooleanField(read_only=True)
    is_event_manager = serializers.BooleanField(read_only=True)
    icon = serializers.SerializerMethodField()
    

    class Meta(UserSerializer.Meta):
        model = Student
<<<<<<< HEAD
        fields = UserSerializer.Meta.fields + ['major', 'societies', 'president_of', 'is_president',
                                               'award_students', 'vice_president_of_society', 'is_vice_president',
                                               'event_manager_of_society', 'is_event_manager', 'icon']
        read_only_fields = ["is_president", "is_vice_president", "is_event_manager", "award_students"]

    
    def get_event_manager_of_society(self, obj):
        """Get the ID of the society where the student is event manager"""
        try:
            # Check if it's a RelatedManager
            if hasattr(obj.event_manager_of_society, 'all'):
                society = obj.event_manager_of_society.first()
                if society:
                    return society.id
            
            # If it's not a RelatedManager but a direct reference
            elif hasattr(obj, 'event_manager_of_society') and obj.event_manager_of_society:
                if hasattr(obj.event_manager_of_society, 'pk'):
                    return obj.event_manager_of_society.pk
        except Exception as e:
            print(f"DEBUG - Error in get_event_manager_of_society: {str(e)}")
        
        return None
    
    def get_vice_president_of_society(self, obj):
        """Get the ID of the society where the student is vice president"""
        try:
            # Check if it's a RelatedManager
            if hasattr(obj.vice_president_of_society, 'all'):
                society = obj.vice_president_of_society.first()
                if society:
                    return society.id
            
            # If it's not a RelatedManager but a direct reference
            elif hasattr(obj, 'vice_president_of_society') and obj.vice_president_of_society:
                if hasattr(obj.vice_president_of_society, 'pk'):
                    return obj.vice_president_of_society.pk
        except Exception as e:
            print(f"DEBUG - Error in get_vice_president_of_society: {str(e)}")
        
        return None
=======
        fields = UserSerializer.Meta.fields + ['major', 'societies', 'president_of', 'is_president', 'award_students', 'icon']
        read_only_fields = ["is_president", "award_students"]
>>>>>>> 6a959700

    def get_icon(self, obj):
        """Return full URL for the icon image"""
        if obj.icon:
            request = self.context.get("request")
            return request.build_absolute_uri(obj.icon.url) if request else obj.icon.url
        return None


    def validate_email(self, value):
        """
        Check if the email is unique and provide a custom error message.
        """
        instance = getattr(self, 'instance', None)
        if User.objects.filter(email=value).exclude(id=instance.id if instance else None).exists():
            raise serializers.ValidationError("user with this email already exists.")
        return value

    def validate_username(self, value):
        """
        Check if the username is unique and provide a custom error message.
        """
        instance = getattr(self, 'instance', None)
        if User.objects.filter(username=value).exclude(id=instance.id if instance else None).exists():
            raise serializers.ValidationError("user with this username already exists.")
        return value

    def get_icon(self, obj):
        """Return full URL for the icon image"""
        if obj.icon:
            request = self.context.get("request")
            return request.build_absolute_uri(obj.icon.url) if request else obj.icon.url
        return None

    def create(self, validated_data):
        """
        Override create to handle Student-specific fields.
        """
        societies = validated_data.pop('societies', [])
        president_of = validated_data.pop('president_of', None)
        major = validated_data.pop('major')
        password = validated_data.pop('password')

        student = Student.objects.create(**validated_data)
        student.set_password(password)
        student.major = major
        student.save()

        if societies:
            student.societies.set(societies)

        if president_of:  # Check if president_of is provided before assigning
            student.president_of_id = president_of.id
            student.save()

        return student


class SocietyShowreelSerializer(serializers.ModelSerializer):
    """
    Serializer for the SocietyShowreel model
    """

    class Meta:
        """SocietyShowreelSerializer meta data"""
        model = SocietyShowreel
        fields= ('photo', 'caption')


class SocietySerializer(serializers.ModelSerializer):
    """ Serializer for objects of the Society model """
    showreel_images = SocietyShowreelSerializer(many=True, required=False)
    president = StudentSerializer(read_only=True)
    president_id = serializers.PrimaryKeyRelatedField(
        queryset=Student.objects.all(), write_only=True, source='president'
    )
    vice_president = StudentSerializer(read_only=True)
    vice_president_id = serializers.PrimaryKeyRelatedField(
        queryset=Student.objects.all(), write_only=True, source='vice_president', required=False
    )
    event_manager = StudentSerializer(read_only=True)
    event_manager_id = serializers.PrimaryKeyRelatedField(
        queryset=Student.objects.all(), write_only=True, source='event_manager', required=False
    )
    tags = serializers.ListField(child=serializers.CharField(), required=False)
    icon = serializers.SerializerMethodField()

    class Meta:
        """SocietySerializer meta data"""
        model = Society
        fields = [
            'id', 'name', 'description', 'society_members', 'approved_by',
            'status', 'category', 'social_media_links', 'showreel_images',
            'membership_requirements', 'upcoming_projects_or_plans', 'icon','tags','president_id',
            'vice_president', 'event_manager','event_manager_id', 'vice_president_id',
            'president',
        ]
        extra_kwargs = {
            'society_members': {'required': False},  # Allows empty or missing data
            'social_media_links': {'required': False},
            'membership_requirements': {'required': False},
            'upcoming_projects_or_plans': {'required': False},
        }

    def get_icon(self, obj):
        """Return full URL for the icon image"""
        if obj.icon:
            request = self.context.get("request")
            return request.build_absolute_uri(obj.icon.url) if request else obj.icon.url
        return None

    def validate_social_media_links(self, value):
        """ Ensure social media links include valid URLs """
        if value:
            for key, link in value.items():
                if not link.startswith("http"):
                    raise serializers.ValidationError(f"{key} link must be a valid URL.")
        return value

    def create(self, validated_data):
        """ Use passing in JSON dict data to create a new Society """
        photos_data = validated_data.pop('showreel_images', [])
        members_data = validated_data.pop('society_members', [])
        tags_data = validated_data.pop('tags', [])


        society = Society.objects.create(**validated_data)

        if members_data:
            society.society_members.set(members_data)
        for photo_data in photos_data:
            SocietyShowreel.objects.create(society=society, **photo_data)

        society.tags = tags_data  # Assign tags
        society.save()
        return society

    def update(self, instance, validated_data):
        """ Use passing in a Society and JSON dict data to update a Society """
        photos_data = validated_data.pop('showreel_images', [])
        members_data = validated_data.pop('society_members', [])
        tags_data = validated_data.pop('tags', [])

        for key, value in validated_data.items():
            setattr(instance, key, value)

        instance.showreel_images.all().delete()
        if members_data:
            instance.society_members.set(members_data)
        for photo_data in photos_data:
            SocietyShowreel.objects.create(society=instance, **photo_data)

        instance.tags = tags_data  # Assign updated tags
        instance.save()
        return instance


class EventSerializer(serializers.ModelSerializer):
    """ Serializer for objects of the Event model """
    current_attendees = StudentSerializer(many=True, read_only=True)

    class Meta:
        """ EventSerializer meta data """
        model = Event
        fields = [
            'id', 'title', 'description', 'date',
            'start_time', 'duration', 'hosted_by', 'location',
            'max_capacity', 'current_attendees', 'status'
        ]
        extra_kwargs = {'hosted_by': {'required': True}}

    def create(self, validated_data):
        """ Creates a new entry in the Event table according to json data """
        return Event.objects.create(**validated_data)

    def update(self, instance, validated_data):
        """ Update 'instance' object according to provided json data """
        current_attendees_data = validated_data.pop('current_attendees', None)
        for key, value in validated_data.items():
            setattr(instance, key, value)
        if current_attendees_data is not None:
            instance.current_attendees.set(current_attendees_data)
        instance.save()
        return instance


class NotificationSerializer(serializers.ModelSerializer):
    """Serializer for objects of the Notification model"""

    class Meta:
        """ NotificationSerializer meta data """
        model = Notification
        fields = ["id", "header", "body", "for_user", "is_read", "is_important"]
        extra_kwargs = {
            "for_user": {"required": True}
        }

    def create(self, validated_data):
        """ Create a notification entry according to json data """
        return Notification.objects.create(**validated_data)

    def update(self, instance, validated_data):
        """ Update 'instance' object according to provided json data """
        for key, value in validated_data.items():
            setattr(instance, key, value)

        instance.save()
        return instance


class LeaveSocietySerializer(serializers.Serializer):
    """
    Serializer for leaving a society.
    """

    def __init__(self, *args, **kwargs):
        # Expect society_id to be passed in the context, not request.data
        self.society_id = kwargs.pop('society_id', None)
        super().__init__(*args, **kwargs)

    def validate(self, data):
        """
        Validate if the user can leave the given society.
        """
        request_user = self.context['request'].user

        # Ensure the user is a student
        if not hasattr(request_user, 'student'):
            raise serializers.ValidationError({"error": "Only students can leave societies."})

        # Ensure society_id is provided (from the URL)
        society_id = self.society_id
        if society_id is None:
            raise serializers.ValidationError({"error": "society_id is required."})

        # Check if the society exists
        try:
            society = Society.objects.get(id=society_id)
        except Society.DoesNotExist:
            raise serializers.ValidationError({"error": "Society does not exist."})

        # Check if the user is actually a member of the society
        if not society.society_members.filter(id=request_user.id).exists():
            raise serializers.ValidationError({"error": "You are not a member of this society."})

        return {"society": society}

    def save(self):
        """
        Remove the student from the society.
        """
        request_user = self.context['request'].user
        society = self.validated_data["society"]

        # Remove the user from the society
        request_user.student.societies.remove(society)

        return society


class JoinSocietySerializer(serializers.Serializer):
    society_id = serializers.IntegerField()

    def validate_society_id(self, value):
        request_user = self.context['request'].user
        if not hasattr(request_user, 'student'):
            raise serializers.ValidationError("Only students can join societies.")

        try:
            society = Society.objects.get(id=value)
        except Society.DoesNotExist:
            raise serializers.ValidationError("Society does not exist.")

        if society.society_members.filter(id=request_user.id).exists():
            raise serializers.ValidationError("You are already a member of this society.")
            
        # Check if there's already a pending request
        pending_request = SocietyRequest.objects.filter(
            from_student=request_user.student,
            society=society,
            intent="JoinSoc",
            approved=False
        ).exists()
        
        if pending_request:
            raise serializers.ValidationError("You already have a pending request to join this society.")

        return value

    def save(self):
        # This method is no longer used for directly adding students to societies.
        # The view now creates a SocietyRequest instead.
        society_id = self.validated_data['society_id']
        society = Society.objects.get(id=society_id)
        return society


class RSVPEventSerializer(serializers.ModelSerializer):
    class Meta:
        model = Event
        fields = ['id', 'title', 'date', 'start_time', 'duration', 'location']

    def validate(self, attrs):
        """
        Validate RSVP eligibility for an event.
        """
        request = self.context.get('request')
        event = self.instance
        student = request.user.student

        if self.context.get('action') == 'RSVP':
            # Ensure the student is a member of the hosting society
            if event.hosted_by not in student.societies.all():
                raise serializers.ValidationError("You must be a member of the hosting society to RSVP for this event.")

            # Ensure the student has not already RSVP’d
            if student in event.current_attendees.all():
                raise serializers.ValidationError("You have already RSVP'd for this event.")

            # Ensure the event is not in the past or has started
            if event.has_started():
                raise serializers.ValidationError("You cannot RSVP for an event that has already started.")

            # Ensure the event is not full
            if event.is_full():
                raise serializers.ValidationError("This event is full and cannot accept more RSVPs.")

        elif self.context.get('action') == 'CANCEL':
            # Ensure the student is currently RSVP’d for the event
            if student not in event.current_attendees.all():
                raise serializers.ValidationError("You have not RSVP'd for this event.")

        return attrs

    def save(self, **kwargs):
        """
        Save the RSVP or cancel RSVP action.
        """
        request = self.context.get('request')
        student = request.user.student
        event = self.instance

        if self.context.get('action') == 'RSVP':
            event.current_attendees.add(student)  
        elif self.context.get('action') == 'CANCEL':
            event.current_attendees.remove(student)  

        return event


class StartSocietyRequestSerializer(serializers.ModelSerializer):
    """Serializer for creating a new society request."""

    description = serializers.CharField(max_length=500)
    category = serializers.CharField(max_length=50)
    requested_by = serializers.PrimaryKeyRelatedField(queryset=Student.objects.all(), required=True)

    class Meta:
        model = Society
        fields = ["id", "name", "description", "category", "requested_by", "status"]
        read_only_fields = ["status"]

    def validate(self, data):
        # Check if a society with the same name already exists
        if Society.objects.filter(name=data["name"]).exists():
            raise serializers.ValidationError("A society with this name already exists.")
        return data

    def create(self, validated_data):
        """Handle creating a society request (save as a draft society)."""
        return Society.objects.create(
            name=validated_data["name"],
            roles={"description": validated_data["description"], "category": validated_data["category"]},
            president=validated_data["requested_by"],
            status="Pending"
        )


class RequestSerializer(serializers.ModelSerializer):
    """
    Abstract serializer for the Request model
    """

    class Meta:
        """RequestSerializer meta data"""
        model = Request
        fields = [
            'id', 'from_student', 'requested_at',
            'approved', 'intent'
        ]
        extra_kwargs = {
            'from_student': {'required': True},
        }

    def create(self, validated_data):
        """ Create a notification entry according to json data """
        return self.Meta.model.objects.create(**validated_data)

    def update(self, instance, validated_data):
        """ Update 'instance' object according to provided json data """
        for key, value in validated_data.items():
            setattr(instance, key, value)

        instance.save()
        return instance


class SocietyShowreelRequestSerializer(serializers.ModelSerializer):
    """
    Serializer for the SocietyShowreelRequest model
    """


    class Meta:
        """SocietyShowreelRequestSerializer meta data"""
        model = SocietyShowreelRequest
        fields= ('photo', 'caption')


class SocietyRequestSerializer(RequestSerializer):
    """
    Serializer for the SocietyRequest model
    """
    showreel_images_request = SocietyShowreelRequestSerializer(many=True, required=False)


    class Meta:
        """SocietyRequestSerializer meta data"""
        model = SocietyRequest
        fields = (
            RequestSerializer.Meta.fields
            + ['name', 'description', 'roles', 'president', 'category', 'icon',
            'social_media_links', 'membership_requirements',
            'upcoming_projects_or_plans', 'society', 'showreel_images_request']
        )

    def create(self, validated_data):
        photos_data = validated_data.pop('showreel_images_request', [])
        
        # Retrieve the request from context
        request_obj = self.context.get("request")
        if not request_obj:
            raise serializers.ValidationError("Request is required in serializer context.")
        user = request_obj.user
        if not hasattr(user, "student"):
            raise serializers.ValidationError("Only students can request society updates.")
        
        # Set the required from_student field from the current user’s student instance.
        validated_data["from_student"] = user.student
        
        # Optionally, set default intent and approved flag if not provided.
        validated_data.setdefault("intent", "UpdateSoc")
        validated_data.setdefault("approved", False)
        
        society_request = SocietyRequest.objects.create(**validated_data)
        
        for photo_data in photos_data:
            SocietyShowreelRequest.objects.create(society=society_request, **photo_data)
        
        return society_request

    def update(self, instance, validated_data):
        photos_data = validated_data.pop('showreel_images_request', [])

        for key, value in validated_data.items():
            setattr(instance, key, value)
        instance.save()

        instance.showreel_images_request.all().delete()

        for photo_data in photos_data:
            SocietyShowreelRequest.objects.create(society=instance, **photo_data)

        return instance


class UserRequestSerializer(RequestSerializer):
    """
    Serializer for the UserRequest model
    """

    class Meta:
        """UserRequestSerializer meta data"""
        model = UserRequest
        fields = RequestSerializer.Meta.fields + ['major', 'icon']
        extra_kwargs = RequestSerializer.Meta.extra_kwargs


class EventRequestSerializer(serializers.ModelSerializer):
    """
    Serializer for EventRequest model
    """
    title = serializers.CharField(
    required=True,
    allow_blank=False,
    error_messages={'blank': 'Title cannot be blank.'}
    )   
    hosted_by = serializers.PrimaryKeyRelatedField(
        queryset=Society.objects.all(),
        required=False
    )
    # Use SerializerMethodField to always include 'event' in the output.
    event = serializers.SerializerMethodField()
    # Make 'approved' writable
    approved = serializers.BooleanField(required=False)

    class Meta:
        """EventRequestSerializer meta data"""
        model = EventRequest
        fields = [
            "id", "event", "title", "description", "location", "date",
            "start_time", "duration", "hosted_by", "from_student",
            "intent", "approved", "requested_at",
        ]
        # These fields are set automatically and should not be provided in input.
        read_only_fields = ["from_student", "intent", "hosted_by", "event", "requested_at"]

    def get_event(self, obj):
        """Returns the id of the event the request is made for"""
        return obj.event.id if obj.event else None

    def validate_title(self, value):
        """Validates that there is more than whitespace in a title"""
        if not value.strip():
            raise serializers.ValidationError("Title cannot be blank.")
        return value

    def create(self, validated_data):
        # Ensure that 'hosted_by' is provided via extra kwargs (e.g. from the view)
        hosted_by = validated_data.get("hosted_by") or self.context.get("hosted_by")
        if hosted_by is None:
            raise serializers.ValidationError({"hosted_by": "This field is required."})

        request = self.context.get("request")
        if not request:
            raise serializers.ValidationError("Request is required in serializer context.")
        user = request.user

        if not hasattr(user, "student"):
            raise serializers.ValidationError("Only students can request event creation.")

        student = user.student
        if student.president_of != hosted_by:
            raise serializers.ValidationError("You can only create events for your own society.")

        # Remove keys that are supplied via extra kwargs so they aren’t duplicated.
        validated_data.pop("hosted_by", None)
        validated_data.pop("from_student", None)
        validated_data.pop("intent", None)
        validated_data.pop("approved", None)

        # Create the event request with default values.
        event_request = EventRequest.objects.create(
            hosted_by=hosted_by,
            from_student=student,
            intent="CreateEve",
            approved=False,
            **validated_data
        )
        return event_request

    def update(self, instance, validated_data):
        # Allow updating the 'approved' field (and others) as provided.
        instance.approved = validated_data.get("approved", instance.approved)
        instance.title = validated_data.get("title", instance.title)
        instance.description = validated_data.get("description", instance.description)
        instance.location = validated_data.get("location", instance.location)
        instance.date = validated_data.get("date", instance.date)
        instance.start_time = validated_data.get("start_time", instance.start_time)
        instance.duration = validated_data.get("duration", instance.duration)
        instance.save()
        return instance


class DashboardStatisticSerializer(serializers.Serializer):
    """
    Serializer for dashboard statistics.
    """
    total_societies = serializers.IntegerField()
    total_events = serializers.IntegerField()
    pending_approvals = serializers.IntegerField()
    active_members = serializers.IntegerField()


class RecentActivitySerializer(serializers.Serializer):
    """
    Serializer for recent activities on the dashboard.
    """
    description = serializers.CharField(max_length=500)
    timestamp = serializers.DateTimeField()


# api/serializers.py (snippet)

class DashboardNotificationSerializer(serializers.ModelSerializer):
    """
    Updated Notification serializer to include read/unread tracking for the dashboard.
    """
    student_name = serializers.CharField(source="for_user.full_name", read_only=True)

    class Meta:
        """Dashboard notification meta data"""
        model = Notification
        fields = [
            'id',
            'body',
            'is_read',
            'header',
            'student_name'
        ]
        # Removed 'timestamp' since the model does not have it


class EventCalendarSerializer(serializers.ModelSerializer):
    """
    Serializer for calendar events on the dashboard.
    """
    start = serializers.SerializerMethodField()
    end = serializers.SerializerMethodField()
    title = serializers.CharField()

    class Meta:
        """Calender events meta data"""
        model = Event
        fields = ["id", "title", "start", "end", "location"]
        # Mark them read-only if needed:
        read_only_fields = ["start", "end"]

    def get_start(self, obj):
        """Combine date and start_time in UTC"""
        return (
            datetime.datetime.combine(obj.date, obj.start_time)
            .replace(tzinfo=datetime.timezone.utc)
            .isoformat()
        )

    def get_end(self, obj):
        """Combine date and start_time, add duration"""
        start_dt = datetime.datetime.combine(obj.date, obj.start_time).replace(
            tzinfo=datetime.timezone.utc
        )
        return (start_dt + obj.duration).isoformat()


class AwardSerializer(serializers.ModelSerializer):
    """
    Serializer for the Award model
    """
    class Meta:
        model = Award
        fields = '__all__'


class AwardStudentSerializer(serializers.ModelSerializer):
    """
    Serializer for the AwardStudent model
    """
    award = AwardSerializer(read_only=True)
    student = StudentSerializer(read_only=True)
    student_id = serializers.PrimaryKeyRelatedField(
        source='student',
        queryset=Student.objects.all(),
        write_only=True
    )
    award_id = serializers.PrimaryKeyRelatedField(
        source='award',
        queryset=Award.objects.all(),
        write_only=True
    )

    class Meta:
        model = AwardStudent
        fields = ['id', 'award', 'student', 'student_id', 'award_id', 'awarded_at']
        
class PendingMemberSerializer(serializers.ModelSerializer):
    """
    Serializer for pending membership requests.
    """
    student_id = serializers.IntegerField(source="from_student.id")
    first_name = serializers.CharField(source="from_student.first_name")
    last_name = serializers.CharField(source="from_student.last_name")
    username = serializers.CharField(source="from_student.username")

    class Meta:
        """UserRequest meta data"""
        model = UserRequest
        fields = ["id", "student_id", "first_name", "last_name", "username", "approved"]
        
class AdminReportRequestSerializer(serializers.ModelSerializer):
    """
    Serializer for the AdminReportRequest model
    """
    from_student_username = serializers.CharField(source='from_student.username', read_only=True)
    top_level_replies = serializers.SerializerMethodField()

    class Meta:
        """AdminReportRequest meta data"""
        model = AdminReportRequest
        fields = ["id", "report_type", "subject", "details", "requested_at", "from_student", "from_student_username", "top_level_replies"]
        extra_kwargs = {"from_student": {"read_only": True}}  # Auto-assign the user

    def get_top_level_replies(self, obj):
        replies = ReportReply.objects.filter(report=obj, parent_reply=None).order_by('created_at')
        return ReportReplySerializer(replies, many=True).data


class ReportReplySerializer(serializers.ModelSerializer):
    """
    Serializer for the ReportReply model
    """
    replied_by_username = serializers.CharField(source='replied_by.username', read_only=True)
    child_replies = serializers.SerializerMethodField()
    
    class Meta:
        model = ReportReply
        fields = ['id', 'report', 'parent_reply', 'content', 'created_at', 
                  'replied_by', 'replied_by_username', 'is_admin_reply', 'child_replies']
        extra_kwargs = {
            'replied_by': {'read_only': True},
            'is_admin_reply': {'read_only': True}
        }
    
    def get_child_replies(self, obj):
        children = obj.child_replies.all().order_by('created_at')
        return ReportReplySerializer(children, many=True).data

class CommentSerializer(serializers.ModelSerializer):
    """
    Serializer for the Comment model
    """
    replies = serializers.SerializerMethodField()
    user_data = serializers.SerializerMethodField()
    likes = serializers.SerializerMethodField()
    dislikes = serializers.SerializerMethodField()
    liked_by_user = serializers.SerializerMethodField()
    disliked_by_user = serializers.SerializerMethodField()

    class Meta:
        model = Comment
        fields = [
            "id", "content", "create_at", "user_data", "parent_comment", "replies",
            "likes", "dislikes", "liked_by_user", "disliked_by_user"]

    def get_replies(self, obj):
        """Get all the replies of the comment"""
        request = self.context.get("request", None)
        serializer = CommentSerializer(
            obj.replies.all().order_by("create_at"),
            many=True,
            context={"request": request}
        )
        return serializer.data

    def get_user_data(self, obj):
        request = self.context.get("request", None)
        icon_url = None
        if hasattr(obj.user, 'student') and obj.user.student.icon:
            icon_url = request.build_absolute_uri(obj.user.student.icon.url) if request else obj.user.student.icon.url
        return {
            "id": obj.user.id,
            "username": obj.user.username,
            "icon": icon_url,
        }

    def get_likes(self, obj):
        return obj.total_likes()

    def get_dislikes(self, obj):
        return obj.total_dislikes()

    def get_liked_by_user(self, obj):
        """Check if the user liked this comment"""
        request = self.context.get("request", None)
        if request and request.user.is_authenticated:
            return obj.likes.filter(id=request.user.id).exists()
        return False

    def get_disliked_by_user(self, obj):
        """Check if the user disliked this comment"""
        request = self.context.get("request", None)
        if request and request.user.is_authenticated:
            return obj.dislikes.filter(id=request.user.id).exists()
        return False


class DescriptionRequestSerializer(serializers.ModelSerializer):
    class Meta:
        model = DescriptionRequest
        fields = ['id', 'society', 'new_description', 'status', 'reviewed_by', 'created_at', 'updated_at']


class BroadcastSerializer(serializers.ModelSerializer):
    class Meta:
        model = BroadcastMessage
        fields = ['id', 'sender', 'societies', 'events', 'recipients', 'message', 'created_at']
        read_only_fields = ['id', 'created_at', 'sender']
class ActivityLogSerializer(serializers.ModelSerializer):
    timestamp = serializers.DateTimeField(format='%d-%m-%Y %H:%M:%S')
    class Meta:
        model = ActivityLog
        fields = '__all__'<|MERGE_RESOLUTION|>--- conflicted
+++ resolved
@@ -29,11 +29,8 @@
         fields = [
             'id', 'username', 'password', 'first_name',
             'last_name', 'email', 'is_active', 'role', 'following',
-<<<<<<< HEAD
-            'is_following',  "is_super_admin", "is_staff", "is_superuser"
-=======
-            'is_following', 'following_count', 'followers_count'
->>>>>>> 6a959700
+            'is_following', 'following_count', 'followers_count',
+            'is_super_admin', 'is_staff', 'is_superuser'
         ]
         extra_kwargs = {
             'password': {'write_only': True, 'min_length': 8},
@@ -80,22 +77,20 @@
     event_manager_of_society = serializers.SerializerMethodField()
     major = serializers.CharField(required=True)
     is_president = serializers.BooleanField(read_only=True)
-    icon = serializers.SerializerMethodField()
     #awards = AwardStudentSerializer(source='award_students', many=True, read_only=True) this will work when files are seperated
     is_vice_president = serializers.BooleanField(read_only=True)
     is_event_manager = serializers.BooleanField(read_only=True)
     icon = serializers.SerializerMethodField()
-    
+
 
     class Meta(UserSerializer.Meta):
         model = Student
-<<<<<<< HEAD
         fields = UserSerializer.Meta.fields + ['major', 'societies', 'president_of', 'is_president',
                                                'award_students', 'vice_president_of_society', 'is_vice_president',
                                                'event_manager_of_society', 'is_event_manager', 'icon']
         read_only_fields = ["is_president", "is_vice_president", "is_event_manager", "award_students"]
 
-    
+
     def get_event_manager_of_society(self, obj):
         """Get the ID of the society where the student is event manager"""
         try:
@@ -104,16 +99,16 @@
                 society = obj.event_manager_of_society.first()
                 if society:
                     return society.id
-            
+
             # If it's not a RelatedManager but a direct reference
             elif hasattr(obj, 'event_manager_of_society') and obj.event_manager_of_society:
                 if hasattr(obj.event_manager_of_society, 'pk'):
                     return obj.event_manager_of_society.pk
         except Exception as e:
             print(f"DEBUG - Error in get_event_manager_of_society: {str(e)}")
-        
+
         return None
-    
+
     def get_vice_president_of_society(self, obj):
         """Get the ID of the society where the student is vice president"""
         try:
@@ -122,19 +117,15 @@
                 society = obj.vice_president_of_society.first()
                 if society:
                     return society.id
-            
+
             # If it's not a RelatedManager but a direct reference
             elif hasattr(obj, 'vice_president_of_society') and obj.vice_president_of_society:
                 if hasattr(obj.vice_president_of_society, 'pk'):
                     return obj.vice_president_of_society.pk
         except Exception as e:
             print(f"DEBUG - Error in get_vice_president_of_society: {str(e)}")
-        
+
         return None
-=======
-        fields = UserSerializer.Meta.fields + ['major', 'societies', 'president_of', 'is_president', 'award_students', 'icon']
-        read_only_fields = ["is_president", "award_students"]
->>>>>>> 6a959700
 
     def get_icon(self, obj):
         """Return full URL for the icon image"""
@@ -161,13 +152,6 @@
         if User.objects.filter(username=value).exclude(id=instance.id if instance else None).exists():
             raise serializers.ValidationError("user with this username already exists.")
         return value
-
-    def get_icon(self, obj):
-        """Return full URL for the icon image"""
-        if obj.icon:
-            request = self.context.get("request")
-            return request.build_absolute_uri(obj.icon.url) if request else obj.icon.url
-        return None
 
     def create(self, validated_data):
         """
@@ -410,7 +394,7 @@
 
         if society.society_members.filter(id=request_user.id).exists():
             raise serializers.ValidationError("You are already a member of this society.")
-            
+
         # Check if there's already a pending request
         pending_request = SocietyRequest.objects.filter(
             from_student=request_user.student,
@@ -418,7 +402,7 @@
             intent="JoinSoc",
             approved=False
         ).exists()
-        
+
         if pending_request:
             raise serializers.ValidationError("You already have a pending request to join this society.")
 
@@ -573,7 +557,7 @@
 
     def create(self, validated_data):
         photos_data = validated_data.pop('showreel_images_request', [])
-        
+
         # Retrieve the request from context
         request_obj = self.context.get("request")
         if not request_obj:
@@ -581,19 +565,19 @@
         user = request_obj.user
         if not hasattr(user, "student"):
             raise serializers.ValidationError("Only students can request society updates.")
-        
+
         # Set the required from_student field from the current user’s student instance.
         validated_data["from_student"] = user.student
-        
+
         # Optionally, set default intent and approved flag if not provided.
         validated_data.setdefault("intent", "UpdateSoc")
         validated_data.setdefault("approved", False)
-        
+
         society_request = SocietyRequest.objects.create(**validated_data)
-        
+
         for photo_data in photos_data:
             SocietyShowreelRequest.objects.create(society=society_request, **photo_data)
-        
+
         return society_request
 
     def update(self, instance, validated_data):
@@ -847,16 +831,16 @@
     """
     replied_by_username = serializers.CharField(source='replied_by.username', read_only=True)
     child_replies = serializers.SerializerMethodField()
-    
+
     class Meta:
         model = ReportReply
-        fields = ['id', 'report', 'parent_reply', 'content', 'created_at', 
+        fields = ['id', 'report', 'parent_reply', 'content', 'created_at',
                   'replied_by', 'replied_by_username', 'is_admin_reply', 'child_replies']
         extra_kwargs = {
             'replied_by': {'read_only': True},
             'is_admin_reply': {'read_only': True}
         }
-    
+
     def get_child_replies(self, obj):
         children = obj.child_replies.all().order_by('created_at')
         return ReportReplySerializer(children, many=True).data
