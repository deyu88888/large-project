import datetime
from api.models import AdminReportRequest, Award, AwardStudent, SiteSettings, User, Student, Admin, Society, Event, \
    Notification, Request, SocietyRequest, SocietyShowreel, SocietyShowreelRequest, EventRequest, UserRequest, Comment, DescriptionRequest
from rest_framework import serializers
from django.utils.translation import gettext_lazy as _

class SiteSettingsSerializer(serializers.ModelSerializer):
    """
    Serializer for the SiteSettings model.  Used for the website introduction.
    """
    class Meta:
        model = SiteSettings
        fields = ('introduction_title', 'introduction_content')
        read_only_fields = ('introduction_title', 'introduction_content')

class UserSerializer(serializers.ModelSerializer):
    """
    Serializer for the base User model.
    """
    is_following = serializers.SerializerMethodField()

    class Meta:
        model = User
        fields = [
            'id', 'username', 'password', 'first_name',
            'last_name', 'email', 'is_active', 'role', 'following',
            'is_following'
        ]
        extra_kwargs = {
            'password': {'write_only': True, 'min_length': 8},
            'username': {'validators': []},
            'email': {'validators': []},
        }

    def get_is_following(self, obj):
        """Check if the user is following."""
        request = self.context.get('request')
        if request and request.user.is_authenticated:
            return request.user.following.filter(id=obj.id).exists()
        return False

    def create(self, validated_data):
        user = User.objects.create_user(**validated_data)
        return user

    def update(self, instance, validated_data):
        password = validated_data.pop('password', None)
        for attr, value in validated_data.items():
            setattr(instance, attr, value)

        if password:
            instance.set_password(password)

        instance.save()
        return instance


class StudentSerializer(UserSerializer):
    """
    Serializer for the Student model.
    """
    societies = serializers.PrimaryKeyRelatedField(many=True, queryset=Society.objects.all())
    president_of = serializers.PrimaryKeyRelatedField(queryset=Society.objects.all(), allow_null=True, required=False)
    vice_president_of_society = serializers.SerializerMethodField()
    major = serializers.CharField(required=True)
    is_president = serializers.BooleanField(read_only=True)
    #awards = AwardStudentSerializer(source='award_students', many=True, read_only=True) this will work when files are seperated
    is_vice_president = serializers.SerializerMethodField()

    class Meta(UserSerializer.Meta):
        model = Student
        fields = UserSerializer.Meta.fields + ['major', 'societies', 'president_of', 'is_president',
                                               'award_students', 'vice_president_of_society', 'is_vice_president']
        read_only_fields = ["is_president", "is_vice_president", "award_students"]
        
    def get_is_vice_president(self, obj):
        """Get whether the student is a vice president"""
        # For debugging
        print(f"DEBUG - Checking is_vice_president for {obj.username}")
        
        # First check the direct field
        if hasattr(obj, 'is_vice_president'):
            print(f"DEBUG - Direct is_vice_president attribute: {obj.is_vice_president}")
            
        # Try the query method
        try:
            is_vp = Society.objects.filter(vice_president=obj).exists()
            print(f"DEBUG - Query result for is_vice_president: {is_vp}")
            return is_vp
        except Exception as e:
            print(f"DEBUG - Error querying vice president status: {str(e)}")
            
        # Fallback to the attribute
        return getattr(obj, 'is_vice_president', False)
    
    def get_vice_president_of_society(self, obj):
        """Get the ID of the society where the student is vice president"""
        try:
            # Check if it's a RelatedManager
            if hasattr(obj.vice_president_of_society, 'all'):
                society = obj.vice_president_of_society.first()
                if society:
                    print(f"DEBUG - Found society for VP: {society.id}")
                    return society.id
            
            # If it's not a RelatedManager but a direct reference
            elif hasattr(obj, 'vice_president_of_society') and obj.vice_president_of_society:
                if hasattr(obj.vice_president_of_society, 'pk'):
                    return obj.vice_president_of_society.pk
        except Exception as e:
            print(f"DEBUG - Error in get_vice_president_of_society: {str(e)}")
        
        return None

    def validate_email(self, value):
        """
        Check if the email is unique and provide a custom error message.
        """
        instance = getattr(self, 'instance', None)
        if User.objects.filter(email=value).exclude(id=instance.id if instance else None).exists():
            raise serializers.ValidationError("user with this email already exists.")
        return value

    def validate_username(self, value):
        """
        Check if the username is unique and provide a custom error message.
        """
        instance = getattr(self, 'instance', None)
        if User.objects.filter(username=value).exclude(id=instance.id if instance else None).exists():
            raise serializers.ValidationError("user with this username already exists.")
        return value

    def create(self, validated_data):
        """
        Override create to handle Student-specific fields.
        """
        societies = validated_data.pop('societies', [])
        president_of = validated_data.pop('president_of', None)
        major = validated_data.pop('major')
        password = validated_data.pop('password')

        student = Student.objects.create(**validated_data)
        student.set_password(password)
        student.major = major
        student.save()

        if societies:
            student.societies.set(societies)

        if president_of:  # Check if president_of is provided before assigning
            student.president_of_id = president_of.id
            student.save()

        return student



class AdminSerializer(UserSerializer):
    """
    Serializer for the Admin model.
    """

    class Meta(UserSerializer.Meta):
        model = Admin
        fields = UserSerializer.Meta.fields

    def validate_email(self, value):
        """
        Check if the email is unique.
        """
        if User.objects.filter(email=value).exists():
            raise serializers.ValidationError("Email already exists.")
        return value

    def validate_username(self, value):
        """
        Check if the username is unique.
        """
        if User.objects.filter(username=value).exists():
            raise serializers.ValidationError("Username already exists.")
        return value

    def create(self, validated_data):
        password = validated_data.pop("password")
        validated_data['role'] = 'admin'
        admin = Admin.objects.create(**validated_data)
        admin.set_password(password)
        admin.is_superuser = True
        admin.is_staff = True
        admin.save()
        return admin


class SocietyShowreelSerializer(serializers.ModelSerializer):
    """
    Serializer for the SocietyShowreel model
    """


    class Meta:
        """SocietyShowreelSerializer meta data"""
        model = SocietyShowreel
        fields= ('photo', 'caption')


class SocietySerializer(serializers.ModelSerializer):
    """ Serializer for objects of the Society model """
    showreel_images = SocietyShowreelSerializer(many=True, required=False)
    leader = StudentSerializer(read_only=True)
    leader_id = serializers.PrimaryKeyRelatedField(
        queryset=Student.objects.all(), write_only=True, source='leader'
    )
    vice_president = StudentSerializer(read_only=True)
    vice_president_id = serializers.PrimaryKeyRelatedField(
        queryset=Student.objects.all(), write_only=True, source='vice_president', required=False
    )
    event_manager = StudentSerializer(required=False)
    event_manager_id = serializers.PrimaryKeyRelatedField(
        queryset=Student.objects.all(), write_only=True, source='event_manager', required=False
    )
    tags = serializers.ListField(child=serializers.CharField(), required=False)

    class Meta:
        """SocietySerializer meta data"""
        model = Society
        fields = [
<<<<<<< HEAD
            'id', 'name', 'description', 'society_members', 'leader', 'leader_id',
            'vice_president', 'vice_president_id', 'event_manager', 'event_manager_id', 
            'approved_by','status', 'category', 'social_media_links',
            'showreel_images', 'membership_requirements', 'upcoming_projects_or_plans',
            'icon','tags',
=======
            'id', 'name', 'description', 'society_members', 'leader', 'approved_by',
            'status', 'category', 'social_media_links', 'showreel_images',
            'membership_requirements', 'upcoming_projects_or_plans', 'icon','tags',
            'vice_president', 'event_manager', 'treasurer', 'leader_id',
>>>>>>> 8b46968b
        ]
        extra_kwargs = {
            'society_members': {'required': False},  # Allows empty or missing data
            'social_media_links': {'required': False},
            'membership_requirements': {'required': False},
            'upcoming_projects_or_plans': {'required': False},
        }

    def get_icon(self, obj):
        """Return full URL for the icon image"""
        if obj.icon:
            request = self.context.get("request")
            return request.build_absolute_uri(obj.icon.url) if request else obj.icon.url
        return None

    def validate_social_media_links(self, value):
        """ Ensure social media links include valid URLs """
        if value:
            for key, link in value.items():
                if not link.startswith("http"):
                    raise serializers.ValidationError(f"{key} link must be a valid URL.")
        return value

    def create(self, validated_data):
        """ Use passing in JSON dict data to create a new Society """
        photos_data = validated_data.pop('showreel_images', [])
        members_data = validated_data.pop('society_members', [])
        tags_data = validated_data.pop('tags', [])


        society = Society.objects.create(**validated_data)

        if members_data:
            society.society_members.set(members_data)
        for photo_data in photos_data:
            SocietyShowreel.objects.create(society=society, **photo_data)

        society.tags = tags_data  # Assign tags
        society.save()
        return society

    def update(self, instance, validated_data):
        """ Use passing in a Society and JSON dict data to update a Society """
        photos_data = validated_data.pop('showreel_images', [])
        members_data = validated_data.pop('society_members', [])
        tags_data = validated_data.pop('tags', [])

        for key, value in validated_data.items():
            setattr(instance, key, value)

        instance.showreel_images.all().delete()
        if members_data:
            instance.society_members.set(members_data)
        for photo_data in photos_data:
            SocietyShowreel.objects.create(society=instance, **photo_data)

        instance.tags = tags_data  # Assign updated tags
        instance.save()
        return instance


class EventSerializer(serializers.ModelSerializer):
    """ Serializer for objects of the Event model """
    current_attendees = StudentSerializer(many=True, read_only=True)

    class Meta:
        """ EventSerializer meta data """
        model = Event
        fields = [
            'id', 'title', 'description', 'date',
            'start_time', 'duration', 'hosted_by', 'location',
            'max_capacity', 'current_attendees', 'status'
        ]
        extra_kwargs = {'hosted_by': {'required': True}}

    def create(self, validated_data):
        """ Creates a new entry in the Event table according to json data """
        return Event.objects.create(**validated_data)

    def update(self, instance, validated_data):
        """ Update 'instance' object according to provided json data """
        for key, value in validated_data.items():
            setattr(instance, key, value)

        instance.save()
        return instance


class NotificationSerializer(serializers.ModelSerializer):
    """ Serializer for objects of the Notification model """

    class Meta:
        """ NotificationSerializer meta data """
        model = Notification
        fields = ['id', 'for_event', 'for_student', 'is_read', 'message']
        extra_kwargs = {
            'for_event': {'required': True},
            'for_student': {'required': True}
        }

    def create(self, validated_data):
        """ Create a notification entry according to json data """
        return Notification.objects.create(**validated_data)

    def update(self, instance, validated_data):
        """ Update 'instance' object according to provided json data """
        for key, value in validated_data.items():
            setattr(instance, key, value)

        instance.save()
        return instance


class LeaveSocietySerializer(serializers.Serializer):
    """
    Serializer for leaving a society.
    """

    def __init__(self, *args, **kwargs):
        # Expect society_id to be passed in the context, not request.data
        self.society_id = kwargs.pop('society_id', None)
        super().__init__(*args, **kwargs)

    def validate(self, data):
        """
        Validate if the user can leave the given society.
        """
        request_user = self.context['request'].user

        # Ensure the user is a student
        if not hasattr(request_user, 'student'):
            raise serializers.ValidationError({"error": "Only students can leave societies."})

        # Ensure society_id is provided (from the URL)
        society_id = self.society_id
        if society_id is None:
            raise serializers.ValidationError({"error": "society_id is required."})

        # Check if the society exists
        try:
            society = Society.objects.get(id=society_id)
        except Society.DoesNotExist:
            raise serializers.ValidationError({"error": "Society does not exist."})

        # Check if the user is actually a member of the society
        if not society.society_members.filter(id=request_user.id).exists():
            raise serializers.ValidationError({"error": "You are not a member of this society."})

        return {"society": society}

    def save(self):
        """
        Remove the student from the society.
        """
        request_user = self.context['request'].user
        society = self.validated_data["society"]

        # Remove the user from the society
        request_user.student.societies.remove(society)

        return society


class JoinSocietySerializer(serializers.Serializer):
    society_id = serializers.IntegerField()

    def validate_society_id(self, value):
        request_user = self.context['request'].user
        if not hasattr(request_user, 'student'):
            raise serializers.ValidationError("Only students can join societies.")

        try:
            society = Society.objects.get(id=value)
        except Society.DoesNotExist:
            raise serializers.ValidationError("Society does not exist.")

        if society.society_members.filter(id=request_user.id).exists():
            raise serializers.ValidationError("You are already a member of this society.")
            
        # Check if there's already a pending request
        pending_request = SocietyRequest.objects.filter(
            from_student=request_user.student,
            society=society,
            intent="JoinSoc",
            approved=False
        ).exists()
        
        if pending_request:
            raise serializers.ValidationError("You already have a pending request to join this society.")

        return value

    def save(self):
        # This method is no longer used for directly adding students to societies.
        # The view now creates a SocietyRequest instead.
        society_id = self.validated_data['society_id']
        society = Society.objects.get(id=society_id)
        return society


class RSVPEventSerializer(serializers.ModelSerializer):
    class Meta:
        model = Event
        fields = ['id', 'title', 'date', 'start_time', 'duration', 'location']

    def validate(self, attrs):
        """
        Validate RSVP eligibility for an event.
        """
        request = self.context.get('request')
        event = self.instance
        student = request.user.student

        if self.context.get('action') == 'RSVP':
            # Ensure the student is a member of the hosting society
            if event.hosted_by not in student.societies.all():
                raise serializers.ValidationError("You must be a member of the hosting society to RSVP for this event.")

            # Ensure the student has not already RSVP’d
            if student in event.current_attendees.all():
                raise serializers.ValidationError("You have already RSVP'd for this event.")

            # Ensure the event is not in the past or has started
            if event.has_started():
                raise serializers.ValidationError("You cannot RSVP for an event that has already started.")

            # Ensure the event is not full
            if event.is_full():
                raise serializers.ValidationError("This event is full and cannot accept more RSVPs.")

        elif self.context.get('action') == 'CANCEL':
            # Ensure the student is currently RSVP’d for the event
            if student not in event.current_attendees.all():
                raise serializers.ValidationError("You have not RSVP'd for this event.")

        return attrs

    def save(self, **kwargs):
        """
        Save the RSVP or cancel RSVP action.
        """
        request = self.context.get('request')
        student = request.user.student
        event = self.instance

        if self.context.get('action') == 'RSVP':
            event.current_attendees.add(student)  
        elif self.context.get('action') == 'CANCEL':
            event.current_attendees.remove(student)  

        return event


class StartSocietyRequestSerializer(serializers.ModelSerializer):
    """Serializer for creating a new society request."""

    description = serializers.CharField(max_length=500)
    category = serializers.CharField(max_length=50)
    requested_by = serializers.PrimaryKeyRelatedField(queryset=Student.objects.all(), required=True)

    class Meta:
        model = Society
        fields = ["id", "name", "description", "category", "requested_by", "status"]
        read_only_fields = ["status"]

    def validate(self, data):
        # Check if a society with the same name already exists
        if Society.objects.filter(name=data["name"]).exists():
            raise serializers.ValidationError("A society with this name already exists.")
        return data

    def create(self, validated_data):
        """Handle creating a society request (save as a draft society)."""
        return Society.objects.create(
            name=validated_data["name"],
            roles={"description": validated_data["description"], "category": validated_data["category"]},
            leader=validated_data["requested_by"],
            status="Pending"
        )


class RequestSerializer(serializers.ModelSerializer):
    """
    Abstract serializer for the Request model
    """

    class Meta:
        """RequestSerializer meta data"""
        model = Request
        fields = [
            'id', 'from_student', 'requested_at',
            'approved', 'intent'
        ]
        extra_kwargs = {
            'from_student': {'required': True},
        }

    def create(self, validated_data):
        """ Create a notification entry according to json data """
        return self.Meta.model.objects.create(**validated_data)

    def update(self, instance, validated_data):
        """ Update 'instance' object according to provided json data """
        for key, value in validated_data.items():
            setattr(instance, key, value)

        instance.save()
        return instance


class SocietyShowreelRequestSerializer(serializers.ModelSerializer):
    """
    Serializer for the SocietyShowreelRequest model
    """


    class Meta:
        """SocietyShowreelRequestSerializer meta data"""
        model = SocietyShowreelRequest
        fields= ('photo', 'caption')


class SocietyRequestSerializer(RequestSerializer):
    """
    Serializer for the SocietyRequest model
    """
    showreel_images_request = SocietyShowreelRequestSerializer(many=True, required=False)


    class Meta:
        """SocietyRequestSerializer meta data"""
        model = SocietyRequest
        fields = (
            RequestSerializer.Meta.fields
            + ['name', 'description', 'roles', 'leader', 'category', 'icon',
            'social_media_links', 'membership_requirements',
            'upcoming_projects_or_plans', 'society', 'showreel_images_request']
        )

    def create(self, validated_data):
        photos_data = validated_data.pop('showreel_images_request', [])
        
        # Retrieve the request from context
        request_obj = self.context.get("request")
        if not request_obj:
            raise serializers.ValidationError("Request is required in serializer context.")
        user = request_obj.user
        if not hasattr(user, "student"):
            raise serializers.ValidationError("Only students can request society updates.")
        
        # Set the required from_student field from the current user’s student instance.
        validated_data["from_student"] = user.student
        
        # Optionally, set default intent and approved flag if not provided.
        validated_data.setdefault("intent", "UpdateSoc")
        validated_data.setdefault("approved", False)
        
        society_request = SocietyRequest.objects.create(**validated_data)
        
        for photo_data in photos_data:
            SocietyShowreelRequest.objects.create(society=society_request, **photo_data)
        
        return society_request

    def update(self, instance, validated_data):
        photos_data = validated_data.pop('showreel_images_request', [])

        for key, value in validated_data.items():
            setattr(instance, key, value)
        instance.save()

        instance.showreel_images_request.all().delete()

        for photo_data in photos_data:
            SocietyShowreelRequest.objects.create(society=instance, **photo_data)

        return instance


class UserRequestSerializer(RequestSerializer):
    """
    Serializer for the UserRequest model
    """

    class Meta:
        """UserRequestSerializer meta data"""
        model = UserRequest
        fields = RequestSerializer.Meta.fields + ['major', 'icon']
        extra_kwargs = RequestSerializer.Meta.extra_kwargs


class EventRequestSerializer(serializers.ModelSerializer):
    """
    Serializer for EventRequest model
    """
    title = serializers.CharField(
    required=True,
    allow_blank=False,
    error_messages={'blank': 'Title cannot be blank.'}
    )   
    hosted_by = serializers.PrimaryKeyRelatedField(
        queryset=Society.objects.all(),
        required=False
    )
    # Use SerializerMethodField to always include 'event' in the output.
    event = serializers.SerializerMethodField()
    # Make 'approved' writable
    approved = serializers.BooleanField(required=False)

    class Meta:
        """EventRequestSerializer meta data"""
        model = EventRequest
        fields = [
            "id", "event", "title", "description", "location", "date",
            "start_time", "duration", "hosted_by", "from_student",
            "intent", "approved", "requested_at",
        ]
        # These fields are set automatically and should not be provided in input.
        read_only_fields = ["from_student", "intent", "hosted_by", "event", "requested_at"]

    def get_event(self, obj):
        """Returns the id of the event the request is made for"""
        return obj.event.id if obj.event else None

    def validate_title(self, value):
        """Validates that there is more than whitespace in a title"""
        if not value.strip():
            raise serializers.ValidationError("Title cannot be blank.")
        return value

    def create(self, validated_data):
        # Ensure that 'hosted_by' is provided via extra kwargs (e.g. from the view)
        hosted_by = validated_data.get("hosted_by") or self.context.get("hosted_by")
        if hosted_by is None:
            raise serializers.ValidationError({"hosted_by": "This field is required."})

        request = self.context.get("request")
        if not request:
            raise serializers.ValidationError("Request is required in serializer context.")
        user = request.user

        if not hasattr(user, "student"):
            raise serializers.ValidationError("Only students can request event creation.")

        student = user.student
        if student.president_of != hosted_by:
            raise serializers.ValidationError("You can only create events for your own society.")

        # Remove keys that are supplied via extra kwargs so they aren’t duplicated.
        validated_data.pop("hosted_by", None)
        validated_data.pop("from_student", None)
        validated_data.pop("intent", None)
        validated_data.pop("approved", None)

        # Create the event request with default values.
        event_request = EventRequest.objects.create(
            hosted_by=hosted_by,
            from_student=student,
            intent="CreateEve",
            approved=False,
            **validated_data
        )
        return event_request

    def update(self, instance, validated_data):
        # Allow updating the 'approved' field (and others) as provided.
        instance.approved = validated_data.get("approved", instance.approved)
        instance.title = validated_data.get("title", instance.title)
        instance.description = validated_data.get("description", instance.description)
        instance.location = validated_data.get("location", instance.location)
        instance.date = validated_data.get("date", instance.date)
        instance.start_time = validated_data.get("start_time", instance.start_time)
        instance.duration = validated_data.get("duration", instance.duration)
        instance.save()
        return instance


class DashboardStatisticSerializer(serializers.Serializer):
    """
    Serializer for dashboard statistics.
    """
    total_societies = serializers.IntegerField()
    total_events = serializers.IntegerField()
    pending_approvals = serializers.IntegerField()
    active_members = serializers.IntegerField()


class RecentActivitySerializer(serializers.Serializer):
    """
    Serializer for recent activities on the dashboard.
    """
    description = serializers.CharField(max_length=500)
    timestamp = serializers.DateTimeField()


# api/serializers.py (snippet)

class DashboardNotificationSerializer(serializers.ModelSerializer):
    """
    Updated Notification serializer to include read/unread tracking for the dashboard.
    """
    event_title = serializers.CharField(source="for_event.title", read_only=True)
    student_name = serializers.CharField(source="for_student.full_name", read_only=True)

    class Meta:
        """Dashboard notification meta data"""
        model = Notification
        fields = [
            'id',
            'message',
            'is_read',
            'event_title',
            'student_name'
        ]
        # Removed 'timestamp' since the model does not have it


class EventCalendarSerializer(serializers.ModelSerializer):
    """
    Serializer for calendar events on the dashboard.
    """
    start = serializers.SerializerMethodField()
    end = serializers.SerializerMethodField()
    title = serializers.CharField()

    class Meta:
        """Calender events meta data"""
        model = Event
        fields = ["id", "title", "start", "end", "location"]
        # Mark them read-only if needed:
        read_only_fields = ["start", "end"]

    def get_start(self, obj):
        """Combine date and start_time in UTC"""
        return (
            datetime.datetime.combine(obj.date, obj.start_time)
            .replace(tzinfo=datetime.timezone.utc)
            .isoformat()
        )

    def get_end(self, obj):
        """Combine date and start_time, add duration"""
        start_dt = datetime.datetime.combine(obj.date, obj.start_time).replace(
            tzinfo=datetime.timezone.utc
        )
        return (start_dt + obj.duration).isoformat()

class AwardSerializer(serializers.ModelSerializer):
    """
    Serializer for the Award model
    """
    class Meta:
        model = Award
        fields = '__all__'

class AwardStudentSerializer(serializers.ModelSerializer):
    """
    Serializer for the AwardStudent model
    """
    award = AwardSerializer(read_only=True)
    student = StudentSerializer(read_only=True)
    student_id = serializers.PrimaryKeyRelatedField(
        source='student',
        queryset=Student.objects.all(),
        write_only=True
    )
    award_id = serializers.PrimaryKeyRelatedField(
        source='award',
        queryset=Award.objects.all(),
        write_only=True
    )

    class Meta:
        model = AwardStudent
        fields = ['id', 'award', 'student', 'student_id', 'award_id', 'awarded_at']
        
class PendingMemberSerializer(serializers.ModelSerializer):
    """
    Serializer for pending membership requests.
    """
    student_id = serializers.IntegerField(source="from_student.id")
    first_name = serializers.CharField(source="from_student.first_name")
    last_name = serializers.CharField(source="from_student.last_name")
    username = serializers.CharField(source="from_student.username")

    class Meta:
        """UserRequest meta data"""
        model = UserRequest
        fields = ["id", "student_id", "first_name", "last_name", "username", "approved"]
        
class AdminReportRequestSerializer(serializers.ModelSerializer):
    """
    Serializer for the AdminReportRequest model
    """
    class Meta:
        """AdminReportRequest meta data"""
        model = AdminReportRequest
        fields = ["id", "report_type", "subject", "details", "requested_at", "from_student"]
        extra_kwargs = {"from_student": {"read_only": True}}  # Auto-assign the user

class CommentSerializer(serializers.ModelSerializer):
    """
    Serializer for the Comment model
    """
    replies = serializers.SerializerMethodField()
    user_data = serializers.SerializerMethodField()
    likes = serializers.SerializerMethodField()
    dislikes = serializers.SerializerMethodField()
    liked_by_user = serializers.SerializerMethodField()
    disliked_by_user = serializers.SerializerMethodField()

    class Meta:
        model = Comment
        fields = [
            "id",
            "content",
            "create_at",
            "user_data",
            "parent_comment",
            "replies",
            "likes",
            "dislikes",
            "liked_by_user",
            "disliked_by_user"
        ]

    def get_replies(self, obj):
        """Get all the replies of the comment"""
        request = self.context.get("request", None)
        serializer = CommentSerializer(
            obj.replies.all().order_by("create_at"),
            many=True,
            context={"request": request}
        )
        return serializer.data

    def get_user_data(self, obj):
        return {
            "id": obj.user.id,
            "username": obj.user.username,
        }

    def get_likes(self, obj):
        return obj.total_likes()

    def get_dislikes(self, obj):
        return obj.total_dislikes()

    def get_liked_by_user(self, obj):
        """Check if the user liked this comment"""
        request = self.context.get("request", None)
        if request and request.user.is_authenticated:
            return obj.likes.filter(id=request.user.id).exists()
        return False

    def get_disliked_by_user(self, obj):
        """Check if the user disliked this comment"""
        request = self.context.get("request", None)
        if request and request.user.is_authenticated:
            return obj.dislikes.filter(id=request.user.id).exists()
        return False


class DescriptionRequestSerializer(serializers.ModelSerializer):
    class Meta:
        model = DescriptionRequest
        fields = ['id', 'society', 'new_description', 'status', 'reviewed_by', 'created_at', 'updated_at']<|MERGE_RESOLUTION|>--- conflicted
+++ resolved
@@ -224,18 +224,15 @@
         """SocietySerializer meta data"""
         model = Society
         fields = [
-<<<<<<< HEAD
+            'id', 'name', 'description', 'society_members', 'leader', 'approved_by',
+            'status', 'category', 'social_media_links', 'showreel_images',
+            'membership_requirements', 'upcoming_projects_or_plans', 'icon','tags',
+            'vice_president', 'event_manager', 'treasurer', 'leader_id',
             'id', 'name', 'description', 'society_members', 'leader', 'leader_id',
             'vice_president', 'vice_president_id', 'event_manager', 'event_manager_id', 
             'approved_by','status', 'category', 'social_media_links',
             'showreel_images', 'membership_requirements', 'upcoming_projects_or_plans',
             'icon','tags',
-=======
-            'id', 'name', 'description', 'society_members', 'leader', 'approved_by',
-            'status', 'category', 'social_media_links', 'showreel_images',
-            'membership_requirements', 'upcoming_projects_or_plans', 'icon','tags',
-            'vice_president', 'event_manager', 'treasurer', 'leader_id',
->>>>>>> 8b46968b
         ]
         extra_kwargs = {
             'society_members': {'required': False},  # Allows empty or missing data
