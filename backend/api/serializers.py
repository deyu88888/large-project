--- conflicted
+++ resolved
@@ -42,18 +42,6 @@
     societies = serializers.PrimaryKeyRelatedField(many=True, queryset=Society.objects.all())
     president_of = serializers.PrimaryKeyRelatedField(many=True, queryset=Society.objects.all())
     major = serializers.CharField(required=True)
-<<<<<<< HEAD
-    department = serializers.CharField(required=False, allow_null=True, allow_blank=True)
-    email = serializers.EmailField(
-        required=True,
-        validators=[]  # Remove the default unique validator
-    )
-    username = serializers.CharField(
-        required=True,
-        validators=[]  # Remove the default unique validator
-    )
-=======
->>>>>>> f95e8e7b
 
     class Meta(UserSerializer.Meta):
         model = Student
@@ -77,10 +65,6 @@
             raise serializers.ValidationError("user with this username already exists.")
         return value
 
-<<<<<<< HEAD
-    
-=======
->>>>>>> f95e8e7b
     def create(self, validated_data):
         """
         Override create to handle Student-specific fields.
@@ -220,110 +204,4 @@
             setattr(instance, key, value)
 
         instance.save()
-        return instance
-
-
-
-class LeaveSocietySerializer(serializers.Serializer):
-    society_id = serializers.IntegerField()
-
-    def validate_society_id(self, value):
-        request_user = self.context['request'].user
-        if not hasattr(request_user, 'student'):
-            raise serializers.ValidationError("Only students can leave societies.")
-        
-        try:
-            society = Society.objects.get(id=value)
-        except Society.DoesNotExist:
-            raise serializers.ValidationError("Society does not exist.")
-        
-        if not society.society_members.filter(id=request_user.id).exists():
-            raise serializers.ValidationError("You are not a member of this society.")
-
-        return value
-
-    def save(self):
-        society_id = self.validated_data['society_id']
-        request_user = self.context['request'].user
-        society = Society.objects.get(id=society_id)
-        request_user.student.societies.remove(society)
-        return society
-
-
-class JoinSocietySerializer(serializers.Serializer):
-    society_id = serializers.IntegerField()
-
-    def validate_society_id(self, value):
-        request_user = self.context['request'].user
-        if not hasattr(request_user, 'student'):
-            raise serializers.ValidationError("Only students can join societies.")
-        
-        try:
-            society = Society.objects.get(id=value)
-        except Society.DoesNotExist:
-            raise serializers.ValidationError("Society does not exist.")
-        
-        if society.society_members.filter(id=request_user.id).exists():
-            raise serializers.ValidationError("You are already a member of this society.")
-
-        return value
-
-    def save(self):
-        society_id = self.validated_data['society_id']
-        request_user = self.context['request'].user
-        society = Society.objects.get(id=society_id)
-        request_user.student.societies.add(society)
-        return society
-
-
-class RSVPEventSerializer(serializers.ModelSerializer):
-    class Meta:
-        model = Event
-        fields = ['id', 'title', 'date', 'start_time', 'duration', 'location']
-
-    def validate(self, attrs):
-        """
-        Validate RSVP eligibility for an event.
-        """
-        request = self.context.get('request')
-        event = self.instance
-        student = request.user.student
-
-        if self.context.get('action') == 'RSVP':
-            # Rule 1: Ensure the student is a member of the hosting society
-            if event.hosted_by not in student.societies.all():
-                raise serializers.ValidationError("You must be a member of the hosting society to RSVP for this event.")
-
-            # Rule 2: Ensure the student has not already RSVP’d
-            if student in event.current_attendees.all():
-                raise serializers.ValidationError("You have already RSVP'd for this event.")
-
-            # Rule 3: Ensure the event is not in the past or has started
-            if event.has_started():
-                raise serializers.ValidationError("You cannot RSVP for an event that has already started.")
-
-            # Rule 4: Ensure the event is not full
-            if event.is_full():
-                raise serializers.ValidationError("This event is full and cannot accept more RSVPs.")
-
-        elif self.context.get('action') == 'CANCEL':
-            # Rule 1: Ensure the student is currently RSVP’d for the event
-            if student not in event.current_attendees.all():
-                raise serializers.ValidationError("You have not RSVP'd for this event.")
-
-        return attrs
-
-    def save(self, **kwargs):
-        """
-        Save the RSVP or cancel RSVP action.
-        """
-        request = self.context.get('request')
-        student = request.user.student
-        event = self.instance
-
-        if self.context.get('action') == 'RSVP':
-            event.current_attendees.add(student)  # Add student to attendees
-        elif self.context.get('action') == 'CANCEL':
-            event.current_attendees.remove(student)  # Remove student from attendees
-
-        return event
+        return instance