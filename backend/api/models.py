from datetime import timedelta

from django.core.validators import (
    MinLengthValidator,
    MaxLengthValidator,
    RegexValidator,
)
from django.db import models
from django.contrib.auth.models import AbstractUser
from django.utils import timezone
from django.db.models.signals import post_save, m2m_changed
from django.dispatch import receiver


class User(AbstractUser):
    """
    A custom user model with role-based logic.
    """

    username = models.CharField(
        unique=True,
        max_length=30,
        validators=[
            MinLengthValidator(6),
            MaxLengthValidator(30),
            RegexValidator(
                regex=r"^[a-zA-Z0-9_.-]+$",
                message="Usernames must only contain letters, numbers, underscores, hyphens, or dots.",
                code="invalid_username",
            ),
        ],
        help_text="6-30 chars. Letters, digits, underscores, hyphens, and dots only.",
    )
    first_name = models.CharField(max_length=50, blank=False)
    last_name = models.CharField(max_length=50, blank=False)
    email = models.EmailField(unique=True, blank=False)
    is_active = models.BooleanField(default=True)

    ROLE_CHOICES = [
        ("student", "Student"),
        ("admin", "Admin"),
    ]
    role = models.CharField(
        max_length=50,
        choices=ROLE_CHOICES,
        default="student"
    )

    class Meta:
        ordering = ("first_name", "last_name")

    @property
    def full_name(self):
        return f"{self.first_name} {self.last_name}"

    def is_student(self):
        return self.role == "student"

    def is_admin(self):
        return self.role == "admin"


class Student(User):
    major = models.CharField(max_length=50, blank=True)

    societies = models.ManyToManyField(
        "Society",
        related_name="members",
        blank=True,
    )

    president_of = models.ManyToManyField(
        "Society",
        related_name="presidents",
        blank=True,
    )

    is_president = models.BooleanField(default=False)

    def save(self, *args, **kwargs):
<<<<<<< HEAD
        # Do not try to access `self.president_of.exists()` here
        self.role = 'student'  # Assuming you have a `role` field
=======
        self.role = "student"
>>>>>>> f95e8e7b
        super().save(*args, **kwargs)

    def __str__(self):
        return self.get_full_name()  # Adjusted to use `get_full_name()` if available


@receiver(m2m_changed, sender=Student.president_of.through)
def update_is_president(sender, instance, action, **kwargs):
    if action in ["post_add", "post_remove", "post_clear"]:
        # Update `is_president` field whenever the `president_of` many-to-many field changes
        instance.is_president = instance.president_of.exists()
        instance.save(update_fields=["is_president"])


class Admin(User):
    def save(self, *args, **kwargs):
        self.is_superuser = True
        self.is_staff = True
        self.role = "admin"
        super().save(*args, **kwargs)


class Society(models.Model):
    """
    A model for a student society.
    """

    name = models.CharField(max_length=30, default="")

    society_members = models.ManyToManyField(
        "Student", related_name="societies_belongs_to", blank=True
    )

    roles = models.JSONField(default=dict, blank=True)

    leader = models.ForeignKey(
        "Student",
        on_delete=models.DO_NOTHING,
        related_name="society",
        null=True,
    )

    approved_by = models.ForeignKey(
        "Admin",
        on_delete=models.SET_NULL,
        related_name="approved_societies",
        blank=False,
        null=True,
    )

    def __str__(self):
        return self.name


def get_date():
    """Returns today's date"""
    return timezone.now().date()


def get_time():
    """Returns the current time"""
    return timezone.now().time()


<<<<<<< HEAD
#TODO: edit doc comment because added new fields and functions
=======
>>>>>>> f95e8e7b
class Event(models.Model):
    """
    An event organized by a society.
    """

    title = models.CharField(max_length=20, default="")
    description = models.CharField(max_length=300, default="")
    date = models.DateField(blank=False, null=False, default=get_date)
    start_time = models.TimeField(blank=False, null=False, default=get_time)
    duration = models.DurationField(
        blank=False, null=False, default=timedelta(hours=1)
    )
    hosted_by = models.ForeignKey(
        "Society", on_delete=models.CASCADE, related_name="events", null=True
    )
<<<<<<< HEAD

    # May need to be longer or shorter, for address
    location = models.CharField(max_length=300, default='')
    
    max_capacity = models.PositiveIntegerField(default=0)  # 0 = No limit
    current_attendees = models.ManyToManyField('Student', blank=True)

    def __str__(self):
        return str(self.title)
    
    def is_full(self):
        return self.max_capacity > 0 and self.current_attendees.count() >= self.max_capacity

    def has_started(self):
        now = timezone.now()
        event_datetime = timezone.datetime.combine(self.date, self.start_time, tzinfo=timezone.utc)
        return now >= event_datetime
=======
    location = models.CharField(max_length=300, default="")

    def __str__(self):
        return self.title

>>>>>>> f95e8e7b

class Notification(models.Model):
    """
    Notifications for a student about an event, etc.
    """

    for_event = models.ForeignKey(
        "Event", on_delete=models.CASCADE, blank=False, null=True
    )
    for_student = models.ForeignKey(
        "Student",
        on_delete=models.CASCADE,
        related_name="notifications",
        blank=False,
        null=True,
    )

    def __str__(self):
        return self.for_event.title<|MERGE_RESOLUTION|>--- conflicted
+++ resolved
@@ -78,24 +78,11 @@
     is_president = models.BooleanField(default=False)
 
     def save(self, *args, **kwargs):
-<<<<<<< HEAD
-        # Do not try to access `self.president_of.exists()` here
-        self.role = 'student'  # Assuming you have a `role` field
-=======
         self.role = "student"
->>>>>>> f95e8e7b
         super().save(*args, **kwargs)
 
     def __str__(self):
-        return self.get_full_name()  # Adjusted to use `get_full_name()` if available
-
-
-@receiver(m2m_changed, sender=Student.president_of.through)
-def update_is_president(sender, instance, action, **kwargs):
-    if action in ["post_add", "post_remove", "post_clear"]:
-        # Update `is_president` field whenever the `president_of` many-to-many field changes
-        instance.is_president = instance.president_of.exists()
-        instance.save(update_fields=["is_president"])
+        return self.full_name
 
 
 class Admin(User):
@@ -148,10 +135,6 @@
     return timezone.now().time()
 
 
-<<<<<<< HEAD
-#TODO: edit doc comment because added new fields and functions
-=======
->>>>>>> f95e8e7b
 class Event(models.Model):
     """
     An event organized by a society.
@@ -167,31 +150,11 @@
     hosted_by = models.ForeignKey(
         "Society", on_delete=models.CASCADE, related_name="events", null=True
     )
-<<<<<<< HEAD
-
-    # May need to be longer or shorter, for address
-    location = models.CharField(max_length=300, default='')
-    
-    max_capacity = models.PositiveIntegerField(default=0)  # 0 = No limit
-    current_attendees = models.ManyToManyField('Student', blank=True)
-
-    def __str__(self):
-        return str(self.title)
-    
-    def is_full(self):
-        return self.max_capacity > 0 and self.current_attendees.count() >= self.max_capacity
-
-    def has_started(self):
-        now = timezone.now()
-        event_datetime = timezone.datetime.combine(self.date, self.start_time, tzinfo=timezone.utc)
-        return now >= event_datetime
-=======
     location = models.CharField(max_length=300, default="")
 
     def __str__(self):
         return self.title
 
->>>>>>> f95e8e7b
 
 class Notification(models.Model):
     """
