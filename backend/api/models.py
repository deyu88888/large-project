from datetime import timedelta
from random import randint
from io import BytesIO
from PIL import Image, ImageDraw, ImageFont
from django.core.files.base import ContentFile
from django.core.exceptions import ValidationError
from django.core.validators import MinLengthValidator, MaxLengthValidator, RegexValidator
from django.db import models
from django.contrib.auth.models import AbstractUser
from django.dispatch import receiver
from django.utils import timezone
from django.db.models.signals import pre_save
from django.utils.translation import gettext_lazy as _  # Import for i18n


class User(AbstractUser):
    """
    A custom user model with role-based logic.
    """
    username = models.CharField(
        unique=True,
        max_length=30,
        validators=[
            MinLengthValidator(6),
            MaxLengthValidator(30),
            RegexValidator(
                regex=r"^[a-zA-Z0-9_.-]+$",
                message="Usernames must only contain letters, numbers, underscores, hyphens, or dots.",
                code="invalid_username",
            ),
        ],
        help_text="6-30 chars. Letters, digits, underscores, hyphens, and dots only.",
    )
    first_name = models.CharField(max_length=50, blank=False)
    last_name = models.CharField(max_length=50, blank=False)
    email = models.EmailField(unique=True, blank=False)
    is_active = models.BooleanField(default=True)

    ROLE_CHOICES = [
        ("student", "Student"),
        ("admin", "Admin"),
    ]
    role = models.CharField(
        max_length=50,
        choices=ROLE_CHOICES,
        default="student"
    )

    class Meta:
        ordering = ("first_name", "last_name")

    @property
    def full_name(self):
        return f"{self.first_name} {self.last_name}"

    def is_student(self):
        return self.role == "student"

    def is_admin(self):
        return self.role == "admin"


def generate_icon(initial1: str, initial2: str) -> BytesIO:
    """Generates an basic default icon"""
    # Generates a random RGB value
    colour = (randint(0, 255), randint(0, 255), randint(0,255))
    initials = initial1.upper() + initial2.upper()
    size = (100, 100)
    image = Image.new('RGB', size=size, color=colour)
    draw = ImageDraw.Draw(image)
    try:
        font = ImageFont.truetype("DejaVuSans.ttf", 50)
    except IOError:
        font = ImageFont.load_default()
    bbox = draw.textbbox((0, 0), initials, font=font)
    text_width = bbox[2] - bbox[0]
    text_height = bbox[3] - bbox[1]
    text_position = ((size[0] - text_width) // 2, (size[1] - text_height) // 2)
    draw.text(
        text_position,
        initials,
        fill=(255 - colour[0], 255 - colour[1], 255 - colour[2]),
        font=font
    )

    buffer = BytesIO()
    image.save(buffer, format='JPEG')
    buffer.seek(0)

    return buffer


class Student(User):
    """
    A model representing student users
    """
    STATUS_CHOICES = [
        ("Pending", "Pending Approval"),
        ("Approved", "Approved"),
        ("Rejected", "Rejected"),
    ]

    societies = models.ManyToManyField(
        "Society",
        related_name="members",
        blank=True,
    )

    president_of = models.OneToOneField(
        "Society",
        on_delete=models.SET_NULL,
        null=True,
        blank=True,
        related_name="president",
    )

    attended_events = models.ManyToManyField(
        'Event',
        related_name='attendees',
        blank=True
    )

    status = models.CharField(
        max_length=20, choices=STATUS_CHOICES, default="Pending"
    )

    major = models.CharField(max_length=50, blank=True)
    is_president = models.BooleanField(default=False)
    icon = models.ImageField(upload_to="student_icons/", blank=True, null=True)

    def save(self, *args, **kwargs):
        self.role = "student"

        super().save(*args, **kwargs)

        if not self.icon.name or not self.icon:
            buffer = generate_icon(self.first_name[0], self.last_name[0])
            filename = f"default_student_icon_{self.pk}.jpeg"
            self.icon.save(filename, ContentFile(buffer.getvalue()), save=True)

    def __str__(self):
        return self.full_name

# Signal to update `is_president` when `president_of` changes
@receiver(pre_save, sender=Student)
def update_is_president(sender, instance, **kwargs):
    instance.is_president = instance.president_of is not None


class Admin(User):
    """
    A model representing admin users
    """
    def save(self, *args, **kwargs):
        self.is_superuser = True
        self.is_staff = True
        self.role = "admin"
        super().save(*args, **kwargs)


class Society(models.Model):
    """
    A model for a student society.
    """
    STATUS_CHOICES = [
        ("Pending", "Pending Approval"),
        ("Approved", "Approved"),
        ("Rejected", "Rejected"),
    ]

    name = models.CharField(max_length=30, default="default")
    society_members = models.ManyToManyField(
        "Student", related_name="societies_belongs_to", blank=True
    )

    roles = models.JSONField(default=dict, blank=True)

    leader = models.ForeignKey(
        "Student",
        on_delete=models.DO_NOTHING,
        related_name="society",
        null=True,
    )

    approved_by = models.ForeignKey(
        "Admin",
        on_delete=models.SET_NULL,
        related_name="approved_societies",
        blank=False,
        null=True,
    )

    status = models.CharField(
        max_length=20, choices=STATUS_CHOICES, default="Pending"
    )

    category = models.CharField(max_length=50, default="General")
    # {"facebook": "link", "email": "email"}
    social_media_links = models.JSONField(default=dict, blank=True)
    timetable = models.TextField(blank=True, null=True)
    membership_requirements = models.TextField(blank=True, null=True)
    upcoming_projects_or_plans = models.TextField(blank=True, null=True)
<<<<<<< HEAD
    icon = models.ImageField(upload_to="society_icons/", blank=True, null=True)

    def save(self, *args, **kwargs):
        super().save(*args, **kwargs)

        if not self.icon.name or not self.icon:
            buffer = generate_icon(self.name[0], "S")
            filename = f"default_society_icon_{self.pk}.jpeg"
            self.icon.save(filename, ContentFile(buffer.getvalue()), save=True)
=======
    tags = models.JSONField(default=list, blank=True)  # Stores tags as a list
    icon = models.ImageField(upload_to="society_icons/", blank=True, null=True)  # Stores an image icon
>>>>>>> bca94061

    def save(self, *args, **kwargs):
        """Ensure the leader is always a member"""
        super().save(*args, **kwargs)  # Save the society first
        if self.leader:
            self.society_members.add(self.leader) 
            
    def __str__(self):
        return self.name


class SocietyShowreel(models.Model):
    """
    A model for each of a societies photos
    """
    society = models.ForeignKey(
        "Society",
        on_delete=models.CASCADE,
        related_name="showreel_images",
        blank=False,
        null=False,
    )
    photo = models.ImageField(
        upload_to="society_showreel/",
        blank=False,
        null=False
    )
    caption = models.CharField(max_length=50, default="", blank=True)

    def clean(self):
        if not self.society_id:
            raise ValidationError({"society": "society is required"})
        if not self.pk and self.society.showreel_images.count() >= 10:
            raise ValidationError({"society": "society can have max 10 showreel images"})

    def save(self, *args, **kwargs):
        self.full_clean()
        super().save(*args, **kwargs)


def get_date():
    """Returns today's date"""
    return timezone.now().date()


def get_time():
    """Returns the current time"""
    return timezone.now().time()


class Event(models.Model):
    """
    An event organized by a society.
    """
    title = models.CharField(max_length=20, default="")
    description = models.CharField(max_length=300, default="")
    date = models.DateField(blank=False, null=False, default=get_date)
    start_time = models.TimeField(blank=False, null=False, default=get_time)
    duration = models.DurationField(
        blank=False, null=False, default=timedelta(hours=1)
    )
    hosted_by = models.ForeignKey(
        "Society", on_delete=models.CASCADE, related_name="events", null=True
    )
    location = models.CharField(max_length=300, default="")

    max_capacity = models.PositiveIntegerField(default=0)  # 0 = No limit
    current_attendees = models.ManyToManyField('Student', blank=True)

    STATUS_CHOICES = [
        ("Pending", "Pending Approval"),
        ("Approved", "Approved"),
        ("Rejected", "Rejected"),
    ]
    status = models.CharField(
        max_length=20,
        choices=STATUS_CHOICES,
        default="Pending"
    )

    def __str__(self):
        return str(self.title)

    def is_full(self):
        """Returns a boolean representing whether the event is full"""
        return self.max_capacity > 0 and self.current_attendees.count() >= self.max_capacity

    def has_started(self):
        """Returns a boolean representing whether an event has began"""
        now = timezone.now()
        event_datetime = timezone.datetime.combine(self.date, self.start_time, tzinfo=timezone.utc)
        return now >= event_datetime


class Notification(models.Model):
    """
    Notifications for a student about an event, etc.
    """
    for_event = models.ForeignKey(
        "Event", on_delete=models.CASCADE, blank=False, null=True
    )
    for_student = models.ForeignKey(
        "Student",
        on_delete=models.CASCADE,
        related_name="notifications",
        blank=False,
        null=True,
    )

    is_read = models.BooleanField(default=False)
    message = models.TextField()
    def __str__(self):
        return self.for_event.title


class Request(models.Model):
    """
    Blueprint for Requests made by students requiring admin approval
    """

    INTENT = [
        ("CreateSoc", "Create Society"),
        ("UpdateSoc", "Update Society"),
        ("CreateEve", "Create Event"),
        ("UpdateEve", "Update Event"),
        ("CreateUse", "Create User"),
        ("UpdateUse", "Update User")
    ]

    intent = models.CharField(max_length=10, choices=INTENT)
    requested_at = models.DateTimeField(auto_now_add=True)
    approved = models.BooleanField(default=False)

    # Use "%(class)s" in related_name for uniqueness in inherited models
    from_student = models.ForeignKey(
        "Student",
        on_delete=models.CASCADE,
        related_name="%(class)ss",
        blank=False,
        null=False,
    )

    class Meta:
        abstract = True


class SocietyRequest(Request):
    """
    Requests related to societies
    """
    society = models.ForeignKey(
        "Society",
        on_delete=models.DO_NOTHING,
        related_name="society_request",
        blank=True,
        null=True,
    )
    name = models.CharField(max_length=30, blank=True, default="")
    roles = models.JSONField(default=dict, blank=True)
    leader = models.ForeignKey(
        "Student",
        on_delete=models.CASCADE,
        related_name="society_request_leader",
        blank=True,
        null=True,
    )
    category = models.CharField(max_length=50, blank=True, default="")
    # {"facebook": "link", "email": "email"}
    social_media_links = models.JSONField(default=dict, blank=True, null=True)
    timetable = models.TextField(blank=True, default="")
    membership_requirements = models.TextField(blank=True, default="")
    upcoming_projects_or_plans = models.TextField(blank=True, default="")
    icon = models.ImageField(upload_to="icon_request/", blank=True, null=True)


class SocietyShowreelRequest(models.Model):
    """
    Requests related to societies showreel photos
    """
    society = models.ForeignKey(
        "SocietyRequest",
        on_delete=models.CASCADE,
        related_name="showreel_images_request",
        blank=False,
        null=False,
    )
    photo = models.ImageField(
        upload_to="society_showreel_request/",
        blank=False,
        null=False
    )
    caption = models.CharField(max_length=50, default="", blank=True)


class UserRequest(Request):
    """
    Requests related to users
    """
    # username at some point
    major = models.CharField(max_length=50, blank=True, default="")
    icon = models.ImageField(upload_to="icon_request/", blank=True, null=True)

class EventRequest(Request):
    """
    Requests related to events
    """
    event = models.ForeignKey(
        "Event",
        on_delete=models.DO_NOTHING,
        related_name="event_request",
        blank=True,
        null=True,
    )
    hosted_by = models.ForeignKey(
        "Society",
        on_delete=models.DO_NOTHING,
        related_name="event_request_society",
        blank=False,
        null=False,
    )
    title = models.CharField(max_length=20, blank=True, default="")
    description = models.CharField(max_length=300, blank=True, default="")
    location = models.CharField(max_length=300, blank=True, default="")
    date = models.DateField(blank=True, null=True)
    start_time = models.TimeField(blank=True, null=True)
    duration = models.DurationField(blank=True, null=True)

class AdminReportRequest(Request):
    """
    Reports submitted to the admin by students or society presidents.
    """

    REPORT_TYPES = [
        ("Misconduct", "Misconduct"),
        ("System Issue", "System Issue"),
        ("Society Issue", "Society Issue"),
        ("Event Issue", "Event Issue"),
        ("Other", "Other"),
    ]

    report_type = models.CharField(max_length=20, choices=REPORT_TYPES)
    subject = models.CharField(max_length=100, blank=False)
    details = models.TextField(blank=False)

    def __str__(self):
        return f"{self.get_report_type_display()} - {self.subject} (From {self.from_student.username})"


class SiteSettings(models.Model):
    """
    Stores site-wide settings, including the introduction text.
    We use a singleton pattern (only one instance allowed).
    """
    singleton_instance_id = 1  # We'll enforce this as the only valid ID.

    introduction_title = models.CharField(
        max_length=255,
        default=_("Welcome to the Universal Student Society Platform!"),  # Use translation
        verbose_name=_("Introduction Title"),
        help_text=_("The title of the website introduction section."),
    )
    introduction_content = models.TextField(
        default=_(
            "This platform is designed to help student societies manage their members, share news, "
            "organize events, and much more. Whether you're a small club or a large society, "
            "we provide the tools you need to connect with your members and thrive.\n\n"
            "Key features include: membership management, event calendars, news feeds, notifications, "
            "and customizable society pages. Get started by registering your society or logging in!"
        ),
        verbose_name=_("Introduction Content"),
        help_text=_("The main content of the website introduction. Use newlines to separate paragraphs."),
    )

    class Meta:
        verbose_name = _("Site Settings")
        verbose_name_plural = _("Site Settings")

    def __str__(self):
        return "Site Settings"

    def save(self, *args, **kwargs):
        """
        Enforce the singleton pattern. Only allow saving if the ID is the
        singleton_instance_id.
        """
        if self.pk != self.singleton_instance_id:
            self.pk = self.singleton_instance_id
        super().save(*args, **kwargs)

    @classmethod
    def load(cls):
        """
        Load the singleton instance.  Create it if it doesn't exist.
        This is a more robust way to get the settings.
        """
        obj, created = cls.objects.get_or_create(pk=cls.singleton_instance_id)
        return obj
class Award(models.Model):
    """
    Awards to be granted to students
    """
    RANKS = [
        ("Bronze", "Bronze"),
        ("Silver", "Silver"),
        ("Gold", "Gold"),
    ]
    rank = models.CharField(
        max_length=10,
        default="Bronze",
        blank=False,
        null=False,
        choices=RANKS,
    )
    is_custom = models.BooleanField(default=False)
    title = models.CharField(
        max_length=20,
        default="default_title",
        blank=False,
        null=False,
    )
    description = models.CharField(
        max_length=150,
        default="default_description",
        blank=False,
        null=False,
    )

    def __str__(self):
        return f"{self.title}, {self.rank}"

class AwardStudent(models.Model):
    """
    The relation between Award and Student
    """
    award = models.ForeignKey(
        "Award",
        on_delete=models.CASCADE,
        related_name="student_awards",
        blank=False,
        null=False,
    )
    student = models.ForeignKey(
        "Student",
        on_delete=models.CASCADE,
        related_name="award_students",
        blank=False,
        null=False,
    )
    awarded_at = models.DateTimeField(auto_now_add=True)

    def __str__(self):
        return f"{self.student}, ({self.award})"<|MERGE_RESOLUTION|>--- conflicted
+++ resolved
@@ -200,27 +200,19 @@
     timetable = models.TextField(blank=True, null=True)
     membership_requirements = models.TextField(blank=True, null=True)
     upcoming_projects_or_plans = models.TextField(blank=True, null=True)
-<<<<<<< HEAD
-    icon = models.ImageField(upload_to="society_icons/", blank=True, null=True)
-
-    def save(self, *args, **kwargs):
-        super().save(*args, **kwargs)
-
-        if not self.icon.name or not self.icon:
-            buffer = generate_icon(self.name[0], "S")
-            filename = f"default_society_icon_{self.pk}.jpeg"
-            self.icon.save(filename, ContentFile(buffer.getvalue()), save=True)
-=======
     tags = models.JSONField(default=list, blank=True)  # Stores tags as a list
     icon = models.ImageField(upload_to="society_icons/", blank=True, null=True)  # Stores an image icon
->>>>>>> bca94061
 
     def save(self, *args, **kwargs):
         """Ensure the leader is always a member"""
         super().save(*args, **kwargs)  # Save the society first
         if self.leader:
             self.society_members.add(self.leader) 
-            
+
+        if not self.icon.name or not self.icon:
+            buffer = generate_icon(self.name[0], "S")
+            filename = f"default_society_icon_{self.pk}.jpeg"
+            self.icon.save(filename, ContentFile(buffer.getvalue()), save=True)
     def __str__(self):
         return self.name
 
