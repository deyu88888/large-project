from datetime import timedelta
from django.core.validators import MinLengthValidator, MaxLengthValidator, RegexValidator
from django.db import models
from django.contrib.auth.models import AbstractUser
from django.dispatch import receiver
from django.utils import timezone
from django.db.models.signals import m2m_changed
from django.utils.translation import gettext_lazy as _  # Import for i18n


class User(AbstractUser):
    """
    A custom user model with role-based logic.
    """
    username = models.CharField(
        unique=True,
        max_length=30,
        validators=[
            MinLengthValidator(6),
            MaxLengthValidator(30),
            RegexValidator(
                regex=r"^[a-zA-Z0-9_.-]+$",
                message="Usernames must only contain letters, numbers, underscores, hyphens, or dots.",
                code="invalid_username",
            ),
        ],
        help_text="6-30 chars. Letters, digits, underscores, hyphens, and dots only.",
    )
    first_name = models.CharField(max_length=50, blank=False)
    last_name = models.CharField(max_length=50, blank=False)
    email = models.EmailField(unique=True, blank=False)
    is_active = models.BooleanField(default=True)

    ROLE_CHOICES = [
        ("student", "Student"),
        ("admin", "Admin"),
    ]
    role = models.CharField(
        max_length=50,
        choices=ROLE_CHOICES,
        default="student"
    )

    class Meta:
        ordering = ("first_name", "last_name")

    @property
    def full_name(self):
        return f"{self.first_name} {self.last_name}"

    def is_student(self):
        return self.role == "student"

    def is_admin(self):
        return self.role == "admin"


class Student(User):
    """
    A model representing student users
    """
    STATUS_CHOICES = [
        ("Pending", "Pending Approval"),
        ("Approved", "Approved"),
        ("Rejected", "Rejected"),
    ]

    major = models.CharField(max_length=50, blank=True)

    societies = models.ManyToManyField(
        "Society",
        related_name="members",
        blank=True,
    )

    president_of = models.ManyToManyField(
        "Society",
        related_name="presidents",
        blank=True,
    )

    is_president = models.BooleanField(default=False)

    attended_events = models.ManyToManyField(
        'Event',
        related_name='attendees',
        blank=True
    )

    status = models.CharField(
        max_length=20, choices=STATUS_CHOICES, default="Pending"
    )

    def save(self, *args, **kwargs):
        self.role = "student"
        super().save(*args, **kwargs)

    def __str__(self):
        return self.full_name

# Signal to update `is_president` when `president_of` changes
@receiver(m2m_changed, sender=Student.president_of.through)
def update_is_president(sender, instance, **kwargs):
    instance.is_president = instance.president_of.exists()
    instance.save()


class Admin(User):
    """
    A model representing admin users
    """
    def save(self, *args, **kwargs):
        self.is_superuser = True
        self.is_staff = True
        self.role = "admin"
        super().save(*args, **kwargs)


class Society(models.Model):
    """
    A model for a student society.
    """
    STATUS_CHOICES = [
        ("Pending", "Pending Approval"),
        ("Approved", "Approved"),
        ("Rejected", "Rejected"),
    ]

    name = models.CharField(max_length=30, default="")
    society_members = models.ManyToManyField(
        "Student", related_name="societies_belongs_to", blank=True
    )

    roles = models.JSONField(default=dict, blank=True)

    leader = models.ForeignKey(
        "Student",
        on_delete=models.DO_NOTHING,
        related_name="society",
        null=True,
    )

    approved_by = models.ForeignKey(
        "Admin",
        on_delete=models.SET_NULL,
        related_name="approved_societies",
        blank=False,
        null=True,
    )

    status = models.CharField(
        max_length=20, choices=STATUS_CHOICES, default="Pending"
    )

    category = models.CharField(max_length=50, default="General")
    social_media_links = models.JSONField(default=dict, blank=True)  # {"facebook": "link", "email": "email"}
    timetable = models.TextField(blank=True, null=True)
    membership_requirements = models.TextField(blank=True, null=True)
    upcoming_projects_or_plans = models.TextField(blank=True, null=True)
    tags = models.JSONField(default=list, blank=True)  # Stores tags as a list
    icon = models.ImageField(upload_to="society_icons/", blank=True, null=True)  # Stores an image icon

    def save(self, *args, **kwargs):
        """Ensure the leader is always a member"""
        super().save(*args, **kwargs)  # Save the society first
        if self.leader:
            self.society_members.add(self.leader) 
            
    def __str__(self):
        return self.name


def get_date():
    """Returns today's date"""
    return timezone.now().date()


def get_time():
    """Returns the current time"""
    return timezone.now().time()


class Event(models.Model):
    """
    An event organized by a society.
    """
    title = models.CharField(max_length=20, default="")
    description = models.CharField(max_length=300, default="")
    date = models.DateField(blank=False, null=False, default=get_date)
    start_time = models.TimeField(blank=False, null=False, default=get_time)
    duration = models.DurationField(
        blank=False, null=False, default=timedelta(hours=1)
    )
    hosted_by = models.ForeignKey(
        "Society", on_delete=models.CASCADE, related_name="events", null=True
    )
    location = models.CharField(max_length=300, default="")

    max_capacity = models.PositiveIntegerField(default=0)  # 0 = No limit
    current_attendees = models.ManyToManyField('Student', blank=True)

    STATUS_CHOICES = [
        ("Pending", "Pending Approval"),
        ("Approved", "Approved"),
        ("Rejected", "Rejected"),
    ]
    status = models.CharField(
        max_length=20,
        choices=STATUS_CHOICES,
        default="Pending"
    )

    def __str__(self):
        return str(self.title)

    def is_full(self):
        """Returns a boolean representing whether the event is full"""
        return self.max_capacity > 0 and self.current_attendees.count() >= self.max_capacity

    def has_started(self):
        """Returns a boolean representing whether an event has began"""
        now = timezone.now()
        event_datetime = timezone.datetime.combine(self.date, self.start_time, tzinfo=timezone.utc)
        return now >= event_datetime


class Notification(models.Model):
    """
    Notifications for a student about an event, etc.
    """
    for_event = models.ForeignKey(
        "Event", on_delete=models.CASCADE, blank=False, null=True
    )
    for_student = models.ForeignKey(
        "Student",
        on_delete=models.CASCADE,
        related_name="notifications",
        blank=False,
        null=True,
    )

    is_read = models.BooleanField(default=False)
    message = models.TextField()
    def __str__(self):
        return self.for_event.title


class Request(models.Model):
    """
    Blueprint for Requests made by students requiring admin approval
    """

    INTENT = [
        ("CreateSoc", "Create Society"),
        ("UpdateSoc", "Update Society"),
        ("CreateEve", "Create Event"),
        ("UpdateEve", "Update Event"),
        ("CreateUse", "Create User"),
        ("UpdateUse", "Update User")
    ]

    intent = models.CharField(max_length=10, choices=INTENT)
    requested_at = models.DateTimeField(auto_now_add=True)
    approved = models.BooleanField(default=False)

    # Use "%(class)s" in related_name for uniqueness in inherited models
    from_student = models.ForeignKey(
        "Student",
        on_delete=models.CASCADE,
        related_name="%(class)ss",
        blank=False,
        null=False,
    )

    class Meta:
        abstract = True


class SocietyRequest(Request):
    """
    Requests related to societies
    """
    society = models.ForeignKey(
        "Society",
        on_delete=models.DO_NOTHING,
        related_name="society_request",
        blank=True,
        null=True,
    )
    name = models.CharField(max_length=30, blank=True, default="")
    roles = models.JSONField(default=dict, blank=True)
    leader = models.ForeignKey(
        "Student",
        on_delete=models.DO_NOTHING,
        related_name="society_request_leader",
        blank=True,
        null=True,
    )
    category = models.CharField(max_length=50, blank=True, default="")
    # {"facebook": "link", "email": "email"}
    social_media_links = models.JSONField(default=dict, blank=True, null=True)
    timetable = models.TextField(blank=True, default="")
    membership_requirements = models.TextField(blank=True, default="")
    upcoming_projects_or_plans = models.TextField(blank=True, default="")


class UserRequest(Request):
    """
    Requests related to users
    """
    # username at some point
    major = models.CharField(max_length=50, blank=True, default="")


class EventRequest(Request):
    """
    Requests related to events
    """
    event = models.ForeignKey(
        "Event",
        on_delete=models.DO_NOTHING,
        related_name="event_request",
        blank=True,
        null=True,
    )
    hosted_by = models.ForeignKey(
        "Society",
        on_delete=models.DO_NOTHING,
        related_name="event_request_society",
        blank=False,
        null=False,
    )
    title = models.CharField(max_length=20, blank=True, default="")
    description = models.CharField(max_length=300, blank=True, default="")
    location = models.CharField(max_length=300, blank=True, default="")
    date = models.DateField(blank=True, null=True)
    start_time = models.TimeField(blank=True, null=True)
    duration = models.DurationField(blank=True, null=True)

<<<<<<< HEAD

class SiteSettings(models.Model):
    """
    Stores site-wide settings, including the introduction text.
    We use a singleton pattern (only one instance allowed).
    """
    singleton_instance_id = 1  # We'll enforce this as the only valid ID.

    introduction_title = models.CharField(
        max_length=255,
        default=_("Welcome to the Universal Student Society Platform!"),  # Use translation
        verbose_name=_("Introduction Title"),
        help_text=_("The title of the website introduction section."),
    )
    introduction_content = models.TextField(
        default=_(
            "This platform is designed to help student societies manage their members, share news, "
            "organize events, and much more. Whether you're a small club or a large society, "
            "we provide the tools you need to connect with your members and thrive.\n\n"
            "Key features include: membership management, event calendars, news feeds, notifications, "
            "and customizable society pages. Get started by registering your society or logging in!"
        ),
        verbose_name=_("Introduction Content"),
        help_text=_("The main content of the website introduction. Use newlines to separate paragraphs."),
    )

    class Meta:
        verbose_name = _("Site Settings")
        verbose_name_plural = _("Site Settings")

    def __str__(self):
        return "Site Settings"

    def save(self, *args, **kwargs):
        """
        Enforce the singleton pattern. Only allow saving if the ID is the
        singleton_instance_id.
        """
        if self.pk != self.singleton_instance_id:
            self.pk = self.singleton_instance_id
        super().save(*args, **kwargs)

    @classmethod
    def load(cls):
        """
        Load the singleton instance.  Create it if it doesn't exist.
        This is a more robust way to get the settings.
        """
        obj, created = cls.objects.get_or_create(pk=cls.singleton_instance_id)
        return obj
=======
class Award(models.Model):
    """
    Awards to be granted to students
    """
    RANKS = [
        ("Bronze", "Bronze"),
        ("Silver", "Silver"),
        ("Gold", "Gold"),
    ]
    rank = models.CharField(
        max_length=10,
        default="Bronze",
        blank=False,
        null=False,
        choices=RANKS,
    )
    is_custom = models.BooleanField(default=False)
    title = models.CharField(
        max_length=20,
        default="default_title",
        blank=False,
        null=False,
    )
    description = models.CharField(
        max_length=150,
        default="default_description",
        blank=False,
        null=False,
    )

    def __str__(self):
        return f"{self.title}, {self.rank}"

class AwardStudent(models.Model):
    """
    The relation between Award and Student
    """
    award = models.ForeignKey(
        "Award",
        on_delete=models.CASCADE,
        related_name="student_awards",
        blank=False,
        null=False,
    )
    student = models.ForeignKey(
        "Student",
        on_delete=models.CASCADE,
        related_name="award_students",
        blank=False,
        null=False,
    )
    awarded_at = models.DateTimeField(auto_now_add=True)

    def __str__(self):
        return f"{self.student}, ({self.award})"
>>>>>>> ba226f53
<|MERGE_RESOLUTION|>--- conflicted
+++ resolved
@@ -337,7 +337,6 @@
     start_time = models.TimeField(blank=True, null=True)
     duration = models.DurationField(blank=True, null=True)
 
-<<<<<<< HEAD
 
 class SiteSettings(models.Model):
     """
@@ -388,7 +387,6 @@
         """
         obj, created = cls.objects.get_or_create(pk=cls.singleton_instance_id)
         return obj
-=======
 class Award(models.Model):
     """
     Awards to be granted to students
@@ -443,5 +441,4 @@
     awarded_at = models.DateTimeField(auto_now_add=True)
 
     def __str__(self):
-        return f"{self.student}, ({self.award})"
->>>>>>> ba226f53
+        return f"{self.student}, ({self.award})"