from datetime import timedelta

from django.core.validators import MinLengthValidator, MaxLengthValidator, RegexValidator
from django.db import models
from django.contrib.auth.models import User, AbstractUser
from django.utils import timezone
from django.db.models.signals import post_save, m2m_changed
from django.dispatch import receiver
<<<<<<< HEAD
=======

>>>>>>> 29c7274d


class User(AbstractUser):
    """

    """
    username = models.CharField(
        unique=True,
        max_length=30,
        validators=[
            MinLengthValidator(6),
            MaxLengthValidator(30),
            RegexValidator(
                regex='^[a-zA-Z0-9_.-]+$',
                message='Usernames must only contain letters, numbers, underscore, hyphen, and dots.',
                code='invalid_username',
            )
        ],
        help_text="6-30 characters. Letters, digits, underscore, hyphen, and dots only.",
    )
    first_name = models.CharField(max_length=50, blank=False)
    last_name = models.CharField(max_length=50, blank=False)
    email = models.EmailField(unique=True, blank=False)
    is_active = models.BooleanField(default=True)

    ROLE_CHOICES = [
        ('student', 'Student'),
        ('advisor', 'Advisor'),
        ('admin', 'Admin'),
    ]

    role = models.CharField(max_length=50, choices=ROLE_CHOICES, default='student')

    class Meta:
        ordering = ('first_name', 'last_name')
        constraints = [
            models.UniqueConstraint(
                fields=['username'],
                name='unique_username'
            )
        ]

    @property
    def full_name(self):
        return f'{self.first_name} {self.last_name}'

    def is_student(self):
        return self.role == 'student'

    def is_advisor(self):
        return self.role == 'advisor'

    def is_admin(self):
        return self.role == 'admin'

class Student(User):
    major = models.CharField(max_length=50)
    societies = models.ManyToManyField(
        'Society',
        related_name='members',
        blank=True,
    )
    president_of = models.ManyToManyField(
        'Society',
        related_name='president',
        blank=True,
    )
    is_president = models.BooleanField(default=False)

    def save(self, *args, **kwargs):
<<<<<<< HEAD
        # Do not try to access `self.president_of.exists()` here
        self.role = 'student'  # Assuming you have a `role` field
        super().save(*args, **kwargs)

    def __str__(self):
        return self.get_full_name()  # Adjusted to use `get_full_name()` if available
=======
        self.role = 'student'
        super().save(*args, **kwargs)

    def __str__(self):
        return self.get_full_name()
>>>>>>> 29c7274d


@receiver(m2m_changed, sender=Student.president_of.through)
def update_is_president(sender, instance, action, **kwargs):
    if action in ["post_add", "post_remove", "post_clear"]:
        # Update `is_president` field whenever the `president_of` many-to-many field changes
        instance.is_president = instance.president_of.exists()
        instance.save(update_fields=["is_president"])
<<<<<<< HEAD
=======

>>>>>>> 29c7274d

class Advisor(User):
    department = models.CharField(max_length=50)
    societies = models.ManyToManyField(
        'Society',
        related_name='advisors',
        blank=True,
    )

    def save(self, *args, **kwargs):
        self.role = 'advisor'
        super().save(*args, **kwargs)

    def __str__(self):
        return self.full_name

class Admin(User):
    def save(self, *args, **kwargs):
        self.is_superuser = True
        self.is_staff = True
        self.role = 'admin'
        super().save(*args, **kwargs)

class Society(models.Model):
    """
    A class modelling a student society

    Attributes:
        name : str 
            The name of the society
        society_members : ManyToManyField
            The society members
        roles : JSONField(dict) 
            A dictionary of customised roles for society members
        leader : ForeignKey(Student)
            The society leader
        approved_by : ForeignKey(Admin)
            The admin responsible for approving the society

    Methods:
        __str__(): Returns the society's name
    """

    name = models.CharField(max_length=30, default='')
    society_members = models.ManyToManyField(
        'Student',
        related_name='societies_belongs_to',
        blank=True
    )

    # Roles will hold a dictionary of role_name to user_id
    roles = models.JSONField(default=dict, blank=True)

    leader = models.ForeignKey(
        'Student',
        on_delete=models.DO_NOTHING,
        related_name='society',
        null=True
    )

    approved_by = models.ForeignKey(
        'Advisor',
        on_delete=models.SET_NULL,
        related_name='approved_societies',
        blank=False,
        null = True
    )

    def __str__(self):
        return str(self.name)

def get_date():
    """ Returns the current date """

    return timezone.now().date()

def get_time():
    """ Returns the current time """

    return timezone.now().time()


#TODO: edit doc comment because added new fields and functions
class Event(models.Model):
    """
    A class modelling an event held by a student society

    Attributes:
        title : str 
            The title of the event
        description : str 
            A description of the event
        date : DateField
            The data the event is to be held
        start_time : TimeField 
            The time at which the event begins
        duration : DurationField
            The duration for which the event lasts
        hosted_by : ForeignKey(Society)
            The society hosting the event
        location : str
            The location/address in which the event will be held

    Methods:
        __str__(): Returns the event's name
    """

    title = models.CharField(max_length=20, default='')
    description = models.CharField(max_length=300, default='')

    date = models.DateField(
        blank=False,
        null=False,
        default=get_date
    )

    start_time = models.TimeField(
        blank=False,
        null=False,
        default=get_time
    )

    # Stores only duration inplace of duration & endtime
    duration = models.DurationField(
        blank=False,
        null=False,
        default=timedelta(hours=1)
    )

    hosted_by = models.ForeignKey(
        'Society',
        on_delete=models.CASCADE,
        related_name='events',
        null=True
    )

    # May need to be longer or shorter, for address
    location = models.CharField(max_length=300, default='')
    
    max_capacity = models.PositiveIntegerField(default=0)  # 0 = No limit
    current_attendees = models.ManyToManyField('Student', blank=True)

    def __str__(self):
        return str(self.title)
    
    def is_full(self):
        return self.max_capacity > 0 and self.current_attendees.count() >= self.max_capacity

    def has_started(self):
        now = timezone.now()
        event_datetime = timezone.datetime.combine(self.date, self.start_time, tzinfo=timezone.utc)
        return now >= event_datetime

class Notification(models.Model):
    """
    A class modelling notifications to be sent 
    to a user to inform them of events

    Attributes:
        for_event : ForeignKey(Event)
            The event the student is to informed of
        for_student : ForeignKey(Student)
            The student the notification is intended for

    Methods:
        __str__(): Returns the related event's name
    """

    for_event = models.ForeignKey(
        'Event',
        on_delete=models.CASCADE,
        blank=False,
        null=True
    )

    for_student = models.ForeignKey(
        'Student',
        on_delete=models.CASCADE,
        related_name='notifications',
        blank=False,
        null=True
    )

    def __str__(self):
        return self.for_event.title<|MERGE_RESOLUTION|>--- conflicted
+++ resolved
@@ -6,10 +6,7 @@
 from django.utils import timezone
 from django.db.models.signals import post_save, m2m_changed
 from django.dispatch import receiver
-<<<<<<< HEAD
-=======
-
->>>>>>> 29c7274d
+
 
 
 class User(AbstractUser):
@@ -80,21 +77,17 @@
     is_president = models.BooleanField(default=False)
 
     def save(self, *args, **kwargs):
-<<<<<<< HEAD
-        # Do not try to access `self.president_of.exists()` here
-        self.role = 'student'  # Assuming you have a `role` field
-        super().save(*args, **kwargs)
-
-    def __str__(self):
-        return self.get_full_name()  # Adjusted to use `get_full_name()` if available
-=======
         self.role = 'student'
         super().save(*args, **kwargs)
 
     def __str__(self):
         return self.get_full_name()
->>>>>>> 29c7274d
-
+
+        self.role = 'student'
+        super().save(*args, **kwargs)
+
+    def __str__(self):
+        return self.get_full_name()
 
 @receiver(m2m_changed, sender=Student.president_of.through)
 def update_is_president(sender, instance, action, **kwargs):
@@ -102,10 +95,7 @@
         # Update `is_president` field whenever the `president_of` many-to-many field changes
         instance.is_president = instance.president_of.exists()
         instance.save(update_fields=["is_president"])
-<<<<<<< HEAD
-=======
-
->>>>>>> 29c7274d
+
 
 class Advisor(User):
     department = models.CharField(max_length=50)
