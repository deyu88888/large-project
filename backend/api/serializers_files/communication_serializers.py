from json import loads
from api.models import BroadcastMessage, Notification, ReportReply, NewsComment,\
    NewsPublicationRequest, SocietyNews, AdminReportRequest
from api.serializers_files.serializers_utility import get_report_reply_chain
from rest_framework import serializers
from django.utils.translation import gettext_lazy as _
from django.utils.dateformat import format as django_format
from django.utils.timezone import localtime


class SocietyNewsSerializer(serializers.ModelSerializer):
    """Serializer for the SocietyNews model with related data and calculated fields."""
    author_data = serializers.SerializerMethodField()
    society_data = serializers.SerializerMethodField()
    comment_count = serializers.SerializerMethodField()
    is_author = serializers.SerializerMethodField()
    image_url = serializers.SerializerMethodField()
    attachment_name = serializers.SerializerMethodField()
    comments = serializers.SerializerMethodField(read_only=True)
    admin_notes = serializers.SerializerMethodField()

    class Meta:
        """Meta class for SocietyNewsSerializer"""
        model = SocietyNews
        fields = [
            'id', 'society', 'title', 'content', 'image', 'image_url',
            'attachment', 'attachment_name', 'author', 'author_data',
            'society_data', 'created_at', 'updated_at', 'published_at',
            'status', 'is_featured', 'is_pinned', 'tags', 'view_count',
            'comment_count', 'is_author', 'comments', 'admin_notes',
        ]
        read_only_fields = ['created_at', 'updated_at', 'published_at', 'view_count']
        extra_kwargs = {
            'image': {'write_only': True},
            'attachment': {'write_only': True},
            'author': {'write_only': True},
            'society': {'write_only': True},
        }

<<<<<<< HEAD
    def get_author_data(self, obj):
        """Get basic author information"""
=======
    def to_internal_value(self, data):
        """Convert input data to internal representation before validation."""
        try:
            return super().to_internal_value(data)
        except Exception:
            raise

    def get_author_data(self, obj):
        """Get basic author information."""
>>>>>>> b88ce6e6
        if not obj.author:
            return None

        return {
            "id": obj.author.id,
            "username": obj.author.username,
            "first_name": obj.author.first_name,
            "last_name": obj.author.last_name,
            "full_name": obj.author.full_name,
        }
<<<<<<< HEAD
        return author_data

    def get_society_data(self, obj):
        """Get basic society information"""
=======

    def get_society_data(self, obj):
        """Get basic society information."""
>>>>>>> b88ce6e6
        try:
            request = self.context.get('request')
            icon_url = None
            if obj.society.icon:
                icon_url = request.build_absolute_uri(obj.society.icon.url) if request else obj.society.icon.url

            return {
                "id": obj.society.id,
                "name": obj.society.name,
                "icon": icon_url,
            }
<<<<<<< HEAD
            return society_data
=======
>>>>>>> b88ce6e6
        except Exception:
            return {
                "id": getattr(obj.society, 'id', None),
                "name": getattr(obj.society, 'name', "Unknown"),
                "icon": None,
            }

    def get_comment_count(self, obj):
        """Get total comment count including replies."""
        try:
<<<<<<< HEAD
            count = NewsComment.objects.filter(news_post=obj).count()
            return count
=======
            return NewsComment.objects.filter(news_post=obj).count()
>>>>>>> b88ce6e6
        except NewsComment.DoesNotExist:
            return 0

    def get_is_author(self, obj):
        """Check if the current user is the author of this post."""
        try:
            request = self.context.get("request", None)
            if request and request.user.is_authenticated and hasattr(request.user, 'student'):
<<<<<<< HEAD
                is_author = (obj.author and obj.author.id == request.user.student.id)
                return is_author
=======
                return (obj.author and obj.author.id == request.user.student.id)
>>>>>>> b88ce6e6
            return False
        except Exception:
            return False

    def get_image_url(self, obj):
        """Get full image URL."""
        try:
            request = self.context.get("request")
            if obj.image:
<<<<<<< HEAD
                url = request.build_absolute_uri(obj.image.url) if request else obj.image.url
                return url
=======
                return request.build_absolute_uri(obj.image.url) if request else obj.image.url
>>>>>>> b88ce6e6
            return None
        except Exception:
            return None

    def get_attachment_name(self, obj):
        """Get the attachment filename."""
        try:
            if obj.attachment:
<<<<<<< HEAD
                name = obj.attachment.name.split('/')[-1]
                return name
=======
                return obj.attachment.name.split('/')[-1]
>>>>>>> b88ce6e6
            return None
        except Exception:
            return None

    def get_comments(self, obj):
        """Get top-level comments."""
        try:
            request = self.context.get("request", None)
            comments = NewsComment.objects.filter(news_post=obj, parent_comment=None).order_by("created_at")
            serializer = NewsCommentSerializer(comments, many=True, context={"request": request})
            return serializer.data
        except Exception:
            return []

    def get_admin_notes(self, obj):
<<<<<<< HEAD
        """
        Return the admin_notes from the latest Rejected NewsPublicationRequest, if status=Rejected
        """
=======
        """Return the admin_notes from the latest Rejected NewsPublicationRequest, if status=Rejected."""
>>>>>>> b88ce6e6
        if obj.status != "Rejected":
            return None

        try:
            # Get the most recently reviewed request with status="Rejected"
            rejected_req = NewsPublicationRequest.objects.filter(
                news_post=obj, status="Rejected"
            ).order_by('-reviewed_at').first()

            if rejected_req:
                return rejected_req.admin_notes
            else:
                return None
        except Exception:
            return None

    def validate(self, data):
<<<<<<< HEAD
        """Validate the news post data"""
=======
        """Validate the news post data."""
        # Check for required fields
>>>>>>> b88ce6e6
        if data.get('status') == 'Published' and not data.get('title'):
            raise serializers.ValidationError({"title": "Published news must have a title."})

        status_value = data.get('status')
        if status_value and status_value not in ['Draft', 'PendingApproval', 'Rejected', 'Published', 'Archived']:
            raise serializers.ValidationError({
                "status": f"Invalid status: {status_value}. Must be one of: Draft, PendingApproval, Rejected, Published, Archived"
            })

        if 'tags' in data:
            tags = data.get('tags')
            if tags and not isinstance(tags, list):
                try:
                    if isinstance(tags, str):
                        data['tags'] = loads(tags)
                except Exception:
                    raise serializers.ValidationError({"tags": "Tags must be a list"})

        return data

<<<<<<< HEAD
    def create(self, validated_data):
        """
        Create a new news post
        """
=======
    def is_valid(self, raise_exception=False):
        """Validate the serializer data."""
        result = super().is_valid(raise_exception=False)

        if raise_exception and not result:
            raise serializers.ValidationError(self.errors)

        return result

    def create(self, validated_data):
        """Create a new news post."""
>>>>>>> b88ce6e6
        request = self.context.get("request")

        if not validated_data.get('author') and request and hasattr(request.user, 'student'):
            validated_data['author'] = request.user.student

        try:
<<<<<<< HEAD
            instance = super().create(validated_data)
            return instance
=======
            return super().create(validated_data)
>>>>>>> b88ce6e6
        except Exception:
            raise

    def get_published_at(self, obj):
        """Return a formatted timestamp of when the news was published (YYYY-MM-DD HH:MM:SS)."""
        if obj.published_at:
<<<<<<< HEAD
            formatted_time = django_format(localtime(obj.published_at), "Y-m-d H:i:s")
            return formatted_time
=======
            return django_format(localtime(obj.published_at), "Y-m-d H:i:s")
>>>>>>> b88ce6e6
        return None


class NewsCommentSerializer(serializers.ModelSerializer):
    """Serializer for news comments"""
    replies = serializers.SerializerMethodField()
    user_data = serializers.SerializerMethodField()
    likes_count = serializers.SerializerMethodField()
    liked_by_user = serializers.SerializerMethodField()
    dislikes_count = serializers.SerializerMethodField()
    disliked_by_user = serializers.SerializerMethodField()

    class Meta:
        """Meta class for NewsCommentSerializer"""
        model = NewsComment
        fields = [
            "id",
            "content",
            "created_at",
            "user_data",
            "parent_comment",
            "replies",
            "likes_count",
            "liked_by_user",
            "dislikes_count",
            "disliked_by_user",
        ]

    def get_replies(self, obj):
        """Get the replies to a news comment"""
        request = self.context.get("request")
        serializer = NewsCommentSerializer(
            obj.replies.all().order_by("created_at"),
            many=True,
            context={"request": request},
        )
        return serializer.data

    def get_user_data(self, obj):
        """Get the data of a user who posted a comment"""
        if not obj.user:
            return None
        return {
            "id": obj.user.id,
            "username": obj.user.username,
            "first_name": obj.user.first_name,
            "last_name": obj.user.last_name,
        }

    def get_likes_count(self, obj):
        """Get the number of likes for a comment"""
        return obj.likes.count()

    def get_liked_by_user(self, obj):
        """Get the comments a user has liked"""
        request = self.context.get("request")
        if request and request.user and request.user.is_authenticated:
            return obj.likes.filter(id=request.user.id).exists()
        return False

    def get_dislikes_count(self, obj):
        """Get the number of dislikes for a comment"""
        try:
            return obj.dislikes.count()
        except Exception:
            # Fallback to 0 if the dislikes table is not available
            return 0

    def get_disliked_by_user(self, obj):
        """Get the comments disliked by a user"""
        request = self.context.get("request")
        try:
            if request and request.user and request.user.is_authenticated:
                return obj.dislikes.filter(id=request.user.id).exists()
            return False
        except Exception:
            return False


class NotificationSerializer(serializers.ModelSerializer):
    """Serializer for objects of the Notification model"""

    class Meta:
        """ NotificationSerializer meta data """
        model = Notification
        fields = ["id", "header", "body", "for_user", "is_read", "is_important"]
        extra_kwargs = {
            "for_user": {"required": True}
        }

    def create(self, validated_data):
        """ Create a notification entry according to json data """
        return Notification.objects.create(**validated_data)

    def update(self, instance, validated_data):
        """ Update 'instance' object according to provided json data """
        for key, value in validated_data.items():
            setattr(instance, key, value)

        instance.save()
        return instance

class BroadcastSerializer(serializers.ModelSerializer):
    """Serializer for the BroadcastMessage model"""
    class Meta:
        """Metadata for BroadcastSerializer"""
        model = BroadcastMessage
        fields = ['id', 'sender', 'societies', 'events', 'recipients', 'message', 'created_at']
        read_only_fields = ['id', 'created_at', 'sender']


class ReportReplySerializer(serializers.ModelSerializer):
    """
    Serializer for the ReportReply model
    """
    replied_by_username = serializers.CharField(source='replied_by.username', read_only=True)
    child_replies = serializers.SerializerMethodField()

    class Meta:
        """Metadata for ReportReplySerializer"""
        model = ReportReply
        fields = ['id', 'report', 'parent_reply', 'content', 'created_at', 
                  'replied_by', 'replied_by_username', 'is_admin_reply', 'child_replies']
        extra_kwargs = {
            'replied_by': {'read_only': True},
            'is_admin_reply': {'read_only': True}
        }

    def get_child_replies(self, obj):
        """Get reply chain the ReportReply"""
        children = get_report_reply_chain(obj)
        return ReportReplySerializer(children, many=True).data

class PublicReportSerializer(serializers.ModelSerializer):
    """
    Serializer for the PublicReport model
    """
    class Meta:
        model = AdminReportRequest
        fields = ['subject', 'details', 'email']
        
    def save(self, **kwargs):
        return super().save(**kwargs)<|MERGE_RESOLUTION|>--- conflicted
+++ resolved
@@ -37,20 +37,8 @@
             'society': {'write_only': True},
         }
 
-<<<<<<< HEAD
     def get_author_data(self, obj):
         """Get basic author information"""
-=======
-    def to_internal_value(self, data):
-        """Convert input data to internal representation before validation."""
-        try:
-            return super().to_internal_value(data)
-        except Exception:
-            raise
-
-    def get_author_data(self, obj):
-        """Get basic author information."""
->>>>>>> b88ce6e6
         if not obj.author:
             return None
 
@@ -61,16 +49,9 @@
             "last_name": obj.author.last_name,
             "full_name": obj.author.full_name,
         }
-<<<<<<< HEAD
-        return author_data
 
     def get_society_data(self, obj):
         """Get basic society information"""
-=======
-
-    def get_society_data(self, obj):
-        """Get basic society information."""
->>>>>>> b88ce6e6
         try:
             request = self.context.get('request')
             icon_url = None
@@ -82,10 +63,6 @@
                 "name": obj.society.name,
                 "icon": icon_url,
             }
-<<<<<<< HEAD
-            return society_data
-=======
->>>>>>> b88ce6e6
         except Exception:
             return {
                 "id": getattr(obj.society, 'id', None),
@@ -96,12 +73,8 @@
     def get_comment_count(self, obj):
         """Get total comment count including replies."""
         try:
-<<<<<<< HEAD
             count = NewsComment.objects.filter(news_post=obj).count()
             return count
-=======
-            return NewsComment.objects.filter(news_post=obj).count()
->>>>>>> b88ce6e6
         except NewsComment.DoesNotExist:
             return 0
 
@@ -110,12 +83,8 @@
         try:
             request = self.context.get("request", None)
             if request and request.user.is_authenticated and hasattr(request.user, 'student'):
-<<<<<<< HEAD
                 is_author = (obj.author and obj.author.id == request.user.student.id)
                 return is_author
-=======
-                return (obj.author and obj.author.id == request.user.student.id)
->>>>>>> b88ce6e6
             return False
         except Exception:
             return False
@@ -125,12 +94,8 @@
         try:
             request = self.context.get("request")
             if obj.image:
-<<<<<<< HEAD
                 url = request.build_absolute_uri(obj.image.url) if request else obj.image.url
                 return url
-=======
-                return request.build_absolute_uri(obj.image.url) if request else obj.image.url
->>>>>>> b88ce6e6
             return None
         except Exception:
             return None
@@ -139,12 +104,8 @@
         """Get the attachment filename."""
         try:
             if obj.attachment:
-<<<<<<< HEAD
                 name = obj.attachment.name.split('/')[-1]
                 return name
-=======
-                return obj.attachment.name.split('/')[-1]
->>>>>>> b88ce6e6
             return None
         except Exception:
             return None
@@ -160,13 +121,9 @@
             return []
 
     def get_admin_notes(self, obj):
-<<<<<<< HEAD
         """
         Return the admin_notes from the latest Rejected NewsPublicationRequest, if status=Rejected
         """
-=======
-        """Return the admin_notes from the latest Rejected NewsPublicationRequest, if status=Rejected."""
->>>>>>> b88ce6e6
         if obj.status != "Rejected":
             return None
 
@@ -184,12 +141,7 @@
             return None
 
     def validate(self, data):
-<<<<<<< HEAD
         """Validate the news post data"""
-=======
-        """Validate the news post data."""
-        # Check for required fields
->>>>>>> b88ce6e6
         if data.get('status') == 'Published' and not data.get('title'):
             raise serializers.ValidationError({"title": "Published news must have a title."})
 
@@ -210,48 +162,26 @@
 
         return data
 
-<<<<<<< HEAD
     def create(self, validated_data):
         """
         Create a new news post
         """
-=======
-    def is_valid(self, raise_exception=False):
-        """Validate the serializer data."""
-        result = super().is_valid(raise_exception=False)
-
-        if raise_exception and not result:
-            raise serializers.ValidationError(self.errors)
-
-        return result
-
-    def create(self, validated_data):
-        """Create a new news post."""
->>>>>>> b88ce6e6
         request = self.context.get("request")
 
         if not validated_data.get('author') and request and hasattr(request.user, 'student'):
             validated_data['author'] = request.user.student
 
         try:
-<<<<<<< HEAD
             instance = super().create(validated_data)
             return instance
-=======
-            return super().create(validated_data)
->>>>>>> b88ce6e6
         except Exception:
             raise
 
     def get_published_at(self, obj):
         """Return a formatted timestamp of when the news was published (YYYY-MM-DD HH:MM:SS)."""
         if obj.published_at:
-<<<<<<< HEAD
             formatted_time = django_format(localtime(obj.published_at), "Y-m-d H:i:s")
             return formatted_time
-=======
-            return django_format(localtime(obj.published_at), "Y-m-d H:i:s")
->>>>>>> b88ce6e6
         return None
 
 
