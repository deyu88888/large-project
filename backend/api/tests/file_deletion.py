import os

def delete_file(file_path):
    try:
        if os.path.exists(file_path):
            os.remove(file_path)
    except PermissionError as e:
<<<<<<< HEAD
        print(f"PermissionError while deleting {file_path}: {e}")
    except FileNotFoundError as e:
        print(f"FileNotFoundError while deleting {file_path}: {e}")
=======
        print(f"Cannot delete {file_path}: {e}")
>>>>>>> 76313f82
<|MERGE_RESOLUTION|>--- conflicted
+++ resolved
@@ -5,10 +5,6 @@
         if os.path.exists(file_path):
             os.remove(file_path)
     except PermissionError as e:
-<<<<<<< HEAD
         print(f"PermissionError while deleting {file_path}: {e}")
     except FileNotFoundError as e:
-        print(f"FileNotFoundError while deleting {file_path}: {e}")
-=======
-        print(f"Cannot delete {file_path}: {e}")
->>>>>>> 76313f82
+        print(f"FileNotFoundError while deleting {file_path}: {e}")