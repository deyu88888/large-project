from django.utils.timezone import now, make_aware
from datetime import datetime, timedelta
from django.core.exceptions import ValidationError
from django.test import TestCase
<<<<<<< HEAD
from api.models import Event, Society, Student
from api.tests.models.test_society_model import SocietyModelTestCase

class EventModelTestCase(TestCase):
    """Unit tests for the event model"""

    def setUp(self):
        # Create a society for hosting events
        self.society = Society.objects.create(name="Test Society")

        # Create a student for testing RSVP functionality
        self.student = Student.objects.create_user(
            username="teststudent",
            password="password123",
            email="teststudent@example.com",
            first_name="Test",
            last_name="Student",
        )

        # Create an event
        self.event = Event.objects.create(
            title="Day Out",
            description="Day out at the park",
=======
from api.models import Event, Society, Admin, Student

class EventModelTestCase(TestCase):
    """ Unit tests for the Event model """

    def setUp(self):
        # Create an admin user
        self.admin = Admin.objects.create(
            username='admin_user',
            first_name='Admin',
            last_name='User',
            email='admin@example.com',
            password='adminpassword',
            role='admin',
        )

        # Create students
        self.student1 = Student.objects.create(
            username='QWERTY',
            first_name='QWE',
            last_name='RTY',
            email='qwerty@gmail.com',
            role='student',
            major='CompSci',
        )

        self.student2 = Student.objects.create(
            username='Ja-Smith',
            first_name='Jane',
            last_name='Smith',
            email='jasmith@gmail.com',
            role='student',
            major='Mathematics',
        )

        # Create a society
        self.society = Society.objects.create(
            name='Tech',
            leader=self.student1,
            approved_by=self.admin,
        )
        self.society.society_members.add(self.student2)

        # Create an event
        self.event = Event.objects.create(
            title='Day',
            description='Day out',
>>>>>>> f95e8e7b
            hosted_by=self.society,
            location="KCL Campus",
            max_capacity=2,
            date=(now() + timedelta(days=1)).date(),  # Event is in the future
            start_time=(now() + timedelta(hours=1)).time(),  # One hour from now
        )

    def test_event_valid(self):
        """Test to ensure base event is valid"""
        self._assert_event_is_valid()

    def test_string_representation(self):
        """Test to assert string representation matches title"""
        self.assertEqual(str(self.event), self.event.title)

    def test_location_not_null(self):
        """Test to assert that location cannot be null"""
        self.event.location = None
        self._assert_event_is_invalid()

    def test_society_not_null(self):
        """Test to assert a society must host each event"""
        self.event.hosted_by = None
        self._assert_event_is_invalid()

    def test_max_capacity_defaults_to_zero(self):
        """Test that max capacity defaults to 0 (no limit)"""
        event = Event.objects.create(
            title="Unlimited Event",
            description="No capacity limit",
            hosted_by=self.society,
            location="Open Field",
            date=(now() + timedelta(days=1)).date(),
            start_time=(now() + timedelta(hours=1)).time(),
        )
        self.assertEqual(event.max_capacity, 0)

    def test_event_is_full(self):
        """Test to ensure event reports as full when max capacity is reached"""
        self.event.current_attendees.add(self.student)  # Add one attendee
        another_student = Student.objects.create_user(
            username="student2",
            password="password123",
            email="student2@example.com",
            first_name="Another",
            last_name="Student",
        )
        self.event.current_attendees.add(another_student)  # Add another attendee
        self.assertTrue(self.event.is_full())

    def test_event_is_not_full(self):
        """Test to ensure event reports as not full when under max capacity"""
        self.event.current_attendees.add(self.student)  # Add one attendee
        self.assertFalse(self.event.is_full())

    def test_event_has_not_started(self):
        """Test to ensure event reports as not started when in the future"""
        event_datetime = make_aware(
            datetime.combine(self.event.date, self.event.start_time)
        )
        self.assertTrue(event_datetime > now())  # Future event

    def test_event_has_started(self):
        """Test to ensure event reports as started when in the past"""
        self.event.date = (now() - timedelta(days=1)).date()  # Past event
        self.event.start_time = (now() - timedelta(hours=1)).time()  # One hour ago
        self.event.save()
        event_datetime = make_aware(
            datetime.combine(self.event.date, self.event.start_time)
        )
        self.assertTrue(event_datetime <= now())  # Event has started

    def _assert_event_is_valid(self):
        try:
            self.event.full_clean()
        except ValidationError:
            self.fail("Test event should be valid")

    def _assert_event_is_invalid(self):
        with self.assertRaises(ValidationError):
            self.event.full_clean()<|MERGE_RESOLUTION|>--- conflicted
+++ resolved
@@ -2,31 +2,6 @@
 from datetime import datetime, timedelta
 from django.core.exceptions import ValidationError
 from django.test import TestCase
-<<<<<<< HEAD
-from api.models import Event, Society, Student
-from api.tests.models.test_society_model import SocietyModelTestCase
-
-class EventModelTestCase(TestCase):
-    """Unit tests for the event model"""
-
-    def setUp(self):
-        # Create a society for hosting events
-        self.society = Society.objects.create(name="Test Society")
-
-        # Create a student for testing RSVP functionality
-        self.student = Student.objects.create_user(
-            username="teststudent",
-            password="password123",
-            email="teststudent@example.com",
-            first_name="Test",
-            last_name="Student",
-        )
-
-        # Create an event
-        self.event = Event.objects.create(
-            title="Day Out",
-            description="Day out at the park",
-=======
 from api.models import Event, Society, Admin, Student
 
 class EventModelTestCase(TestCase):
@@ -74,7 +49,6 @@
         self.event = Event.objects.create(
             title='Day',
             description='Day out',
->>>>>>> f95e8e7b
             hosted_by=self.society,
             location="KCL Campus",
             max_capacity=2,
