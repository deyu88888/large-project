--- conflicted
+++ resolved
@@ -116,13 +116,7 @@
         )
         mock_get_admin.return_value = (None, error_response)
         self.client.force_authenticate(user=self.admin)
-<<<<<<< HEAD
-        response = self.client.put(f"/api/admin/society/request/pending/{self.pending_request.id}", {"approved": True})
-
-        self.assertEqual(response.status_code, 403)
-=======
         data = {"approved": True}
         response = self.client.put(self.put_url, data=json.dumps(data), content_type="application/json")
         self.assertEqual(response.status_code, status.HTTP_403_FORBIDDEN)
->>>>>>> 3401dec1
         self.assertEqual(response.data["error"], "You are not authorized to approve.")