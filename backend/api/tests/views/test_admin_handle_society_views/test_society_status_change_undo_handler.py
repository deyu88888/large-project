--- conflicted
+++ resolved
@@ -2,10 +2,8 @@
 from django.test import TestCase
 from django.utils import timezone
 from rest_framework import status
-
 from api.models import User, Student, Society, ActivityLog
 from api.views import SocietyStatusChangeUndoHandler
-
 
 class TestSocietyStatusChangeUndoHandler(TestCase):
     def setUp(self):
@@ -15,13 +13,11 @@
             password="adminpass",
             role="admin",
         )
-
         self.student_president = Student.objects.create_user(
             username="president",
             email="president@example.com",
             password="prespass"
         )
-
         self.society = Society.objects.create(
             name="Tech Society",
             description="A society about tech",
@@ -29,7 +25,6 @@
             approved_by=self.admin,
             status="Approved"
         )
-
         self.log_entry = ActivityLog.objects.create(
             action_type="Approve",
             target_type="Society",
@@ -43,28 +38,19 @@
 
     def test_society_status_undo_success(self):
         handler = SocietyStatusChangeUndoHandler()
-
         
         original_save = Society.save
-
         def safe_save(instance, *args, **kwargs):
             if instance.approved_by is None:
                 instance.approved_by = self.admin  
             original_save(instance, *args, **kwargs)
-
         Society.save = safe_save  
-
         try:
             response = handler.handle({}, self.log_entry)
         finally:
             Society.save = original_save  
 
-<<<<<<< HEAD
-        print("Response:", response.data)
-=======
->>>>>>> b88ce6e6
         self.assertEqual(response.status_code, status.HTTP_200_OK)
-
         self.society.refresh_from_db()
         self.assertEqual(self.society.status, "Pending")
         self.assertEqual(self.society.approved_by, self.admin)  
@@ -74,5 +60,4 @@
         self.society.delete()
         handler = SocietyStatusChangeUndoHandler()
         response = handler.handle({}, self.log_entry)
-
         self.assertEqual(response.status_code, status.HTTP_404_NOT_FOUND)