--- conflicted
+++ resolved
@@ -105,11 +105,10 @@
     def test_leave_society_invalid_id(self):
         """Test attempting to leave a society with an invalid ID."""
         self.client.credentials(HTTP_AUTHORIZATION=self.student1_token)
-<<<<<<< HEAD
-        data = {"society_id": 9999}  # Non-existent society ID
-        response = self.client.post("/api/societies/", data)
-        self.assertEqual(response.status_code, status.HTTP_400_BAD_REQUEST)
+        response = self.client.delete("/api/leave-society/9999/")  # Non-existent society ID
+        self.assertEqual(response.status_code, status.HTTP_404_NOT_FOUND)
         self.assertIn("error", response.data)
+        self.assertEqual(response.data["error"], "Society does not exist.")
 
     def tearDown(self):
         for society in Society.objects.all():
@@ -117,10 +116,4 @@
                 delete_file(society.icon.path)
         for student in Student.objects.all():
             if student.icon:
-                delete_file(student.icon.path)
-=======
-        response = self.client.delete("/api/leave-society/9999/")  # Non-existent society ID
-        self.assertEqual(response.status_code, status.HTTP_404_NOT_FOUND)
-        self.assertIn("error", response.data)
-        self.assertEqual(response.data["error"], "Society does not exist.")
->>>>>>> bca94061
+                delete_file(student.icon.path)