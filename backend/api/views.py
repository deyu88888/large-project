--- conflicted
+++ resolved
@@ -7,48 +7,13 @@
 from django.views.static import serve
 from rest_framework import status
 from rest_framework.decorators import api_view, permission_classes
-<<<<<<< HEAD
-from rest_framework.generics import ListAPIView
-from rest_framework.parsers import MultiPartParser, FormParser
-from rest_framework.permissions import AllowAny, IsAuthenticated, IsAdminUser, BasePermission
-=======
 from rest_framework.permissions import IsAuthenticated
->>>>>>> caa02d25
 from django.views.decorators.csrf import csrf_exempt
 from rest_framework.permissions import IsAuthenticated
 from rest_framework.response import Response
-<<<<<<< HEAD
-from rest_framework.views import APIView
-from rest_framework_simplejwt.authentication import JWTAuthentication
-from api.models import AdminReportRequest, Event, Notification, Society, Student, User, Award, AwardStudent, \
-    UserRequest, DescriptionRequest, AdminReportRequest, Comment, ActivityLog, ReportReply, SocietyRequest, \
-    NewsPublicationRequest, BroadcastMessage, SocietyNews, EventRequest, EventModule
-=======
 from api.models import Event, Society,  User,  Comment
->>>>>>> caa02d25
 from api.serializers import (
     EventSerializer,
-<<<<<<< HEAD
-    JoinSocietySerializer,
-    LeaveSocietySerializer,
-    NotificationSerializer,
-    RecentActivitySerializer,
-    RSVPEventSerializer,
-    SocietyRequestSerializer,
-    SocietySerializer,
-    StartSocietyRequestSerializer,
-    StudentSerializer,
-    UserSerializer,
-    AwardSerializer,
-    AwardStudentSerializer,
-    PendingMemberSerializer,
-    DescriptionRequestSerializer,
-    CommentSerializer,
-    ActivityLogSerializer,
-    ReportReplySerializer,
-    NewsPublicationRequestSerializer, EventModuleSerializer,
-=======
->>>>>>> caa02d25
 )
 from api.utils import *
 from api.views_files.view_utility import *
@@ -70,2273 +35,6 @@
 from api.views_files.recommendation_views import *
 
 
-<<<<<<< HEAD
-class CreateUserView(generics.CreateAPIView):
-    """
-    View for creating a new user. This view allows only POST requests for creating a user instance.
-
-    - **POST**: Creates a new user from the provided data. Expects the following fields in the request body:
-        - first_name
-        - last_name
-        - email
-        - username
-        - password
-
-    Permissions:
-        - Open to all users (AllowAny).
-
-    This view uses the `UserSerializer` to validate the input data and save the new user to the database.
-    """
-    queryset = User.objects.all()
-    serializer_class = UserSerializer
-    permission_classes = [AllowAny]
-
-
-class RegisterView(APIView):
-    permission_classes = [AllowAny]
-
-    def post(self, request):
-        email = request.data.get("email")
-
-        if not email:
-            return Response({"error": "Email is required."}, status=status.HTTP_400_BAD_REQUEST)
-
-        if User.objects.filter(email=email).exists():
-            return Response({"error": "This email is already registered."}, status=status.HTTP_400_BAD_REQUEST)
-
-        serializer = StudentSerializer(data=request.data)
-
-        if not serializer.is_valid():
-            print(serializer.errors)
-            return Response(serializer.errors, status=status.HTTP_400_BAD_REQUEST)
-
-        serializer.save()
-
-        return Response({"message": "Student registered successfully"}, status=status.HTTP_201_CREATED)
-
-
-class CurrentUserView(APIView):
-    """
-    View for retrieving and updating the currently authenticated user.
-    
-    - **GET**: Retrieves the details of the currently authenticated user.
-    - **PUT**: Updates the details of the currently authenticated user.
-    
-    Permissions:
-        - Requires a valid JWT token to access.
-    """
-
-    def get(self, request):
-        try:
-            jwt_authenticator = JWTAuthentication()
-            decoded_auth = jwt_authenticator.authenticate(request)
-
-            if decoded_auth is None:
-                return Response({
-                    "error": "Invalid or expired token. Please log in again."
-                }, status=status.HTTP_401_UNAUTHORIZED)
-
-            user, _ = decoded_auth
-            
-            try:
-                student_user = Student.objects.get(pk=user.pk)
-                serializer = StudentSerializer(student_user)
-            except Student.DoesNotExist:
-                serializer = UserSerializer(user)
-
-            if not serializer.data:
-                return Response(
-                    {"error": "User data could not be retrieved. Please try again later."},
-                    status=status.HTTP_500_INTERNAL_SERVER_ERROR
-                )
-            
-            return Response(serializer.data, status=status.HTTP_200_OK)
-            
-        except Exception as e:
-            return Response(
-                {"error": "Server error fetching user data", "detail": str(e)},
-                status=status.HTTP_500_INTERNAL_SERVER_ERROR
-            )
-
-    def put(self, request):
-        """
-        Update user details
-        """
-        try:
-            jwt_authenticator = JWTAuthentication()
-            decoded_auth = jwt_authenticator.authenticate(request)
-
-            if decoded_auth is None:
-                return Response({
-                    "error": "Invalid or expired token. Please log in again."
-                }, status=status.HTTP_401_UNAUTHORIZED)
-
-            user, _ = decoded_auth
-            serializer = UserSerializer(user, data=request.data, partial=True)
-            
-            if serializer.is_valid():
-                serializer.save()
-                return Response(serializer.data, status=status.HTTP_200_OK)
-            else:
-                return Response(serializer.errors, status=status.HTTP_400_BAD_REQUEST)
-        except Exception as e:
-            return Response(
-                {"error": "Server error updating user data", "detail": str(e)},
-                status=status.HTTP_500_INTERNAL_SERVER_ERROR
-            )
-
-class StudentSocietiesView(APIView):
-    """
-    API View for managing societies that a student has joined.
-    """
-    permission_classes = [IsAuthenticated]
-
-    def get(self, request):
-        user = request.user
-        if not hasattr(user, "student"):
-            return Response({"error": "Only students can manage societies."}, status=status.HTTP_403_FORBIDDEN)
-
-        societies = user.student.societies_belongs_to.all()
-        serializer = SocietySerializer(societies, many=True)
-        return Response(serializer.data, status=status.HTTP_200_OK)
-
-    def delete(self, request, society_id):
-        """
-        Handle DELETE request to leave a society.
-        """
-        user = request.user
-
-        if not hasattr(user, "student"):
-            return Response({"error": "Only students can leave societies."}, status=status.HTTP_403_FORBIDDEN)
-
-        # Check if the society exists
-        try:
-            society = Society.objects.get(id=society_id)
-        except Society.DoesNotExist:
-            return Response({"error": "Society does not exist."}, status=status.HTTP_404_NOT_FOUND)
-
-        # Check if the user is actually a member of the society
-        if not user.student.societies_belongs_to.filter(id=society_id).exists():
-            return Response({"error": "You are not a member of this society."}, status=status.HTTP_400_BAD_REQUEST)
-        
-        student = user.student
-        # Check for president role
-        if society.president == student:
-            return Response(
-                {"error": "As the president, you cannot leave the society. Please transfer presidency first."},
-                status=status.HTTP_403_FORBIDDEN
-            )
-        
-        # Check for vice president role
-        if society.vice_president == student:
-            return Response(
-                {"error": "As the vice president, you cannot leave the society. Please resign from your position first."},
-                status=status.HTTP_403_FORBIDDEN
-            )
-        
-        # Check for event manager role
-        if society.event_manager == student:
-            return Response(
-                {"error": "As the event manager, you cannot leave the society. Please resign from your position first."},
-                status=status.HTTP_403_FORBIDDEN
-            )
-        user.student.societies_belongs_to.remove(society)
-
-        return Response({"message": f"Successfully left society '{society.name}'."}, status=status.HTTP_200_OK)
-
-
-class JoinSocietyView(APIView):
-    """
-    API View for managing the joining of new societies by a student.
-    """
-    permission_classes = [IsAuthenticated]
-    
-    def get(self, request):
-        user = request.user
-        if not hasattr(user, "student"):
-            return Response({"error": "Only students can join societies."}, status=status.HTTP_403_FORBIDDEN)
-        joined_societies = user.student.societies_belongs_to.all()
-        available_societies = Society.objects.exclude(id__in=joined_societies)
-        serializer = SocietySerializer(available_societies, many=True)
-        return Response(serializer.data, status=status.HTTP_200_OK)
-    
-    def post(self, request, society_id=None):
-        user = request.user
-
-        if not hasattr(user, "student"):
-            return Response({"error": "Only students can join societies."}, status=status.HTTP_403_FORBIDDEN)
-
-        if not society_id:
-            return Response({"error": "Society ID is required."}, status=status.HTTP_400_BAD_REQUEST)
-
-        try:
-            society = Society.objects.get(id=society_id)
-        except Society.DoesNotExist:
-            return Response({"error": "Society does not exist."}, status=status.HTTP_404_NOT_FOUND)
-
-        # Check if the student is already a member
-        if society.members.filter(id=user.student.id).exists():
-            return Response({"error": "You are already a member of this society."}, status=status.HTTP_400_BAD_REQUEST)
-
-        # Check for existing pending request
-        existing_request = SocietyRequest.objects.filter(
-            from_student=user.student,
-            society=society,
-            intent="JoinSoc",
-            approved=False
-        ).first()
-
-        if existing_request:
-            return Response({
-                "message": f"You already have a pending request to join {society.name}.",
-                "request_id": existing_request.id
-            }, status=status.HTTP_400_BAD_REQUEST)
-
-        # Create new society request
-        society_request = SocietyRequest.objects.create(
-            intent="JoinSoc",
-            from_student=user.student,
-            society=society,
-            approved=False
-        )
-
-        return Response({
-            "message": f"Request to join society '{society.name}' has been submitted for approval.",
-            "request_id": society_request.id
-        }, status=status.HTTP_201_CREATED)
-        
-class PendingRequestsView(APIView):
-    """API View to retrieve all pending requests for the current user."""
-    permission_classes = [IsAuthenticated]
-    def get(self, request):
-        user = request.user
-        if not hasattr(user, "student"):
-            return Response({"error": "Only students can view their requests."}, 
-                            status=status.HTTP_403_FORBIDDEN)
-        # Get all pending requests for this student
-        pending_requests = SocietyRequest.objects.filter(
-            from_student=user.student,
-            approved=False
-        )
-        
-        serializer = SocietyRequestSerializer(pending_requests, many=True)
-        return Response(serializer.data, status=status.HTTP_200_OK)
-
-class RSVPEventView(APIView):
-    """ API View for RSVPing to events. """
-    permission_classes = [IsAuthenticated]
-
-    def get(self, request):
-        """
-        List events the student is eligible to RSVP for.
-        """
-        student = request.user.student
-        events = Event.objects.filter(
-            date__gte=now().date(),  # Future events only
-        ).exclude(
-            current_attendees=student  # Exclude already RSVP’d events
-        ).filter(
-            # Hosted by societies the student belongs to
-            hosted_by__in=student.societies.all()
-        )
-        serializer = EventSerializer(events, many=True)
-        return Response(serializer.data, status=status.HTTP_200_OK)
-
-    def post(self, request):
-        """
-        RSVP for an event.
-        """
-        event_id = request.data.get('event_id')
-        try:
-            event = Event.objects.get(id=event_id)
-        except Event.DoesNotExist:
-            return Response({"error": "Event not found."}, status=status.HTTP_404_NOT_FOUND)
-
-        serializer = RSVPEventSerializer(instance=event, data={}, context={
-                                         'request': request, 'action': 'RSVP'})
-        if serializer.is_valid():
-            serializer.save()
-            return Response({"message": f"RSVP'd for event '{event.title}'."}, status=status.HTTP_200_OK)
-        return Response(serializer.errors, status=status.HTTP_400_BAD_REQUEST)
-
-    def delete(self, request):
-        """
-        Cancel RSVP for an event.
-        """
-        event_id = request.data.get('event_id')
-        try:
-            event = Event.objects.get(id=event_id)
-        except Event.DoesNotExist:
-            return Response({"error": "Event not found."}, status=status.HTTP_404_NOT_FOUND)
-
-        serializer = RSVPEventSerializer(instance=event, data={}, context={
-                                         'request': request, 'action': 'CANCEL'})
-        if serializer.is_valid():
-            serializer.save()
-            return Response({"message": f"Successfully canceled RSVP for event '{event.title}'."}, status=status.HTTP_200_OK)
-        return Response(serializer.errors, status=status.HTTP_400_BAD_REQUEST)
-
-
-class EventHistoryView(APIView):
-    """
-    API View for viewing a student's event history.
-
-    - **GET**: Retrieve a list of past events the student attended.
-    """
-    permission_classes = [IsAuthenticated]
-
-    def get(self, request):
-        student = request.user.student
-        # attended_events = student.attended_events.filter(
-        #     date__lt=timezone.now().date())
-        attended_events = student.attended_events.all()
-        serializer = EventSerializer(attended_events, many=True)
-        return Response(serializer.data, status=status.HTTP_200_OK)
-
-
-class StudentNotificationsView(APIView):
-    """
-    View to retrieve and update notifications for a student.
-    """
-    permission_classes = [IsAuthenticated]
-
-    def get(self, request):
-        # Get notifications for societies the student has joined
-        user = request.user
-        notifications = Notification.objects.filter(for_user=user)
-        notifications = [n for n in notifications if n.is_sent()]
-
-        serializer = NotificationSerializer(notifications, many=True)
-        return Response(serializer.data, status=status.HTTP_200_OK)
-
-    def patch(self, request, pk):
-        if not hasattr(request.user, 'student'):
-            return Response({"error": "Only students can mark notifications as read."}, status=status.HTTP_403_FORBIDDEN)
-
-        try:
-            notification = Notification.objects.get(id=pk, for_user=request.user.student)
-        except Notification.DoesNotExist:
-            return Response({"error": "Notification not found."}, status=status.HTTP_404_NOT_FOUND)
-
-        notification.is_read = True  # Manually update is_read field
-        notification.save()  # Save the notification explicitly
-
-        return Response({"message": "Notification marked as read.", "id": pk}, status=status.HTTP_200_OK)
-
-
-class AdminManageStudentDetailsAdminView(APIView):
-    """
-    API View for admins to manage any student's details.
-    """
-    permission_classes = [IsAuthenticated]
-
-    def get(self, request, student_id):
-        user = request.user
-        if not (user.role == "admin" or user.is_super_admin):
-            return Response({"error": "Only admins can access this endpoint."}, status=status.HTTP_403_FORBIDDEN)
-        
-        student = Student.objects.filter(id=student_id).first()
-        if not student:
-            return Response({"error": "Student not found."}, status=status.HTTP_404_NOT_FOUND)
-        
-        serializer = StudentSerializer(student)
-        return Response(serializer.data, status=status.HTTP_200_OK)
-
-    def patch(self, request, student_id):
-        user = request.user
-        if not (user.role == "admin" or user.is_super_admin):
-            return Response({"error": "Only admins can update student details."}, status=status.HTTP_403_FORBIDDEN)
-
-        student = Student.objects.filter(id=student_id).first()
-        if not student:
-            return Response({"error": "Student not found."}, status=status.HTTP_404_NOT_FOUND)
-
-        serializer = StudentSerializer(student, data=request.data, partial=True)
-        if serializer.is_valid():
-            serializer.save()
-            return Response({"message": "Student details updated successfully.", "data": serializer.data}, status=status.HTTP_200_OK)
-
-        return Response(serializer.errors, status=status.HTTP_400_BAD_REQUEST)
-
-
-class StudentInboxView(StudentNotificationsView):
-    """
-    View to retrieve, update, and delete important notifications for a student.
-    """
-    def get(self, request):
-        user = request.user
-        notifications = Notification.objects.filter(for_user=user, is_important=True)
-        notifications = [n for n in notifications if n.is_sent()]
-        serializer = NotificationSerializer(notifications, many=True)
-        return Response(serializer.data, status=status.HTTP_200_OK)
-
-    def delete(self, request, notification_id):
-        try:
-            user = request.user
-            notification = Notification.objects.get(id=notification_id, for_user=user)
-            notification.delete()
-            return Response(status=status.HTTP_204_NO_CONTENT)
-        except Notification.DoesNotExist:
-            return Response({"error": "Notification not found or not authorized"}, status=status.HTTP_404_NOT_FOUND)
-
-
-class StartSocietyRequestView(APIView):
-    """View to handle society creation requests."""
-    permission_classes = [IsAuthenticated]
-
-    def post(self, request):
-        user = request.user
-
-        if not hasattr(user, "student"):
-            return Response({"error": "Only students can request a new society."}, status=status.HTTP_403_FORBIDDEN)
-        
-        student = user.student
-        
-        # Check if student is already a president of a society
-        if hasattr(student, 'president_of') and student.president_of:
-            return Response(
-                {"error": "As a society president, you cannot start another society."},
-                status=status.HTTP_403_FORBIDDEN
-            )
-            
-        # Check if student is already a vice president of a society
-        if hasattr(student, 'vice_president_of_society') and student.vice_president_of_society:
-            return Response(
-                {"error": "As a society vice president, you cannot start another society."},
-                status=status.HTTP_403_FORBIDDEN
-            )
-            
-        # Check if student is already an event manager of a society
-        if hasattr(student, 'event_manager_of_society') and student.event_manager_of_society:
-            return Response(
-                {"error": "As a society event manager, you cannot start another society."},
-                status=status.HTTP_403_FORBIDDEN
-            )
-
-        serializer = StartSocietyRequestSerializer(data=request.data)
-        if serializer.is_valid():
-            serializer.save(requested_by=user.student)
-            return Response(
-                {"message": "Your request has been submitted for review."},
-                status=status.HTTP_201_CREATED,
-            )
-        return Response(serializer.errors, status=status.HTTP_400_BAD_REQUEST)
-
-
-class AdminSocietyRequestView(APIView):
-    permission_classes = [IsAdminUser]
-    """
-    GET request to get all the society requests that are pending in status for admins.
-    """
-    def get(self, request, society_status):
-        user = request.user
-        if not (user.role == "admin" or user.is_super_admin):
-            return Response(
-                {"error": "Only admins can view society requests."},
-                status=status.HTTP_403_FORBIDDEN
-            )
-
-        # Fetch the society requests
-        # TODO: add sort by time, by adding a new field in the model
-        society_status = society_status.capitalize()
-        pending_societies = Society.objects.filter(status=society_status)
-        serializer = SocietySerializer(pending_societies, many=True)
-        return Response(serializer.data, status=status.HTTP_200_OK)
-
-    def put(self, request, society_id):
-        """
-        PUT request to update the status of the society request from pending to approved or rejected for admins.
-        """
-        user = request.user
-        if not (user.role == "admin" or user.is_super_admin):
-            return Response(
-                {"error": "Only admins can approve or reject society requests."},
-                status=status.HTTP_403_FORBIDDEN
-            )
-
-        # Fetch the society request using manual lookup
-        society = Society.objects.filter(id=society_id).first()
-        print("society xxx ", society)
-        if not society:
-            return Response(
-                {"error": "Society request not found."},
-                status=status.HTTP_404_NOT_FOUND
-            )
-
-        # Update the society request status
-        serializer = SocietySerializer(society, data=request.data, partial=True)
-        if serializer.is_valid():
-            serializer.save()
-
-            # # Notify WebSocket clients about the update
-            channel_layer = get_channel_layer()
-
-            # If society was approved, notify the society view WebSocket clients
-            society_status = serializer.validated_data.get("status")
-            action_type_map = {
-                "Approved": "Approve",
-                "Rejected": "Reject",
-                "Pending": "Update",
-            }
-            action_type = action_type_map.get(society_status, "Update")
-
-            ActivityLog.objects.create(
-                action_type=action_type,
-                target_type="Society",
-                target_id=society.id,
-                target_name=society.name,
-                performed_by=user,
-                timestamp=timezone.now(),
-                expiration_date=timezone.now() + timedelta(days=30),
-            )
-            ActivityLog.delete_expired_logs()
-
-            if society_status in ["Approved", "Rejected", "Pending"]:
-                async_to_sync(channel_layer.group_send)(
-                    "society_updates",
-                    {
-                        "type": "society_list_update",
-                        "message": f"A new society has been {society_status}.",
-                        "data": serializer.data,
-                        "status": society_status,
-                    }
-                )
-
-            return Response(
-                {"message": "Society request updated successfully.", "data": serializer.data},
-                status=status.HTTP_200_OK
-            )
-        return Response(serializer.errors, status=status.HTTP_400_BAD_REQUEST)
-
-
-def has_society_management_permission(student, society, for_events_only=False):
-    """
-    Check if a student has management permissions for a society.
-    This includes being either the president, vice president, or event manager (for event operations).
-    """
-    is_president = student.is_president and hasattr(society, 'president') and society.president and society.president.id == student.id
-    is_vice_president = hasattr(society, 'vice_president') and society.vice_president and society.vice_president.id == student.id
-    is_event_manager = False
-    if for_events_only:
-        is_event_manager = (hasattr(society, 'event_manager') and 
-                           society.event_manager and 
-                           society.event_manager.id == student.id)
-    return is_president or is_vice_president or is_event_manager
-
-class ManageSocietyDetailsView(APIView):
-    """
-    API View for society presidents and vice presidents to manage their societies.
-    """
-    permission_classes = [IsAuthenticated]
-
-    def get(self, request, society_id):
-        user = request.user
-
-        # Ensure the user is a student
-        try:
-            student = Student.objects.get(pk=user.pk)
-        except Student.DoesNotExist:
-            return Response({"error": "Only society presidents and vice presidents can manage their societies."}, 
-                           status=status.HTTP_403_FORBIDDEN)
-        
-        print("Logged-in student id:", student.id)
-        print("Requested society id:", society_id)
-        
-        society = Society.objects.filter(id=society_id).first()
-        if not society:
-            return Response({"error": "Society not found."}, status=status.HTTP_404_NOT_FOUND)
-            
-        # Check for management permissions using utility function
-        if not has_society_management_permission(student, society):
-            return Response({"error": "Only the society president or vice president can manage this society."}, 
-                           status=status.HTTP_403_FORBIDDEN)
-
-        # Serialize the society details
-        serializer = SocietySerializer(society)
-        print("Sending response data:", serializer.data)
-        return Response(serializer.data, status=status.HTTP_200_OK)
-
-    def patch(self, request, society_id):
-        user = request.user
-        
-        if not user.is_student():
-            return Response(
-                {"error": "Only society presidents and vice presidents can manage their societies."},
-                status=status.HTTP_403_FORBIDDEN
-            )
-            
-        society = Society.objects.filter(id=society_id).first()
-        if not society:
-            return Response(
-                {"error": "Society not found."},
-                status=status.HTTP_404_NOT_FOUND
-            )
-            
-        # Check for management permissions using utility function
-        if not has_society_management_permission(user.student, society):
-            return Response(
-                {"error": "Only the society president or vice president can manage this society."},
-                status=status.HTTP_403_FORBIDDEN
-            )
-
-        # Pass the request context so the serializer can access the current user.
-        serializer = SocietyRequestSerializer(data=request.data, context={"request": request}, partial=True)
-        if serializer.is_valid():
-            society_request = serializer.save(society=society)
-            return Response(
-                {
-                    "message": "Society update request submitted. Await admin approval.",
-                    "request_id": society_request.id,
-                },
-                status=status.HTTP_200_OK,
-            )
-        return Response(serializer.errors, status=status.HTTP_400_BAD_REQUEST)
-
-class SocietyRoleManagementView(APIView):
-    """API View for managing society roles."""
-    permission_classes = [IsAuthenticated]
-
-    def patch(self, request, society_id):
-        user = request.user
-        society = get_object_or_404(Society, id=society_id)
-        
-        # Verify permissions
-        if not has_society_management_permission(user.student, society):
-            return Response({"error": "Insufficient permissions"}, status=status.HTTP_403_FORBIDDEN)
-        
-        # Handle vice president role
-        if 'vice_president' in request.data:
-            if request.data['vice_president'] is None:
-                # Remove the role
-                old_vp = society.vice_president
-                society.vice_president = None
-                if old_vp:
-                    old_vp.is_vice_president = False
-                    old_vp.save()
-            else:
-                # Assign new vice president
-                new_vp_id = request.data['vice_president']
-                
-                # Check if role is already filled
-                if society.vice_president and str(society.vice_president.id) != str(new_vp_id):
-                    return Response(
-                        {"error": "This society already has a Vice President. Remove the current one first."},
-                        status=status.HTTP_400_BAD_REQUEST
-                    )
-                
-                try:
-                    new_vp = Student.objects.get(id=new_vp_id)
-                    society.vice_president = new_vp
-                    new_vp.is_vice_president = True
-                    new_vp.save()
-                except Student.DoesNotExist:
-                    return Response({"error": "Student not found"}, status=status.HTTP_404_NOT_FOUND)
-            
-        # Handle event manager role
-        if 'event_manager' in request.data:
-            if request.data['event_manager'] is None:
-                # Remove the role
-                old_em = society.event_manager
-                society.event_manager = None
-                if old_em:
-                    old_em.is_event_manager = False
-                    old_em.save()
-            else:
-                # Assign new event manager
-                new_em_id = request.data['event_manager']
-                
-                # Check if role is already filled
-                if society.event_manager and str(society.event_manager.id) != str(new_em_id):
-                    return Response(
-                        {"error": "This society already has an Event Manager. Remove the current one first."},
-                        status=status.HTTP_400_BAD_REQUEST
-                    )
-                
-                try:
-                    new_em = Student.objects.get(id=new_em_id)
-                    society.event_manager = new_em
-                    new_em.is_event_manager = True
-                    new_em.save()
-                except Student.DoesNotExist:
-                    return Response({"error": "Student not found"}, status=status.HTTP_404_NOT_FOUND)
-
-        society.save()
-        return Response(SocietySerializer(society).data)
-    
-class AdminManageSocietyDetailsAdminView(APIView):
-    """
-    API View for admins to manage any society's details.
-    """
-    permission_classes = [IsAuthenticated]
-
-    def get(self, request, society_id):
-        user = request.user
-        if not (user.role == "admin" or user.is_super_admin):
-            return Response({"error": "Only admins can access this endpoint."}, status=status.HTTP_403_FORBIDDEN)
-        society = Society.objects.filter(id=society_id).first()
-        if not society:
-            return Response({"error": "Society not found."}, status=status.HTTP_404_NOT_FOUND)
-        serializer = SocietySerializer(society)
-        return Response(serializer.data, status=status.HTTP_200_OK)
-
-    def patch(self, request, society_id):
-        user = request.user
-        if not (user.role == "admin" or user.is_super_admin):
-            return Response({"error": "Only admins can update society details."}, status=status.HTTP_403_FORBIDDEN)
-
-        society = Society.objects.filter(id=society_id).first()
-        if not society:
-            return Response({"error": "Society not found."}, status=status.HTTP_404_NOT_FOUND)
-        
-        # IMPORTANT: Store the original data BEFORE making any changes
-        original_data = {}
-        
-        # Handle regular fields first
-        for field in society._meta.fields:
-            field_name = field.name
-            if field_name not in ['id', 'user_ptr']:  # Skip certain fields
-                value = getattr(society, field_name)
-                
-                # Handle date/time objects
-                if isinstance(value, (date, datetime)):
-                    original_data[field_name] = value.isoformat()
-                # Handle foreign keys - store the ID instead of the object
-                elif hasattr(value, 'id') and not isinstance(value, (list, dict)):
-                    original_data[field_name] = value.id
-                # Handle ImageField and FileField objects
-                elif hasattr(value, 'url') and hasattr(value, 'name'):
-                    # Store the filename or URL path instead of the file object
-                    original_data[field_name] = value.name if value.name else None
-                else:
-                    original_data[field_name] = value
-        
-        # Handle many-to-many fields separately
-        for field in society._meta.many_to_many:
-            field_name = field.name
-            # Get IDs of related objects instead of objects themselves
-            related_ids = [item.id for item in getattr(society, field_name).all()]
-            original_data[field_name] = related_ids
-        
-        # Store the original data as JSON
-        try:
-            original_data_json = json.dumps(original_data)
-        except TypeError as e:
-            # Debug info if serialization fails
-            problematic_fields = {}
-            for key, value in original_data.items():
-                try:
-                    json.dumps({key: value})
-                except TypeError:
-                    problematic_fields[key] = str(type(value))
-            
-            return Response({
-                "error": f"JSON serialization error: {str(e)}",
-                "problematic_fields": problematic_fields
-            }, status=status.HTTP_500_INTERNAL_SERVER_ERROR)
-        
-        # Process the update
-        serializer = SocietySerializer(society, data=request.data, partial=True)
-        if serializer.is_valid():
-            # Create log entry with original data
-            log_entry = ActivityLog.objects.create(
-                action_type="Update",
-                target_type="Society",
-                target_id=society.id,
-                target_name=society.name,
-                performed_by=user,
-                timestamp=timezone.now(),
-                expiration_date=timezone.now() + timedelta(days=30),
-                original_data=original_data_json  # Store original data here
-            )
-            
-            # Now save the changes
-            serializer.save()
-            ActivityLog.delete_expired_logs()
-            
-            return Response({
-                "message": "Society details updated successfully.",
-                "data": serializer.data
-            }, status=status.HTTP_200_OK)
-        
-        return Response(serializer.errors, status=status.HTTP_400_BAD_REQUEST)
-
-
-class AdminManageEventDetailsAdminView(APIView):
-    """
-    API View for admins to manage any event's details.
-    """
-    permission_classes = [IsAuthenticated]
-
-    def get(self, request, event_id):
-        user = request.user
-        if not (user.role == "admin" or user.is_super_admin):
-            return Response({"error": "Only admins can access this endpoint."}, status=status.HTTP_403_FORBIDDEN)
-        event = Event.objects.filter(id=event_id).first()
-        if not event:
-            return Response({"error": "Event not found."}, status=status.HTTP_404_NOT_FOUND)
-        serializer = EventSerializer(event)
-        return Response(serializer.data, status=status.HTTP_200_OK)
-
-    def patch(self, request, event_id):
-        user = request.user
-        if not (user.role == "admin" or user.is_super_admin):
-            return Response({"error": "Only admins can update event details."}, status=status.HTTP_403_FORBIDDEN)
-        
-        event = Event.objects.filter(id=event_id).first()
-        if not event:
-            return Response({"error": "Event not found."}, status=status.HTTP_404_NOT_FOUND)
-        
-        # IMPORTANT: Store the original data BEFORE making any changes
-        original_data = {}
-        
-        # Handle regular fields first
-        for field in event._meta.fields:
-            field_name = field.name
-            if field_name not in ['id', 'user_ptr']:  # Skip certain fields
-                value = getattr(event, field_name)
-                
-                # Handle datetime objects
-                if isinstance(value, datetime):
-                    original_data[field_name] = value.isoformat()
-                # Handle date objects
-                elif isinstance(value, date) and not isinstance(value, datetime):
-                    original_data[field_name] = value.isoformat()
-                # Handle time objects
-                elif isinstance(value, time):
-                    original_data[field_name] = value.strftime('%H:%M:%S')
-                # Handle timedelta objects
-                elif isinstance(value, timedelta):
-                    original_data[field_name] = value.total_seconds()
-                # Handle foreign keys - store the ID instead of the object
-                elif hasattr(value, 'id') and not isinstance(value, (list, dict)):
-                    original_data[field_name] = value.id
-                # Handle ImageField and FileField objects
-                elif hasattr(value, 'url') and hasattr(value, 'name'):
-                    # Store the filename or URL path instead of the file object
-                    original_data[field_name] = value.name if value.name else None
-                else:
-                    original_data[field_name] = value
-        
-        # Handle many-to-many fields separately
-        for field in event._meta.many_to_many:
-            field_name = field.name
-            # Get IDs of related objects instead of objects themselves
-            related_ids = [item.id for item in getattr(event, field_name).all()]
-            original_data[field_name] = related_ids
-        
-        # Store the original data as JSON
-        try:
-            original_data_json = json.dumps(original_data)
-        except TypeError as e:
-            # Debug info if serialization fails
-            problematic_fields = {}
-            for key, value in original_data.items():
-                try:
-                    json.dumps({key: value})
-                except TypeError:
-                    problematic_fields[key] = str(type(value))
-            
-            return Response({
-                "error": f"JSON serialization error: {str(e)}",
-                "problematic_fields": problematic_fields
-            }, status=status.HTTP_500_INTERNAL_SERVER_ERROR)
-        
-        # Process the update
-        data = request.data.copy()
-        current_attendees_data = data.pop("current_attendees", None)
-        serializer = EventSerializer(event, data=data, partial=True)
-        
-        if serializer.is_valid():
-            # Create log entry with original data
-            log_entry = ActivityLog.objects.create(
-                action_type="Update",
-                target_type="Event",
-                target_id=event.id,
-                target_name=event.title,
-                performed_by=user,
-                timestamp=timezone.now(),
-                expiration_date=timezone.now() + timedelta(days=30),
-                original_data=original_data_json  # Store original data here
-            )
-            
-            # Now save the changes
-            serializer.save()
-            
-            # Handle current_attendees separately if provided
-            if current_attendees_data is not None:
-                event.current_attendees.set(current_attendees_data)
-            
-            ActivityLog.delete_expired_logs()
-            
-            return Response({
-                "message": "Event details updated successfully.",
-                "data": serializer.data
-            }, status=status.HTTP_200_OK)
-        
-        return Response(serializer.errors, status=status.HTTP_400_BAD_REQUEST)
-
-
-class AdminDeleteView(APIView):
-    """
-    View for admins to delete students, societies, and events
-    """
-    permission_classes = [IsAuthenticated]
-
-    model_mapping = {
-        "Student": Student,
-        "Society": Society,
-        "Event": Event,
-    }
-
-    def delete(self, request, target_type, target_id):
-        user = request.user
-        if not (user.role == "admin" or user.is_super_admin):
-            return Response({"error": "Only admins can delete resources."}, status=status.HTTP_403_FORBIDDEN)
-
-        model = self.model_mapping.get(target_type)
-        if not model:
-            return Response({"error": "Invalid target type."}, status=status.HTTP_400_BAD_REQUEST)
-
-        target = model.objects.filter(id=target_id).first()
-        if not target:
-            return Response({"error": f"{target_type} not found."}, status=status.HTTP_404_NOT_FOUND)
-
-        original_data = model_to_dict(target)
-
-        reason = request.data.get('reason', None)  # Extract the reason (it might be optional)
-        if not reason:
-            return Response({"error": "Reason for deletion is required."}, status=status.HTTP_400_BAD_REQUEST)
-
-        
-        serializable_data = {}
-        for key, value in original_data.items():
-            if value is None:
-                serializable_data[key] = None
-            elif isinstance(value, (datetime, date)):
-                serializable_data[key] = value.isoformat()
-            elif isinstance(value, time):
-                serializable_data[key] = value.strftime("%H:%M:%S")
-            elif isinstance(value, timedelta):
-                serializable_data[key] = str(value)
-            elif isinstance(value, ImageFieldFile):
-                serializable_data[key] = value.url if value else None
-            elif isinstance(value, (list, tuple)) and value and hasattr(value[0], 'email'):
-                serializable_data[key] = [item.email if hasattr(item, 'email') else str(item) for item in value]
-            elif hasattr(value, 'email'):
-                serializable_data[key] = value.email
-            elif hasattr(value, 'all'):
-                related_items = list(value.all())
-                if related_items and hasattr(related_items[0], 'email'):
-                    serializable_data[key] = [item.email for item in related_items]
-                else:
-                    serializable_data[key] = [str(item) for item in related_items]
-            elif hasattr(value, 'pk'):
-                serializable_data[key] = str(value)
-            else:
-                serializable_data[key] = value
-        
-        try:
-            original_data_json = json.dumps(serializable_data)
-        except TypeError as e:
-            return Response({
-                "error": f"Serialization error: {str(e)}",
-                "details": "Cannot serialize data for activity log"
-            }, status=status.HTTP_500_INTERNAL_SERVER_ERROR)
-
-        ActivityLog.objects.create(
-            action_type="Delete",
-            target_type=target_type,
-            target_id=target_id,
-            target_name=str(target),
-            performed_by=user,
-            timestamp=timezone.now(),
-            reason=reason,
-            expiration_date=timezone.now() + timedelta(days=30),
-            original_data=original_data_json,
-        )
-        target.delete()
-        ActivityLog.delete_expired_logs()
-
-        return Response({"message": f"Deleted {target_type.lower()} moved to Activity Log."}, status=status.HTTP_200_OK)
-
-    def post(self, request, log_id):
-        """
-        Handle undo requests for various actions (Delete, Approve, Reject, Update)
-        """
-        try:
-            log_entry = ActivityLog.objects.get(id=log_id)
-
-            # Check if the action type is supported
-            supported_actions = ["Delete", "Approve", "Reject", "Update"]
-            if log_entry.action_type not in supported_actions:
-                return Response({"error": "Invalid action type."}, status=status.HTTP_400_BAD_REQUEST)
-
-            target_type = log_entry.target_type
-            
-            # For Delete and Update actions, we need original data
-            if log_entry.action_type in ["Delete", "Update"]:
-                original_data_json = log_entry.original_data  # Get JSON string
-
-                if not original_data_json:
-                    return Response({"error": "No original data found for restoration."}, status=status.HTTP_400_BAD_REQUEST)
-
-                try:
-                    original_data = json.loads(original_data_json)  # Convert back to dict
-                except json.JSONDecodeError:
-                    return Response({"error": "Error decoding original data."}, status=status.HTTP_400_BAD_REQUEST)
-            else:
-                # For Approve/Reject, we don't necessarily need original data
-                original_data = {}
-                if log_entry.original_data:
-                    try:
-                        original_data = json.loads(log_entry.original_data)
-                    except json.JSONDecodeError:
-                        pass  # Just use empty dict if we can't parse it
-
-            model = self.model_mapping.get(target_type)
-
-            if not model:
-                return Response({"error": "Unsupported target type."}, status=status.HTTP_400_BAD_REQUEST)
-
-            # Process restoration based on action type and target type
-            if log_entry.action_type == "Delete":
-                # Handle delete undos
-                if target_type == "Student":
-                    return self._restore_student(original_data, log_entry)
-                elif target_type == "Society":
-                    return self._restore_society(original_data, log_entry)
-                elif target_type == "Event":
-                    return self._restore_event(original_data, log_entry)
-                else:
-                    return Response({"error": "Unsupported target type."}, status=status.HTTP_400_BAD_REQUEST)
-            elif log_entry.action_type == "Update":
-                # Handle update undos
-                if target_type == "Society":
-                    return self._undo_society_update(original_data, log_entry)
-                elif target_type == "Event":
-                    return self._undo_event_update(original_data, log_entry)
-                else:
-                    return Response({"error": "Unsupported target type for this action."}, status=status.HTTP_400_BAD_REQUEST)
-            elif log_entry.action_type in ["Approve", "Reject"]:
-                # Handle approve/reject undos
-                if target_type == "Society":
-                    return self._undo_society_status_change(original_data, log_entry)
-                elif target_type == "Event":
-                    return self._undo_event_status_change(original_data, log_entry)
-                else:
-                    return Response({"error": "Unsupported target type for this action."}, status=status.HTTP_400_BAD_REQUEST)
-            else:
-                return Response({"error": "Unsupported action type."}, status=status.HTTP_400_BAD_REQUEST)
-                
-        except ActivityLog.DoesNotExist:
-            return Response({"error": "Log entry not found."}, status=status.HTTP_404_NOT_FOUND)
-        except Exception as e:
-            return Response({"error": str(e)}, status=status.HTTP_500_INTERNAL_SERVER_ERROR)
-
-    def _undo_society_update(self, original_data, log_entry):
-        """Handle undoing society detail updates with comprehensive relationship handling"""
-        try:
-            # Find the society
-            society_id = log_entry.target_id
-            society = Society.objects.filter(id=society_id).first()
-            
-            if not society:
-                society_name = log_entry.target_name
-                society = Society.objects.filter(name=society_name).first()
-                
-            if not society:
-                return Response({"error": "Society not found."}, status=status.HTTP_404_NOT_FOUND)
-            
-            # Define all special fields that need specialized treatment
-            many_to_many_fields = ['society_members', 'tags', 'showreel_images']
-            foreign_key_fields = ['leader', 'vice_president', 'event_manager', 'treasurer', 'approved_by']
-            complex_json_fields = ['social_media_links']
-            
-            # Create a working copy of the original data
-            data = original_data.copy()
-            
-            # First, apply simple fields that don't involve relationships
-            for key, value in data.items():
-                if (key not in many_to_many_fields and 
-                    key not in foreign_key_fields and 
-                    key not in complex_json_fields):
-                    if hasattr(society, key) and value is not None:
-                        setattr(society, key, value)
-            
-            # Handle complex JSON fields
-            if 'social_media_links' in data and isinstance(data['social_media_links'], dict):
-                society.social_media_links = data['social_media_links']
-            
-            # Save basic field changes
-            society.save()
-            
-            # Handle the approved_by field specifically
-            if 'approved_by' in data and data['approved_by']:
-                admin_id = data['approved_by']
-                try:
-                    from users.models import Admin
-                    admin_obj = Admin.objects.get(id=admin_id)
-                    society.approved_by = admin_obj
-                    society.save()
-                except Exception as e:
-                    print(f"Error setting approved_by: {str(e)}")
-            
-            # Handle student role foreign keys
-            for role in ['leader', 'vice_president', 'event_manager']:
-                if role in data and data[role] and isinstance(data[role], dict):
-                    role_id = data[role].get('id')
-                    if role_id:
-                        setattr(society, f"{role}_id", role_id)
-            
-            # Save after setting foreign keys
-            society.save()
-            
-            # Handle society_members (many-to-many)
-            if 'society_members' in data and isinstance(data['society_members'], list):
-                society.society_members.clear()
-                for member_id in data['society_members']:
-                    try:
-                        # Assuming Student model is imported or accessible
-                        from users.models import Student
-                        student = Student.objects.get(id=member_id)
-                        society.society_members.add(student)
-                    except Exception as e:
-                        print(f"Error adding member {member_id}: {str(e)}")
-            
-            # Handle tags (many-to-many)
-            if 'tags' in data and isinstance(data['tags'], list):
-                society.tags.clear()
-                for tag_value in data['tags']:
-                    # Tags might be complex - handle different possible formats
-                    try:
-                        # If it's a JSON string within the list (unusual but possible)
-                        if isinstance(tag_value, str) and tag_value.startswith('['):
-                            import json
-                            tag_objects = json.loads(tag_value)
-                            # Now handle tag_objects appropriately...
-                            # This depends on your tag model structure
-                        # If it's a direct tag ID
-                        else:
-                            society.tags.add(tag_value)
-                    except Exception as e:
-                        print(f"Error adding tag {tag_value}: {str(e)}")
-            
-            # Handle showreel_images (many-to-many or similar)
-            if 'showreel_images' in data:
-                # You may need specialized handling depending on exactly what showreel_images is
-                try:
-                    # If it's a clear/add situation:
-                    society.showreel_images.clear()
-                    if data['showreel_images'] and isinstance(data['showreel_images'], list):
-                        for image in data['showreel_images']:
-                            society.showreel_images.add(image)
-                except Exception as e:
-                    print(f"Error handling showreel_images: {str(e)}")
-            
-            # Final save after all relationships are set
-            society.save()
-            
-            # Delete the log entry
-            log_entry.delete()
-            
-            return Response({"message": "Society update undone successfully!"}, status=status.HTTP_200_OK)
-            
-        except Exception as e:
-            return Response({
-                "error": f"Failed to undo Society update: {str(e)}",
-                "original_data_content": original_data
-            }, status=status.HTTP_500_INTERNAL_SERVER_ERROR)
-
-
-    def _undo_society_status_change(self, original_data, log_entry):
-        """Handle undoing society status changes (approve/reject)"""
-        try:
-            # Find the society by ID
-            society_id = log_entry.target_id
-            society = Society.objects.filter(id=society_id).first()
-            
-            if not society:
-                # Try to find by name if the ID doesn't work
-                society_name = log_entry.target_name
-                society = Society.objects.filter(name=society_name).first()
-                
-            if not society:
-                return Response({"error": "Society not found."}, status=status.HTTP_404_NOT_FOUND)
-            
-            # Simply set the status back to Pending regardless of original data
-            society.status = "Pending"
-            
-            # If there was an approved_by field and we're undoing an approval, clear it
-            if log_entry.action_type == "Approve" and hasattr(society, 'approved_by'):
-                society.approved_by = None
-            
-            society.save()
-            
-            # Create a new activity log for this undo action
-            ActivityLog.objects.create(
-                action_type="Update",
-                target_type="Society",
-                target_id=society.id,
-                target_name=society.name,
-                performed_by=log_entry.performed_by,  # Use the same user who performed the original action
-                timestamp=timezone.now(),
-                expiration_date=timezone.now() + timedelta(days=30),
-            )
-            
-            # Delete the original log entry
-            log_entry.delete()
-            
-            return Response({
-                "message": "Society status change undone successfully. Status set back to Pending."
-            }, status=status.HTTP_200_OK)
-        
-        except Exception as e:
-            return Response({"error": f"Failed to undo society status change: {str(e)}"}, 
-                        status=status.HTTP_500_INTERNAL_SERVER_ERROR)
-
-    def _undo_event_update(self, original_data, log_entry):
-        """Handle undoing event detail updates with comprehensive relationship handling"""
-        try:
-            # Find the event
-            event_id = log_entry.target_id
-            event = Event.objects.filter(id=event_id).first()
-            
-            if not event:
-                event_name = log_entry.target_name
-                event = Event.objects.filter(title=event_name).first()
-                
-            if not event:
-                return Response({"error": "Event not found."}, status=status.HTTP_404_NOT_FOUND)
-            
-            # Define all special fields that need specialized treatment
-            many_to_many_fields = ['attendees', 'tags', 'images', 'current_attendees']
-            foreign_key_fields = ['society', 'organizer', 'approved_by', 'hosted_by']
-            complex_json_fields = ['location_details']
-            date_fields = ['date']
-            time_fields = ['start_time']
-            timedelta_fields = ['duration']
-            
-            # Create a working copy of the original data
-            data = original_data.copy()
-            
-            # Process date fields
-            for field_name in date_fields:
-                if field_name in data and data[field_name]:
-                    try:
-                        # Convert string date back to date object
-                        date_str = data[field_name]
-                        date_obj = datetime.strptime(date_str, '%Y-%m-%d').date()
-                        setattr(event, field_name, date_obj)
-                    except Exception as e:
-                        print(f"Error restoring date field {field_name}: {str(e)}")
-            
-            # Process time fields
-            for field_name in time_fields:
-                if field_name in data and data[field_name]:
-                    try:
-                        # Convert string time back to time object
-                        time_str = data[field_name]
-                        hour, minute, second = map(int, time_str.split(':'))
-                        time_obj = time(hour, minute, second)
-                        setattr(event, field_name, time_obj)
-                    except Exception as e:
-                        print(f"Error restoring time field {field_name}: {str(e)}")
-            
-            # Process timedelta fields
-            for field_name in timedelta_fields:
-                if field_name in data and data[field_name] is not None:
-                    try:
-                        # Convert seconds back to timedelta
-                        seconds = float(data[field_name])
-                        delta = timedelta(seconds=seconds)
-                        setattr(event, field_name, delta)
-                    except Exception as e:
-                        print(f"Error restoring timedelta field {field_name}: {str(e)}")
-            
-            # Apply simple fields that don't involve relationships
-            for key, value in data.items():
-                if (key not in many_to_many_fields and 
-                    key not in foreign_key_fields and 
-                    key not in complex_json_fields and
-                    key not in date_fields and
-                    key not in time_fields and
-                    key not in timedelta_fields):
-                    if hasattr(event, key) and value is not None:
-                        setattr(event, key, value)
-            
-            # Handle complex JSON fields
-            if 'location_details' in data and isinstance(data['location_details'], dict):
-                event.location_details = data['location_details']
-            
-            # Save basic field changes
-            event.save()
-            
-            # Handle the approved_by field specifically
-            if 'approved_by' in data and data['approved_by']:
-                admin_id = data['approved_by']
-                try:
-                    from users.models import Admin
-                    admin_obj = Admin.objects.get(id=admin_id)
-                    event.approved_by = admin_obj
-                    event.save()
-                except Exception as e:
-                    print(f"Error setting approved_by: {str(e)}")
-            
-            # Handle society foreign key
-            if 'society' in data and data['society']:
-                try:
-                    society_id = data['society'] if isinstance(data['society'], int) else data['society'].get('id')
-                    if society_id:
-                        event.society_id = society_id
-                except Exception as e:
-                    print(f"Error setting society: {str(e)}")
-            
-            # Handle organizer foreign key
-            if 'organizer' in data and data['organizer']:
-                try:
-                    organizer_id = data['organizer'] if isinstance(data['organizer'], int) else data['organizer'].get('id')
-                    if organizer_id:
-                        event.organizer_id = organizer_id
-                except Exception as e:
-                    print(f"Error setting organizer: {str(e)}")
-                    
-            # Handle hosted_by foreign key
-            if 'hosted_by' in data and data['hosted_by']:
-                try:
-                    society_id = data['hosted_by'] if isinstance(data['hosted_by'], int) else data['hosted_by'].get('id')
-                    if society_id:
-                        event.hosted_by_id = society_id
-                except Exception as e:
-                    print(f"Error setting hosted_by: {str(e)}")
-            
-            # Save after setting foreign keys
-            event.save()
-            
-            # Handle attendees (many-to-many)
-            if 'attendees' in data and isinstance(data['attendees'], list):
-                event.attendees.clear()
-                for attendee_id in data['attendees']:
-                    try:
-                        from users.models import Student
-                        student = Student.objects.get(id=attendee_id)
-                        event.attendees.add(student)
-                    except Exception as e:
-                        print(f"Error adding attendee {attendee_id}: {str(e)}")
-            
-            # Handle current_attendees (many-to-many)
-            if 'current_attendees' in data and isinstance(data['current_attendees'], list):
-                event.current_attendees.clear()
-                for attendee_id in data['current_attendees']:
-                    try:
-                        from users.models import Student
-                        student = Student.objects.get(id=attendee_id)
-                        event.current_attendees.add(student)
-                    except Exception as e:
-                        print(f"Error adding current attendee {attendee_id}: {str(e)}")
-            
-            # Handle tags (many-to-many)
-            if 'tags' in data and isinstance(data['tags'], list):
-                event.tags.clear()
-                for tag_value in data['tags']:
-                    try:
-                        event.tags.add(tag_value)
-                    except Exception as e:
-                        print(f"Error adding tag {tag_value}: {str(e)}")
-            
-            # Handle images (many-to-many or similar)
-            if 'images' in data:
-                try:
-                    event.images.clear()
-                    if data['images'] and isinstance(data['images'], list):
-                        for image in data['images']:
-                            event.images.add(image)
-                except Exception as e:
-                    print(f"Error handling images: {str(e)}")
-            
-            # Final save after all relationships are set
-            event.save()
-            
-            # Delete the log entry
-            log_entry.delete()
-            
-            return Response({"message": "Event update undone successfully!"}, status=status.HTTP_200_OK)
-            
-        except Exception as e:
-            return Response({
-                "error": f"Failed to undo Event update: {str(e)}",
-                "original_data_content": original_data
-            }, status=status.HTTP_500_INTERNAL_SERVER_ERROR)
-
-    def _undo_event_status_change(self, original_data, log_entry):
-        """Handle undoing event status changes (approve/reject)"""
-        try:
-            # Find the event by ID
-            event_id = log_entry.target_id
-            event = Event.objects.filter(id=event_id).first()
-            
-            if not event:
-                # Try to find by name if the ID doesn't work
-                event_name = log_entry.target_name
-                event = Event.objects.filter(name=event_name).first()
-                
-            if not event:
-                return Response({"error": "Event not found."}, status=status.HTTP_404_NOT_FOUND)
-            
-            # Simply set the status back to Pending regardless of original data
-            event.status = "Pending"
-            
-            # If there was an approved_by field and we're undoing an approval, clear it
-            if log_entry.action_type == "Approve" and hasattr(event, 'approved_by'):
-                event.approved_by = None
-            
-            event.save()
-            
-            # Create a new activity log for this undo action
-            ActivityLog.objects.create(
-                action_type="Update",
-                target_type="Event",
-                target_id=event.id,
-                target_name=event.name,
-                performed_by=log_entry.performed_by,  # Use the same user who performed the original action
-                timestamp=timezone.now(),
-                expiration_date=timezone.now() + timedelta(days=30),
-            )
-            
-            # Delete the original log entry
-            log_entry.delete()
-            
-            return Response({
-                "message": "Event status change undone successfully. Status set back to Pending."
-            }, status=status.HTTP_200_OK)
-        
-        except Exception as e:
-            return Response({"error": f"Failed to undo event status change: {str(e)}"}, 
-                        status=status.HTTP_500_INTERNAL_SERVER_ERROR)
-    
-    def _restore_student(self, original_data, log_entry):
-        """Handle student restoration"""
-        try:
-            # Extract basic fields for the User model - INCLUDE ROLE HERE
-            user_data = {
-                'username': original_data.get('username'),
-                'email': original_data.get('email'),
-                'first_name': original_data.get('first_name'),
-                'last_name': original_data.get('last_name'),
-                'is_active': original_data.get('is_active', True),
-                'role': original_data.get('role', 'student'),  # Make sure role goes in User model
-            }
-            
-            # Try to find existing user
-            user_id = original_data.get('id')
-            email = user_data.get('email')
-            username = user_data.get('username')
-            
-            user = None
-            if user_id:
-                try:
-                    user = User.objects.filter(id=int(user_id)).first()
-                except (ValueError, TypeError):
-                    pass
-                    
-            if not user and email:
-                user = User.objects.filter(email=email).first()
-                
-            if not user and username:
-                user = User.objects.filter(username=username).first()
-            
-            # If user doesn't exist, create a new one
-            if not user:
-                # Make email unique if needed
-                if email:
-                    while User.objects.filter(email=email).exists():
-                        timestamp = int(time.time())
-                        email_parts = email.split('@')
-                        if len(email_parts) == 2:
-                            email = f"{email_parts[0]}+{timestamp}@{email_parts[1]}"
-                        else:
-                            email = f"restored_{timestamp}@example.com"
-                    user_data['email'] = email
-                
-                # Make username unique if needed
-                if username:
-                    while User.objects.filter(username=username).exists():
-                        timestamp = int(time.time())
-                        username = f"{username}_{timestamp}"
-                    user_data['username'] = username
-                    
-                # Create new user
-                user = User.objects.create(**user_data)
-            
-            # Check if student already exists for this user
-            student = Student.objects.filter(user_ptr=user).first()
-            
-            # Prepare student-specific data - EXCLUDE ROLE
-            student_data = {k: v for k, v in original_data.items() if k not in [
-                'id', 'username', 'email', 'first_name', 'last_name', 'is_active',
-                'password', 'last_login', 'is_superuser', 'is_staff', 'date_joined',
-                'groups', 'user_permissions', 'societies', 'attended_events', 'followers',
-                'following', 'president_of', 'user_ptr', 'role'  # Exclude role from student data
-            ]}
-            
-            if not student:
-                # Create new student using the proper inheritance approach
-                from django.contrib.contenttypes.models import ContentType
-                
-                # Create student with proper User inheritance
-                student = Student(user_ptr_id=user.id)
-                student.__dict__.update(user.__dict__)
-                
-                # Apply student-specific fields
-                for key, value in student_data.items():
-                    if value is not None:  # Only set non-None values
-                        setattr(student, key, value)
-                
-                # Save with raw=True to avoid problems with inheritance
-                student.save_base(raw=True)
-            else:
-                # Update existing student with student-specific fields
-                for key, value in student_data.items():
-                    if value is not None:  # Only set non-None values
-                        setattr(student, key, value)
-                student.save()
-            
-            # Handle M2M relationships using .set() method
-            society_ids = original_data.get('societies', [])
-            if society_ids:
-                try:
-                    societies = []
-                    for society_id in society_ids:
-                        try:
-                            society = Society.objects.get(id=int(society_id))
-                            societies.append(society)
-                        except (Society.DoesNotExist, ValueError, TypeError):
-                            pass
-                    student.societies.set(societies)
-                except Exception:
-                    pass
-            
-            event_ids = original_data.get('attended_events', [])
-            if event_ids:
-                try:
-                    events = []
-                    for event_id in event_ids:
-                        try:
-                            event = Event.objects.get(id=int(event_id))
-                            events.append(event)
-                        except (Event.DoesNotExist, ValueError, TypeError):
-                            pass
-                    student.attended_events.set(events)
-                except Exception:
-                    pass
-            
-            follower_ids = original_data.get('followers', [])
-            if follower_ids:
-                try:
-                    followers = []
-                    for follower_id in follower_ids:
-                        try:
-                            follower = User.objects.get(id=int(follower_id))
-                            followers.append(follower)
-                        except (User.DoesNotExist, ValueError, TypeError):
-                            pass
-                    student.followers.set(followers)
-                except Exception:
-                    pass
-            
-            # Add handling for following relationship
-            following_ids = original_data.get('following', [])
-            if following_ids:
-                try:
-                    following = []
-                    for following_id in following_ids:
-                        try:
-                            follow_user = User.objects.get(id=int(following_id))
-                            following.append(follow_user)
-                        except (User.DoesNotExist, ValueError, TypeError):
-                            pass
-                    student.following.set(following)
-                except Exception:
-                    pass
-            
-            # Handle president_of relationship
-            president_of_id = original_data.get('president_of')
-            if president_of_id:
-                try:
-                    society = Society.objects.get(id=int(president_of_id))
-                    student.president_of = society
-                    student.save()
-                except (Society.DoesNotExist, ValueError, TypeError):
-                    pass
-            
-            log_entry.delete()  # Remove log after restoration
-            return Response({"message": "Student restored successfully!"}, status=status.HTTP_200_OK)
-            
-        except Exception as e:
-            return Response({"error": f"Failed to restore Student: {str(e)}"}, status=status.HTTP_500_INTERNAL_SERVER_ERROR)
-
-    def _restore_society(self, original_data, log_entry):
-        """Handle society restoration"""
-        try:
-            # Extract basic fields for Society
-            society_data = {k: v for k, v in original_data.items() if k not in [
-                'id', 'president', 'vice_president', 'treasurer', 'event_manager', 
-                'leader', 'approved_by', 'members', 'society_members', 'events'
-            ]}
-            
-            # Create the society without relationship fields first
-            society = Society.objects.create(**society_data)
-            
-            # Handle ForeignKey relationships
-            president_id = original_data.get('president')
-            if president_id:
-                try:
-                    president = Student.objects.get(id=int(president_id))
-                    society.president = president
-                except (Student.DoesNotExist, ValueError, TypeError):
-                    pass
-            
-            vice_president_id = original_data.get('vice_president')
-            if vice_president_id:
-                try:
-                    vice_president = Student.objects.get(id=int(vice_president_id))
-                    society.vice_president = vice_president
-                except (Student.DoesNotExist, ValueError, TypeError):
-                    pass
-            
-            treasurer_id = original_data.get('treasurer')
-            if treasurer_id:
-                try:
-                    treasurer = Student.objects.get(id=int(treasurer_id))
-                    society.treasurer = treasurer
-                except (Student.DoesNotExist, ValueError, TypeError):
-                    pass
-            
-            event_manager_id = original_data.get('event_manager')
-            if event_manager_id:
-                try:
-                    event_manager = Student.objects.get(id=int(event_manager_id))
-                    society.event_manager = event_manager
-                except (Student.DoesNotExist, ValueError, TypeError):
-                    pass
-            
-            leader_id = original_data.get('leader')
-            if leader_id:
-                try:
-                    leader = Student.objects.get(id=int(leader_id))
-                    society.leader = leader
-                except (Student.DoesNotExist, ValueError, TypeError):
-                    pass
-            
-            approved_by_id = original_data.get('approved_by')
-            if approved_by_id:
-                try:
-                    approved_by = Admin.objects.get(id=int(approved_by_id))
-                    society.approved_by = approved_by
-                except (Admin.DoesNotExist, ValueError, TypeError):
-                    pass
-            
-            society.save()
-            
-            # Handle M2M relationships using .set() method
-            member_ids = original_data.get('members', [])
-            if member_ids:
-                try:
-                    members = []
-                    for member_id in member_ids:
-                        try:
-                            member = Student.objects.get(id=int(member_id))
-                            members.append(member)
-                        except (Student.DoesNotExist, ValueError, TypeError):
-                            pass
-                    society.members.set(members)
-                except Exception:
-                    pass  # If this fails, continue with restoration
-            
-            # Handle society_members if it exists
-            society_member_ids = original_data.get('society_members', [])
-            if society_member_ids:
-                try:
-                    society_members = []
-                    for member_id in society_member_ids:
-                        try:
-                            member = Student.objects.get(id=int(member_id))
-                            society_members.append(member)
-                        except (Student.DoesNotExist, ValueError, TypeError):
-                            pass
-                    society.society_members.set(society_members)
-                except Exception:
-                    pass  # If this fails, continue with restoration
-            
-            event_ids = original_data.get('events', [])
-            if event_ids:
-                try:
-                    events = []
-                    for event_id in event_ids:
-                        try:
-                            event = Event.objects.get(id=int(event_id))
-                            events.append(event)
-                        except (Event.DoesNotExist, ValueError, TypeError):
-                            pass
-                    society.events.set(events)
-                except Exception:
-                    pass  # If this fails, continue with restoration
-            
-            log_entry.delete()  # Remove log after restoration
-            return Response({"message": "Society restored successfully!"}, status=status.HTTP_200_OK)
-            
-        except Exception as e:
-            return Response({"error": f"Failed to restore Society: {str(e)}"}, status=status.HTTP_500_INTERNAL_SERVER_ERROR)
-
-    def _restore_event(self, original_data, log_entry):
-        """Handle event restoration"""
-        try:
-            # Extract basic fields for Event - excluding relationship fields
-            event_data = {k: v for k, v in original_data.items() if k not in [
-                'id', 'hosted_by', 'current_attendees', 'duration'  # Exclude duration for now
-            ]}
-            
-            for field in ['date', 'start_time', 'end_time']:
-                if field in event_data:
-                    if event_data[field] and isinstance(event_data[field], str):
-                        if field == 'date':
-                            try:
-                                event_data[field] = datetime.strptime(event_data[field], '%Y-%m-%d').date()
-                            except ValueError:
-                                event_data[field] = None
-                        else:
-                            try:
-                                event_data[field] = datetime.strptime(event_data[field], '%H:%M:%S').time()
-                            except ValueError:
-                                event_data[field] = None
-            
-            event = Event.objects.create(**event_data)
-            duration_str = original_data.get('duration')
-            if duration_str:
-                try:
-                    if isinstance(duration_str, str):
-                        if ',' in duration_str:
-                            days_part, time_part = duration_str.split(',', 1)
-                            days = int(days_part.strip().split()[0])
-                            hours, minutes, seconds = map(int, time_part.strip().split(':'))
-                            duration = timedelta(days=days, hours=hours, minutes=minutes, seconds=seconds)
-                        else:
-                            time_parts = duration_str.strip().split(':')
-                            if len(time_parts) == 3:
-                                hours, minutes, seconds = map(int, time_parts)
-                                duration = timedelta(hours=hours, minutes=minutes, seconds=seconds)
-                            else:
-                                duration = timedelta(hours=1)
-                        
-                        event.duration = duration
-                        event.save()
-                except Exception:
-                    event.duration = timedelta(hours=1)
-                    event.save()
-            
-            hosted_by_id = original_data.get('hosted_by')
-            if hosted_by_id:
-                try:
-                    society = Society.objects.get(id=int(hosted_by_id))
-                    event.hosted_by = society
-                    event.save()
-                except (Society.DoesNotExist, ValueError, TypeError):
-                    pass
-            
-            attendee_ids = original_data.get('current_attendees', [])
-            if attendee_ids:
-                try:
-                    attendees = []
-                    for attendee_id in attendee_ids:
-                        try:
-                            attendee = Student.objects.get(id=int(attendee_id))
-                            attendees.append(attendee)
-                        except (Student.DoesNotExist, ValueError, TypeError):
-                            pass
-                    event.current_attendees.set(attendees)
-                except Exception:
-                    pass
-            
-            log_entry.delete()
-            return Response({"message": "Event restored successfully!"}, status=status.HTTP_200_OK)
-            
-        except Exception as e:
-            return Response({"error": f"Failed to restore Event: {str(e)}"}, status=status.HTTP_500_INTERNAL_SERVER_ERROR)
-
-
-class CreateEventRequestView(APIView):
-    """
-    API View for society presidents and vice presidents to create events that
-    require admin approval.
-    """
-    permission_classes = [IsAuthenticated]
-    parser_classes = [MultiPartParser, FormParser]
-
-    def post(self, request, society_id):
-        user = request.user
-
-        if not user.is_student():
-            return Response(
-                {"error": "Only society presidents and vice presidents can create events."},
-                status=status.HTTP_403_FORBIDDEN
-            )
-
-        society = Society.objects.filter(id=society_id).first()
-        if not society:
-            return Response({"error": "Society not found."}, status=status.HTTP_404_NOT_FOUND)
-
-        if not has_society_management_permission(user.student, society, for_events_only=True):
-            return Response(
-                {"error": "Only the society president, vice president, or event manager can create events for this society."},
-                status=status.HTTP_403_FORBIDDEN
-            )
-
-        serializer = EventRequestSerializer(
-            data=request.data,
-            context={"request": request, "hosted_by": society}
-        )
-        if serializer.is_valid():
-            event_request = serializer.save()
-            return Response(
-                {
-                    "message": "Event request submitted successfully. Awaiting admin approval.",
-                    "data": EventRequestSerializer(event_request, context={"request": request}).data
-                },
-                status=status.HTTP_201_CREATED
-            )
-
-        return Response(serializer.errors, status=status.HTTP_400_BAD_REQUEST)
-
-
-class AllEventsView(APIView):
-    """API View to list all approved events for public user"""
-    permission_classes = [AllowAny]
-
-    def get(self, request):
-        events = Event.objects.filter(status="Approved").order_by("date", "start_time")
-        serializer = EventSerializer(events, many=True)
-        return Response(serializer.data, status=status.HTTP_200_OK)
-
-
-class EventDetailView(APIView):
-    """API View to get details of an event"""
-    permission_classes = [AllowAny]
-
-    def get(self, request, event_id):
-        event = get_object_or_404(Event, id=event_id, status="Approved")
-        serializer = EventSerializer(event, context={"request": request})
-        return Response(serializer.data, status=status.HTTP_200_OK)
-
-
-logger = logging.getLogger(__name__)
-
-
-class EventListView(APIView):
-    """
-    Lists events for the society the currently logged-in president/vice-president/event manager is managing.
-    Optionally applies a filter (upcoming, previous, pending).
-    """
-    permission_classes = [IsAuthenticated]
-
-    def get(self, request):
-        filter_type = request.query_params.get("filter", "upcoming")
-
-               # Ensure the user is a student
-        if not hasattr(request.user, "student"):
-            logger.warning("User is not a student.")
-            return Response({"error": "Only students can retrieve society events."}, status=403)
-
-        # Gather all society IDs the student is in
-        societies = request.user.student.societies_belongs_to.all()
-        society_ids = [s.id for s in societies]
-
-        # If the user belongs to no societies, return an empty list
-        if not society_ids:
-            logger.info("User is not part of any society. Returning empty list.")
-            return Response([], status=200)
-
-        # Fetch events for these societies only
-        events = Event.objects.filter(hosted_by__in=society_ids)
-
-        # If you want to do time-based filtering:
-        today = now().date()
-        current_time = now().time()
-
-        if filter_type == "upcoming":
-            events = (
-                events.filter(date__gt=today, status="Approved") |
-                events.filter(date=today, start_time__gt=current_time, status="Approved")
-            )
-        elif filter_type == "previous":
-            events = (
-                events.filter(date__lt=today, status="Approved") |
-                events.filter(date=today, start_time__lt=current_time, status="Approved")
-            )
-        elif filter_type == "pending":
-            events = events.filter(status="Pending")
-        # else: no filter → returns all events from these societies
-
-        serializer = EventSerializer(events, many=True)
-        return Response(serializer.data, status=200)
-
-
-class ManageEventDetailsView(APIView):
-    """
-    API View for society presidents, vice presidents, and event managers to edit or delete events.
-    """
-    permission_classes = [IsAuthenticated]
-    parser_classes = [MultiPartParser, FormParser]
-
-    def get_event(self, event_id):
-        return get_object_or_404(Event, pk=event_id)
-
-    def is_event_editable(self, event: Event):
-        """
-        Determines if an event is editable.
-        Editable if:
-         - status is "Pending", OR
-         - status is "Approved" and event is in the future
-        """
-        if event.status == "Rejected":
-            return False
-
-        current_datetime = now()
-        # If event is pending, allow edits regardless of date/time.
-        if event.status == "Pending":
-            return True
-
-        # Combine the event's date and start_time.
-        event_datetime = datetime.combine(event.date, event.start_time)
-        if current_datetime.tzinfo:
-            event_datetime = make_aware(event_datetime)
-
-        if event.status == "Pending":
-            return True
-        elif event.status == "Approved":
-            return event_datetime > current_datetime
-
-        return False
-
-    def get(self, request, event_id):
-        event = self.get_event(event_id)
-        serializer = EventSerializer(event)
-        return Response(serializer.data, status=status.HTTP_200_OK)
-
-    def patch(self, request, event_id):
-        user = request.user
-        # Ensure the user is a valid student
-        try:
-            student = Student.objects.get(pk=user.pk)
-        except Student.DoesNotExist:
-            return Response({"error": "User is not a valid student."}, status=status.HTTP_403_FORBIDDEN)
-        
-        event = self.get_event(event_id)
-        if not self.is_event_editable(event):
-            return Response({"error": "Only upcoming or pending events can be edited."}, status=status.HTTP_400_BAD_REQUEST)
-        
-        # Check if the user has management permissions for the society
-        if not has_society_management_permission(student, event.hosted_by, for_events_only=True):
-            return Response({"error": "No permission to modify this event."}, status=status.HTTP_403_FORBIDDEN)
-
-        event_request = EventRequest.objects.filter(event=event).first()
-        if not event_request:
-            event_request = EventRequest.objects.create(
-                event=event,
-                hosted_by=event.hosted_by,
-                from_student=student,
-                intent="CreateEve",
-                approved=None
-            )
-
-        # Instantiate the serializer.
-        serializer = EventRequestSerializer(
-            instance=event_request,
-            data=request.data,
-            context={"request": request},
-            partial=True
-        )
-
-        if serializer.is_valid():
-            serializer.save()
-            return Response(
-                {"message": "Event update submitted. Awaiting admin approval."},
-                status=status.HTTP_200_OK
-            )
-        return Response(serializer.errors, status=status.HTTP_400_BAD_REQUEST)
-
-    def delete(self, request, event_id):
-        user = request.user
-        # Ensure the user is a valid student
-        try:
-            student = Student.objects.get(pk=user.pk)
-        except Student.DoesNotExist:
-            return Response({"error": "User is not a valid student."}, status=status.HTTP_403_FORBIDDEN)
-
-        event = self.get_event(event_id)
-        if not self.is_event_editable(event):
-            return Response({"error": "Only upcoming or pending events can be deleted."}, status=status.HTTP_400_BAD_REQUEST)
-        
-        # Check if the user has management permissions for the society
-        if not has_society_management_permission(student, event.hosted_by, for_events_only=True):
-            return Response({"error": "No permission to delete this event."}, status=status.HTTP_403_FORBIDDEN)
-
-        EventRequest.objects.filter(event=event).delete()
-        event.delete()
-        return Response({"message": "Event and related request deleted."}, status=status.HTTP_200_OK)
-
-class PendingMembersView(APIView):
-    """
-    API View for Society Presidents and Vice Presidents to manage pending membership requests.
-    """
-    permission_classes = [IsAuthenticated]
-
-    def get(self, request, society_id):
-        """
-        Retrieve all pending membership requests for a specific society.
-        """
-        user = request.user
-
-        if not hasattr(user, "student"):
-            return Response({"error": "Only society presidents and vice presidents can manage members."}, 
-                           status=status.HTTP_403_FORBIDDEN)
-
-        society = Society.objects.filter(id=society_id).first()
-        if not society:
-            return Response({"error": "Society not found."}, status=status.HTTP_404_NOT_FOUND)
-
-        # Check for management permissions using utility function
-        if not has_society_management_permission(user.student, society):
-            return Response({"error": "Only the society president or vice president can manage members."}, 
-                           status=status.HTTP_403_FORBIDDEN)
-
-        # Get all pending membership requests
-        pending_requests = UserRequest.objects.filter(
-            intent="JoinSoc", approved=False, from_student__societies_belongs_to=society
-        )
-
-        serializer = PendingMemberSerializer(pending_requests, many=True)
-        return Response(serializer.data)
-
-    def post(self, request, society_id, request_id):
-        """
-        Approve or reject a membership request.
-        """
-        user = request.user
-
-        if not hasattr(user, "student"):
-            return Response({"error": "Only society presidents and vice presidents can manage members."}, 
-                           status=status.HTTP_403_FORBIDDEN)
-
-        society = Society.objects.filter(id=society_id).first()
-        if not society:
-            return Response({"error": "Society not found."}, status=status.HTTP_404_NOT_FOUND)
-
-        # Check for management permissions using utility function
-        if not has_society_management_permission(user.student, society):
-            return Response({"error": "Only the society president or vice president can manage members."}, 
-                           status=status.HTTP_403_FORBIDDEN)
-
-        # Find the pending request
-        pending_request = UserRequest.objects.filter(id=request_id, intent="JoinSoc", approved=False).first()
-        if not pending_request:
-            return Response({"error": "Request not found."}, status=status.HTTP_404_NOT_FOUND)
-
-        action = request.data.get("action")  # "approve" or "reject"
-
-        if action == "approve":
-            # Add student to society
-            student = pending_request.from_student
-            society.society_members.add(student)
-            pending_request.approved = True
-            pending_request.save()
-            return Response({"message": f"{student.first_name} has been approved."}, status=status.HTTP_200_OK)
-
-        elif action == "reject":
-            # Delete the request
-            pending_request.delete()
-            return Response({"message": "Request has been rejected."}, status=status.HTTP_200_OK)
-
-        return Response({"error": "Invalid action."}, status=status.HTTP_400_BAD_REQUEST)
-
-
-class AdminEventView(APIView):
-    """
-    Event view to show upcoming approved events.
-    """
-
-    def get(self, request, event_status) -> Response:
-        """
-        Returns a list of upcoming approved events sorted by date and time.
-        """
-        event_status = event_status.capitalize()
-        print("event_status: ", event_status)
-        events = Event.objects.filter(status=event_status).order_by("date", "start_time")
-        serializer = EventSerializer(events, many=True)
-        return Response(serializer.data, status=status.HTTP_200_OK)
-    
-
-class AdminEventRequestView(APIView):
-    """
-    Event view to show upcoming approved events.
-    """
-
-    def put(self, request, event_id):
-        """
-        PUT request to update the status of the event request from pending to approved or rejected for admins
-        """
-        user = request.user
-        if not (user.role == "admin" or user.is_super_admin):
-            return Response({"error": "Only admins can approve or reject event requests."}, status=status.HTTP_403_FORBIDDEN)
-
-        event = Event.objects.filter(id=event_id).first()
-        print("event xxx: ", event)
-        if not event:
-            return Response({"error": "Event request not found."}, status=status.HTTP_404_NOT_FOUND)
-
-        serializer = EventSerializer(event, data=request.data, partial=True)
-        print("serializer sss: ", serializer)
-        if serializer.is_valid():
-            serializer.save()
-
-        channel_layer = get_channel_layer()
-
-        print("serializer.validated_data.get('status'): ", serializer.validated_data.get("status")) # working
-        if serializer.validated_data.get("status"):
-            async_to_sync(channel_layer.group_send)(
-                "events_updates",
-                {
-                    "type": "event_update",
-                    "message": "A new event has been approved.",
-                    "data": serializer.data,
-                    "status": serializer.validated_data.get("status")
-                }
-            )
-
-            return Response({"message": "Event request updated successfully.", "data": serializer.data}, status=status.HTTP_200_OK)
-        return Response(serializer.errors, status=status.HTTP_400_BAD_REQUEST)
-
-
-class AdminView(APIView):
-    """
-    admin view for admins to view all admins
-    """
-    permission_classes = [IsAuthenticated]
-
-    def get(self, request) -> Response:
-        """
-        get the list of admins for the admin.
-        """
-        admins = User.get_admins()
-        serializer = UserSerializer(admins, many=True)
-        return Response(serializer.data, status=status.HTTP_200_OK)
-
-    def post(self, request):
-        """
-        post request to create a new admin user
-        """
-        if not request.user.is_super_admin:
-            return Response(
-                {"error": "You do not have permission to create admins."},
-                status=status.HTTP_403_FORBIDDEN
-            )
-
-        serializer = UserSerializer(data=request.data)
-        if serializer.is_valid():
-            user = serializer.save(role="admin", is_staff=True)   
-            return Response(
-                {"message": "Admin registered successfully.", "admin": UserSerializer(user).data},
-                status=status.HTTP_201_CREATED
-            )
-
-        return Response(serializer.errors, status=status.HTTP_400_BAD_REQUEST)
-
-
-class StudentView(APIView):
-    """
-    Student view for admins to view all students.
-    """
-    permission_classes = [IsAdminUser]
-
-    def get(self, request) -> Response:
-        """
-        Get the list of students for the admin.
-        """
-        students = Student.objects.all()
-        serializer = StudentSerializer(students, many=True)
-        return Response(serializer.data, status=status.HTTP_200_OK)
-
-
-class DashboardStatsView(APIView):
-    """
-    View to provide aggregated statistics for the dashboard.
-    """
-    permission_classes = []
-    
-    def get(self, request):
-        total_societies = Society.objects.count()
-        total_events = Event.objects.count()
-        pending_approvals = Society.objects.filter(status="Pending").count()
-        active_members = Student.objects.aggregate(active_members=Count("id"))["active_members"]
-        stats = {
-            "total_societies": total_societies,
-            "total_events": total_events,
-            "pending_approvals": pending_approvals,
-            "active_members": active_members,
-        }
-        serializer = DashboardStatisticSerializer(stats)
-        return Response(serializer.data, status=200)
-
-
-class RecentActivitiesView(APIView):
-    """
-    View to provide a list of recent activities for the dashboard.
-    """
-    permission_classes = []
-    
-    def get(self, request):
-        activities = [
-            {"description": "John Doe joined the Chess Society", "timestamp": now()},
-            {"description": "A new event was created: 'AI Workshop'", "timestamp": now()},
-        ]
-        serializer = RecentActivitySerializer(activities, many=True)
-        return Response(serializer.data, status=200)
-
-
-class NotificationsView(APIView):
-    """
-    View to provide notifications for users.
-    """
-    permission_classes = []
-    
-    def get(self, request):
-        # For unauthenticated users or non-students, return public notifications
-        if not request.user.is_authenticated or request.user.role != "student":
-            notifications = Notification.objects.all().order_by("-id")[:5]
-        else:
-            # For authenticated students, return their specific notifications
-            notifications = Notification.objects.filter(for_user=request.user).order_by("-id")
-            
-        notifications = [n for n in notifications if n.is_sent()]
-        serializer = DashboardNotificationSerializer(notifications, many=True)
-        return Response(serializer.data, status=200)
-
-
-class EventCalendarView(APIView):
-    """
-    View to provide events for the dashboard calendar.
-    """
-    permission_classes = []
-    
-    def get(self, request):
-        events = Event.objects.all()
-        serializer = EventCalendarSerializer(events, many=True)
-        return Response(serializer.data, status=200)
-
-
-class MySocietiesView(APIView):
-    pass
-
-=======
->>>>>>> caa02d25
 
 @csrf_exempt
 def get_popular_societies(request):
@@ -2389,7 +87,7 @@
     Returns upcoming events sorted by date.
     """
     current_datetime = timezone.now()
-    
+
     all_upcoming_events = (
         Event.objects.filter(date__gte=current_datetime)
         .order_by('date')
@@ -2412,20 +110,21 @@
     )
     seen_ids = set()
     unique_events = []
-    
+
     for event in all_upcoming_events:
         if event['id'] not in seen_ids:
             seen_ids.add(event['id'])
             unique_events.append(event)
             if len(unique_events) >= 4:
                 break
-    
+
     return JsonResponse(unique_events, safe=False)
 
 @api_view(["GET"])
 @permission_classes([])
 def get_sorted_events(request):
-    events = Event.objects.filter(date__gte=now()).order_by("date", "start_time")
+    # Get only upcoming events
+    events = Event.objects.filter(status="Approved", date__gte=now()).order_by("date", "start_time")
     serializer = EventSerializer(events, many=True)
     return Response(serializer.data)
 
@@ -2484,427 +183,4 @@
         return Response({"message": "Unfollowed successfully."}, status=status.HTTP_200_OK)
     else:
         current_user.following.add(target_user)
-<<<<<<< HEAD
-        return Response({"message": "Followed successfully."}, status=status.HTTP_200_OK)
-
-
-class StudentProfileView(APIView):
-    """API view to show Student's Profile"""
-    permission_classes = [AllowAny]
-
-    def get(self, request, user_id):
-        student = get_object_or_404(Student, id=user_id)
-        serializer = StudentSerializer(student, context={'request': request})
-        return Response(serializer.data, status=status.HTTP_200_OK)
-
-
-class IsAdminOrPresident(BasePermission):
-    def has_permission(self, request, view):
-        return request.user.is_authenticated and (request.user.is_admin() or request.user.is_president)
-
-
-class NewsView(APIView):
-    permission_classes = [IsAuthenticated, IsAdminOrPresident]
-
-    def post(self, request):
-        user = request.user
-        data = request.data
-        societies = list(map(int, data.get("societies", [])))  # Ensure integer IDs
-        events = list(map(int, data.get("events", [])))  # Ensure integer IDs
-        message = data.get("message", "")
-        recipients = set()
-
-        # Debugging prints
-        print(f"Received societies: {societies}")  
-        print(f"Received events: {events}")  
-        print(f"Total Student Users: {User.objects.filter(student__isnull=False).count()}")  
-
-        if not message:
-            return Response({"error": "Message content is required."}, status=status.HTTP_400_BAD_REQUEST)
-
-        if 'all' in data.get('target', []):
-            print("Sending to all users")
-            recipients.update(User.objects.all())
-        else:
-            print("Filtering recipients based on societies and events")
-
-            if societies:
-                society_members = User.objects.filter(
-                    student__isnull=False,  # Ensure the user has a student profile
-                    student__societies__in=Society.objects.filter(id__in=societies)
-                ).distinct()
-                print(f"Society Members: {list(society_members.values('id', 'username'))}")
-                recipients.update(society_members)
-
-            if events:
-                event_attendees = User.objects.filter(
-                    student__isnull=False,  # Ensure the user has a student profile
-                    student__attended_events__in=Event.objects.filter(id__in=events)
-                ).distinct()
-                print(f"Event Attendees: {list(event_attendees.values('id', 'username'))}")
-                recipients.update(event_attendees)
-
-        # Create the Broadcast Message
-        broadcast = BroadcastMessage.objects.create(sender=user, message=message)
-
-        # Assign societies and events
-        if societies:
-            broadcast.societies.set(Society.objects.filter(id__in=societies))  # Ensure valid societies
-        if events:
-            broadcast.events.set(Event.objects.filter(id__in=events))  # Ensure valid events
-        broadcast.save()
-
-        # Assign recipients
-        if recipients:
-            broadcast.recipients.set(list(recipients))
-
-        return Response(BroadcastSerializer(broadcast).data, status=status.HTTP_201_CREATED)
-
-
-class BroadcastListAPIView(APIView):
-    permission_classes = [IsAuthenticated]
-
-    def get(self, request):
-        user = request.user
-
-        # Initialize an empty query
-        query = Q(recipients=user)
-
-        # Check if the user has a student relation before accessing societies/events
-        if hasattr(user, 'student'):
-            student = user.student
-            query |= Q(societies__in=student.societies.all()) | Q(events__in=student.attended_events.all())
-
-        # Fetch broadcasts based on the query
-        broadcasts = BroadcastMessage.objects.filter(query).distinct()
-
-        serializer = BroadcastSerializer(broadcasts, many=True)
-        return Response(serializer.data)
-    
-
-class NewsPublicationRequestView(APIView):
-    """
-    API view for managing news publication requests.
-    """
-    permission_classes = [IsAuthenticated]
-
-    def post(self, request):
-        """
-        Create a new publication request for a news post — no longer requires 'Draft' status.
-        If the post is already 'PendingApproval' (or any other), that's okay.
-        """
-        print("\n" + "="*80)
-        print("DEBUG - NewsPublicationRequestView POST called to create a publication request")
-
-        user = request.user
-        # 1) Ensure the user is a Student
-        if not hasattr(user, "student"):
-            print("DEBUG - User has no 'student' attribute. Returning 403.")
-            return Response(
-                {"error": "Only students can submit publication requests"},
-                status=status.HTTP_403_FORBIDDEN
-            )
-
-        # 2) Check 'news_post' param
-        news_post_id = request.data.get('news_post')
-        print(f"DEBUG - Incoming 'news_post' ID={news_post_id}")
-        if not news_post_id:
-            print("DEBUG - No news_post ID provided. Returning 400.")
-            return Response(
-                {"error": "News post ID is required"},
-                status=status.HTTP_400_BAD_REQUEST
-            )
-
-        # 3) Fetch the news post
-        try:
-            news_post = SocietyNews.objects.get(id=news_post_id)
-            print(f"DEBUG - Found news_post: ID={news_post.id}, Title='{news_post.title}', Status='{news_post.status}'")
-        except SocietyNews.DoesNotExist:
-            print("DEBUG - News post does not exist. Returning 404.")
-            return Response(
-                {"error": "News post not found"},
-                status=status.HTTP_404_NOT_FOUND
-            )
-
-        # 4) Check user permission (author or management)
-        society = news_post.society
-        is_author = (news_post.author and news_post.author.id == user.student.id)
-        has_permission = is_author or has_society_management_permission(user.student, society)
-
-        if not has_permission:
-            print("DEBUG - User lacks permission. Returning 403.")
-            return Response(
-                {"error": "You do not have permission to publish this news post"},
-                status=status.HTTP_403_FORBIDDEN
-            )
-
-        # 5) REMOVE the old "must be Draft" check:
-        # if news_post.status != "Draft":
-        #     return Response({"error": "Only draft news posts can be submitted for publication"},
-        #                    status=status.HTTP_400_BAD_REQUEST)
-        #
-        # We've removed this block, so it's now OK to request publication
-        # even if the post is 'PendingApproval' or some other status.
-
-        # 6) Check if there's already a pending request
-        existing_request = NewsPublicationRequest.objects.filter(
-            news_post=news_post,
-            status="Pending"
-        ).exists()
-        if existing_request:
-            print("DEBUG - A pending request already exists for this post. Returning 400.")
-            return Response(
-                {"error": "A publication request for this news post is already pending"},
-                status=status.HTTP_400_BAD_REQUEST
-            )
-
-        # 7) Create the new publication request
-        print("DEBUG - Creating new NewsPublicationRequest with status='Pending' ...")
-        publication_request = NewsPublicationRequest.objects.create(
-            news_post=news_post,
-            requested_by=user.student,
-            status="Pending"
-        )
-        print(f"DEBUG - Successfully created request ID={publication_request.id} for news_post ID={news_post.id}")
-
-        # 8) OPTIONAL: Remove/relax code that forcibly sets the post to 'PendingApproval'
-        #    If you want the post's status to remain as the user set it (e.g. 'PendingApproval'),
-        #    comment out or remove this block.
-        # ----------------------------------------------------
-        # news_post.status = "PendingApproval"
-        # news_post.save()
-        # print("DEBUG - Overwrote news_post.status to 'PendingApproval'")
-        # ----------------------------------------------------
-
-        # 9) Return the newly created request
-        serializer = NewsPublicationRequestSerializer(publication_request)
-        print("DEBUG - Returning created NewsPublicationRequest")
-        print("="*80)
-        return Response(serializer.data, status=status.HTTP_201_CREATED)
-
-    def get(self, request):
-        """List publication requests for the current user"""
-        user = request.user
-
-        # Check if we should include all statuses (from query parameter)
-        all_statuses = request.query_params.get('all_statuses') == 'true'
-
-        print(f"DEBUG - User: {user.username}, is_admin: {user.is_admin()}, all_statuses: {all_statuses}")
-
-        if hasattr(user, "student"):
-            # For students, return their own requests
-            requests = NewsPublicationRequest.objects.filter(
-                requested_by=user.student
-            ).order_by('-requested_at')
-            print(f"DEBUG - Student view, found {requests.count()} requests")
-        elif user.is_admin():
-            if all_statuses:
-                # Return ALL requests regardless of status
-                requests = NewsPublicationRequest.objects.all().order_by('-requested_at')
-                print(f"DEBUG - Admin view with all_statuses=true, found {requests.count()} total requests")
-            else:
-                # Return only pending requests (original behavior)
-                requests = NewsPublicationRequest.objects.filter(
-                    status="Pending"
-                ).order_by('-requested_at')
-                print(f"DEBUG - Admin view with all_statuses=false, found {requests.count()} pending requests")
-
-            # Check if any requests exist at all
-            all_requests = NewsPublicationRequest.objects.all()
-            print(f"DEBUG - Total requests in database: {all_requests.count()}")
-            for req in all_requests:
-                if req:  # Add null check
-                    print(f"DEBUG - Request ID: {req.id}, Status: {req.status}, News: {req.news_post.title}")
-        else:
-            return Response({"error": "Unauthorized"},
-                        status=status.HTTP_403_FORBIDDEN)
-
-        # Make sure this line runs for all code paths above
-        serializer = NewsPublicationRequestSerializer(requests, many=True)
-        return Response(serializer.data, status=status.HTTP_200_OK)
-
-
-class AdminNewsApprovalView(APIView):
-    """
-    API view for admins to approve or reject news publication requests.
-    """
-    permission_classes = [IsAuthenticated]
-
-    def get(self, request):
-        """Get all pending news publication requests (admins only)"""
-        print("DEBUG - AdminNewsApprovalView GET called")
-        print(f"DEBUG - User: {request.user.username}, ID: {request.user.id}, is_admin={request.user.is_admin() if hasattr(request.user, 'is_admin') else 'N/A'}")
-
-        if not request.user.is_admin():
-            print("DEBUG - Access denied: user is not admin. Returning 403.")
-            return Response({"error": "Only admins can view pending publication requests"},
-                            status=status.HTTP_403_FORBIDDEN)
-
-        # Fetch requests with status='Pending'
-        requests_qs = NewsPublicationRequest.objects.filter(status="Pending").order_by('-requested_at')
-        print(f"DEBUG - Found {requests_qs.count()} 'Pending' publication requests.")
-
-        serializer = NewsPublicationRequestSerializer(requests_qs, many=True)
-        return Response(serializer.data, status=status.HTTP_200_OK)
-
-    def put(self, request, request_id):
-        """Approve or reject a news publication request"""
-        print("DEBUG - AdminNewsApprovalView PUT called")
-        print(f"DEBUG - User: {request.user.username}, ID: {request.user.id}, is_admin={request.user.is_admin() if hasattr(request.user, 'is_admin') else 'N/A'}")
-        print(f"DEBUG - Attempting to approve/reject request ID={request_id}")
-
-        if not request.user.is_admin():
-            print("DEBUG - Access denied: user is not admin. Returning 403.")
-            return Response({"error": "Only admins can approve or reject publication requests"},
-                            status=status.HTTP_403_FORBIDDEN)
-
-        try:
-            publication_request = NewsPublicationRequest.objects.get(id=request_id)
-            print(f"DEBUG - Found publication request (ID={publication_request.id}), current status={publication_request.status}")
-        except NewsPublicationRequest.DoesNotExist:
-            print(f"DEBUG - Publication request not found with ID={request_id}")
-            return Response({"error": "Publication request not found"},
-                            status=status.HTTP_404_NOT_FOUND)
-
-        action = request.data.get('status')
-        print(f"DEBUG - Requested action: {action}")
-
-        if action not in ['Approved', 'Rejected']:
-            print(f"DEBUG - Invalid action '{action}'. Must be 'Approved' or 'Rejected'. Returning 400.")
-            return Response({"error": "Invalid action. Must be 'Approved' or 'Rejected'"},
-                            status=status.HTTP_400_BAD_REQUEST)
-
-        # Update the publication request
-        publication_request.status = action
-        publication_request.reviewed_by = request.user
-        publication_request.reviewed_at = timezone.now()
-        publication_request.admin_notes = request.data.get('admin_notes', '')
-
-        news_post = publication_request.news_post
-        print(f"DEBUG - Old news post status: {news_post.status}")
-
-        if action == "Approved":
-            news_post.status = "Published"
-            news_post.published_at = timezone.now()
-            print(f"DEBUG - News post status set to 'Published'")
-        else:  # Rejected
-            news_post.status = "Rejected"
-            print(f"DEBUG - News post status set to 'Rejected'")
-
-        # Save changes
-        news_post.save()
-        publication_request.save()
-
-        # Notify requester
-        notification_header = f"News Publication {action}"
-        notification_body = f"Your news publication request for '{news_post.title}' has been {action.lower()}."
-
-        if action == "Rejected" and publication_request.admin_notes:
-            notification_body += f" Admin notes: {publication_request.admin_notes}"
-
-        Notification.objects.create(
-            header=notification_header,
-            body=notification_body,
-            for_user=publication_request.requested_by,
-            is_important=True
-        )
-
-        print(f"DEBUG - Request {request_id} marked as {action}. Notification sent to user ID={publication_request.requested_by.id}")
-
-        serializer = NewsPublicationRequestSerializer(publication_request)
-        return Response(serializer.data, status=status.HTTP_200_OK)
-
-class AdminActivityLogView(APIView):
-    permission_classes = [IsAuthenticated]
-
-    def get(self, request, log_id=None):
-        logs = ActivityLog.objects.all().order_by('-timestamp')
-        serializer = ActivityLogSerializer(logs, many=True)
-        return Response(serializer.data)
-    
-    def delete(self, request, log_id):
-        user = request.user
-        if not (user.role == "admin" or user.is_super_admin):
-            return Response({"error": "Only admins can delete activity logs."}, status=status.HTTP_403_FORBIDDEN)
-        activity_log = ActivityLog.objects.filter(id=log_id).first()
-        if not activity_log:
-            return Response({"error": "Activity log not found."}, status=status.HTTP_404_NOT_FOUND)
-        activity_log.delete()
-        return Response({"message": "Activity log deleted successfully."}, status=status.HTTP_200_OK)
-
-class SearchView(APIView):
-    permission_classes = [AllowAny]
-
-    def get(self, request):
-        query = request.query_params.get('q', '').strip()
-
-        if not query:
-            return Response({"error": "No search query provided."}, status=400)
-
-        student_results = Student.objects.filter(username__icontains=query)
-        student_serializer = StudentSerializer(student_results, many=True, context={'request': request})
-
-        event_results = Event.objects.filter(
-            title__icontains=query,
-            status="Approved"
-        )
-        event_serializer = EventSerializer(event_results, many=True, context={'request': request})
-
-        society_results = Society.objects.filter(name__icontains=query)
-        society_serializer = SocietySerializer(society_results, many=True, context={'request': request})
-
-        return Response({
-            "students": student_serializer.data,
-            "events": event_serializer.data,
-            "societies": society_serializer.data
-        })
-
-class SocietyEventsListView(generics.ListAPIView):
-    permission_classes = [AllowAny]
-    serializer_class = EventSerializer
-
-    def get_queryset(self):
-        society_id = self.kwargs['society_id']
-        return Event.objects.filter(hosted_by_id=society_id)
-
-
-class SocietyEventRequestsListView(generics.ListAPIView):
-    permission_classes = [AllowAny]
-    serializer_class = EventRequestSerializer
-
-    def get_queryset(self):
-        society_id = self.kwargs['society_id']
-        return EventRequest.objects.filter(hosted_by_id=society_id)
-
-class EventModulesView(APIView):
-    """
-    API view to retrieve all EventModule objects related to a specific EventRequest.
-    """
-    permission_classes = [AllowAny]
-
-    def get(self, request, event_id):
-        event = get_object_or_404(Event, id=event_id)
-        modules = event.modules.all()
-        serializer = EventModuleSerializer(modules, many=True, context={'request': request})
-        return Response(serializer.data)
-
-class StudentSocietyListView(APIView):
-    permission_classes = [AllowAny]
-
-    def get(self, request, student_id):
-        student = get_object_or_404(Student, id=student_id)
-        societies = Society.objects.filter(society_members=student)
-        serializer = SocietySerializer(societies, many=True, context={'request': request})
-        return Response(serializer.data, status=status.HTTP_200_OK)
-
-class SocietyMemberListView(APIView):
-    permission_classes = [AllowAny]
-
-    def get(self, request, society_id):
-        society = get_object_or_404(Society, id=society_id)
-        members = society.society_members.all()
-        serializer = StudentSerializer(members, many=True, context={'request': request})
-        return Response(serializer.data, status=status.HTTP_200_OK)
-=======
-        return Response({"message": "Followed successfully."}, status=status.HTTP_200_OK)
->>>>>>> caa02d25
+        return Response({"message": "Followed successfully."}, status=status.HTTP_200_OK)