# from datetime import timezone // incorrect import
import logging
from django.utils import timezone
from datetime import datetime, timezone
from asgiref.sync import async_to_sync
from channels.layers import get_channel_layer
from django.contrib.auth import authenticate
from django.db.models import Count, Sum
from django.utils.timezone import now
from django.http import JsonResponse
from django.shortcuts import get_object_or_404
from django.views.decorators.csrf import csrf_exempt
from django.conf import settings
from django.views.static import serve
from asgiref.sync import async_to_sync
from channels.layers import get_channel_layer
from rest_framework import generics, status
from rest_framework.decorators import api_view, permission_classes
from rest_framework.permissions import AllowAny, IsAuthenticated
from django.views.decorators.csrf import csrf_exempt
from rest_framework.permissions import AllowAny, IsAuthenticated, IsAuthenticatedOrReadOnly
from rest_framework.response import Response
from rest_framework.views import APIView
from rest_framework_simplejwt.authentication import JWTAuthentication
<<<<<<< HEAD
from api.models import Admin, AdminReportRequest, Event, EventRequest, Notification, Society, Student, User,Award, AwardStudent, UserRequest,  DescriptionRequest, AdminReportRequest
=======
from api.models import Admin, AdminReportRequest, Event, Notification, Society, Student, User, Award, AwardStudent, \
    UserRequest, DescriptionRequest, AdminReportRequest, Comment
>>>>>>> 11df0ce7
from api.serializers import (
    AdminReportRequestSerializer,
    AdminSerializer,
    DashboardNotificationSerializer,
    DashboardStatisticSerializer,
    EventCalendarSerializer,
    EventRequestSerializer,
    EventSerializer,
    JoinSocietySerializer,
    LeaveSocietySerializer,
    NotificationSerializer,
    RecentActivitySerializer,
    RSVPEventSerializer,
    SocietySerializer,
    StartSocietyRequestSerializer,
    StudentSerializer,
    UserSerializer,
    AwardSerializer,
    AwardStudentSerializer,
    PendingMemberSerializer,
    DescriptionRequestSerializer, CommentSerializer,
)
from api.utils import *


class CreateUserView(generics.CreateAPIView):
    """
    View for creating a new user. This view allows only POST requests for creating a user instance.

    - **POST**: Creates a new user from the provided data. Expects the following fields in the request body:
        - first_name
        - last_name
        - email
        - username
        - password

    Permissions:
        - Open to all users (AllowAny).

    This view uses the `UserSerializer` to validate the input data and save the new user to the database.
    """
    queryset = User.objects.all()
    serializer_class = UserSerializer
    permission_classes = [AllowAny]


class RegisterView(APIView):
    permission_classes = [AllowAny]

    def post(self, request):
        email = request.data.get("email")

        if not email:
            return Response({"error": "Email is required."}, status=status.HTTP_400_BAD_REQUEST)

        if User.objects.filter(email=email).exists():
            return Response({"error": "This email is already registered."}, status=status.HTTP_400_BAD_REQUEST)

        serializer = StudentSerializer(data=request.data)

        if not serializer.is_valid():
            print(serializer.errors)
            return Response(serializer.errors, status=status.HTTP_400_BAD_REQUEST)

        serializer.save()

        return Response({"message": "Student registered successfully"}, status=status.HTTP_201_CREATED)


class CurrentUserView(APIView):
    """
    View for retrieving the currently authenticated user. This view provides information about the logged-in user
    based on the provided JWT authentication token.

    - **GET**: Retrieves the details of the currently authenticated user. Expects an authorization token in the request
    header as 'Authorization: Bearer <token>'.

    Returns the user data using the `UserSerializer` if a valid token is provided. If the token is missing or invalid,
    an error message is returned.

    Permissions:
        - Requires a valid JWT token to access (authentication via JWT).
    """

    def get(self, request):
        jwt_authenticator = JWTAuthentication()
        decoded_auth = jwt_authenticator.authenticate(request)

        if decoded_auth is None:
            return Response({
                "error": "Invalid or expired token. Please log in again."
            }, status=status.HTTP_401_UNAUTHORIZED)

        user, _ = decoded_auth
        
        try:
            student_user = Student.objects.get(pk=user.pk)
            serializer = StudentSerializer(student_user)
        except Student.DoesNotExist:
            # No matching Student row, so just use User
            serializer = UserSerializer(user)

        # Check if serializer.data is falsy, return 500 error.
        if not serializer.data:
            return Response(
                {"error": "User data could not be retrieved. Please try again later."},
                status=status.HTTP_500_INTERNAL_SERVER_ERROR
            )
        return Response(serializer.data, status=status.HTTP_200_OK)


    def put(self, request):
        """
        update user details
        note: this current implmentation is not secure, it should not be able to update the user role
        """
        jwt_authenticator = JWTAuthentication()
        decoded_auth = jwt_authenticator.authenticate(request)

        if decoded_auth is None:
            return Response({
                "error": "Invalid or expired token. Please log in again."
            }, status=status.HTTP_401_UNAUTHORIZED)

        user, _ = decoded_auth
        print("request.data: ", request.data)
        serializer = UserSerializer(user, data=request.data, partial=True)
        # check the user role shouldn't change

        if serializer.is_valid():
            serializer.save()   # save the update
            return Response(serializer.data, status=status.HTTP_200_OK)
        return Response(serializer.errors, status=status.HTTP_400_BAD_REQUEST)


class StudentSocietiesView(APIView):
    """
    API View for managing societies that a student has joined.

    - **GET**: Retrieves a list of societies the currently logged-in student has joined.
        - Permissions: Requires the user to be authenticated and a student.
        - Response:
            - 200: A list of societies with details such as name and leader.
            - 403: If the user is not a student.

    - **POST**: Allows the student to leave a society they are part of.
        - Permissions: Requires the user to be authenticated and a student.
        - Request Body:
            - `society_id` (int): ID of the society to leave.
        - Response:
            - 200: Confirmation message indicating the student has successfully left the society.
            - 400: Validation errors, such as invalid society ID.
            - 403: If the user is not a student.
    """
    permission_classes = [IsAuthenticated]

    def get(self, request):
        user = request.user
        if not hasattr(user, "student"):
            return Response({"error": "Only students can manage societies."}, status=status.HTTP_403_FORBIDDEN)

        societies = user.student.societies_belongs_to.all()
        serializer = SocietySerializer(societies, many=True)
        return Response(serializer.data, status=status.HTTP_200_OK)

    def delete(self, request, society_id):
        """
        Handle DELETE request to leave a society.
        """
        user = request.user

        # Ensure the user is a student
        if not hasattr(user, "student"):
            return Response({"error": "Only students can leave societies."}, status=status.HTTP_403_FORBIDDEN)

        # Check if the society exists
        try:
            society = Society.objects.get(id=society_id)
        except Society.DoesNotExist:
            return Response({"error": "Society does not exist."}, status=status.HTTP_404_NOT_FOUND)

        # Check if the user is actually a member of the society
        if not user.student.societies_belongs_to.filter(id=society_id).exists():
            return Response({"error": "You are not a member of this society."}, status=status.HTTP_400_BAD_REQUEST)

        # Remove the student from the society
        user.student.societies_belongs_to.remove(society)

        return Response({"message": f"Successfully left society '{society.name}'."}, status=status.HTTP_200_OK)


class JoinSocietyView(APIView):
    """
    API View for managing the joining of new societies by a student.

    - **GET**: Retrieves a list of societies the currently logged-in student has NOT joined.
        - Permissions: Requires the user to be authenticated and a student.
        - Response:
            - 200: A list of available societies with details such as name and leader.
            - 403: If the user is not a student.

    - **POST**: Allows the student to join a new society.
        - Permissions: Requires the user to be authenticated and a student.
        - Request Body:
            - `society_id` (int): ID of the society to join.
        - Response:
            - 200: Confirmation message indicating the student has successfully joined the society.
            - 400: Validation errors, such as invalid society ID.
            - 403: If the user is not a student.
    """
    permission_classes = [IsAuthenticated]

    def get(self, request):
        user = request.user
        if not hasattr(user, "student"):
            return Response({"error": "Only students can join societies."}, status=status.HTTP_403_FORBIDDEN)

        joined_societies = user.student.societies_belongs_to.all()
        available_societies = Society.objects.exclude(id__in=joined_societies)

        serializer = SocietySerializer(available_societies, many=True)
        return Response(serializer.data, status=status.HTTP_200_OK)

    def post(self, request, society_id=None):
        user = request.user

        if not hasattr(user, "student"):
            return Response({"error": "Only students can join societies."}, status=status.HTTP_403_FORBIDDEN)

        if not society_id:
            return Response({"error": "Society ID is required."}, status=status.HTTP_400_BAD_REQUEST)

        serializer = JoinSocietySerializer(data={"society_id": society_id}, context={"request": request})

        if not serializer.is_valid():

            if "Society does not exist." in serializer.errors.get("society_id", []):
                return Response(serializer.errors, status=status.HTTP_404_NOT_FOUND)

            return Response(serializer.errors, status=status.HTTP_400_BAD_REQUEST)  

        society = serializer.save()
        return Response({"message": f"Successfully joined society '{society.name}'."}, status=status.HTTP_200_OK)


class RSVPEventView(APIView):
    """ API View for RSVPing to events. """

    permission_classes = [IsAuthenticated]

    def get(self, request):
        """
        List events the student is eligible to RSVP for.
        """
        student = request.user.student
        events = Event.objects.filter(
            date__gte=now().date(),  # Future events only
        ).exclude(
            current_attendees=student  # Exclude already RSVP’d events
        ).filter(
            # Hosted by societies the student belongs to
            hosted_by__in=student.societies.all()
        )
        serializer = EventSerializer(events, many=True)
        return Response(serializer.data, status=status.HTTP_200_OK)

    def post(self, request):
        """
        RSVP for an event.
        """
        event_id = request.data.get('event_id')
        try:
            event = Event.objects.get(id=event_id)
        except Event.DoesNotExist:
            return Response({"error": "Event not found."}, status=status.HTTP_404_NOT_FOUND)

        serializer = RSVPEventSerializer(instance=event, data={}, context={
                                         'request': request, 'action': 'RSVP'})
        if serializer.is_valid():
            serializer.save()
            return Response({"message": f"RSVP'd for event '{event.title}'."}, status=status.HTTP_200_OK)
        return Response(serializer.errors, status=status.HTTP_400_BAD_REQUEST)

    def delete(self, request):
        """
        Cancel RSVP for an event.
        """
        event_id = request.data.get('event_id')
        try:
            event = Event.objects.get(id=event_id)
        except Event.DoesNotExist:
            return Response({"error": "Event not found."}, status=status.HTTP_404_NOT_FOUND)

        serializer = RSVPEventSerializer(instance=event, data={}, context={
                                         'request': request, 'action': 'CANCEL'})
        if serializer.is_valid():
            serializer.save()
            return Response({"message": f"Successfully canceled RSVP for event '{event.title}'."}, status=status.HTTP_200_OK)
        return Response(serializer.errors, status=status.HTTP_400_BAD_REQUEST)


class EventHistoryView(APIView):
    """
    API View for viewing a student's event history.

    - **GET**: Retrieve a list of past events the student attended.
    """
    permission_classes = [IsAuthenticated]

    def get(self, request):
        student = request.user.student
        # attended_events = student.attended_events.filter(
        #     date__lt=timezone.now().date())
        attended_events = student.attended_events.all()
        serializer = EventSerializer(attended_events, many=True)
        return Response(serializer.data, status=status.HTTP_200_OK)


class StudentNotificationsView(APIView):
    """
    View to retrieve and update notifications for a student.
    """
    permission_classes = [IsAuthenticated]

    def get(self, request):
        # Ensure the user is a student
        if not hasattr(request.user, 'student'):
            return Response({"error": "Only students can view notifications."}, status=status.HTTP_403_FORBIDDEN)

        # Get notifications for societies the student has joined
        student = request.user.student
        notifications = Notification.objects.filter(for_student=student)

        serializer = NotificationSerializer(notifications, many=True)
        return Response(serializer.data, status=status.HTTP_200_OK)

    def patch(self, request, pk):
        if not hasattr(request.user, 'student'):
            return Response({"error": "Only students can mark notifications as read."}, status=status.HTTP_403_FORBIDDEN)

        try:
            notification = Notification.objects.get(id=pk, for_student=request.user.student)
        except Notification.DoesNotExist:
            return Response({"error": "Notification not found."}, status=status.HTTP_404_NOT_FOUND)

        notification.is_read = True  # ✅ Manually update is_read field
        notification.save()  # ✅ Save the notification explicitly

        return Response({"message": "Notification marked as read.", "id": pk}, status=status.HTTP_200_OK)


class StartSocietyRequestView(APIView):
    """View to handle society creation requests."""
    permission_classes = [IsAuthenticated]

    def post(self, request):
        user = request.user

        # Ensure the user is a student
        if not hasattr(user, "student"):
            return Response({"error": "Only students can request a new society."}, status=status.HTTP_403_FORBIDDEN)

        # Validate and save the data
        serializer = StartSocietyRequestSerializer(data=request.data)
        if serializer.is_valid():
            serializer.save(requested_by=user.student)
            return Response(
                {"message": "Your request has been submitted for review."},
                status=status.HTTP_201_CREATED,
            )
        return Response(serializer.errors, status=status.HTTP_400_BAD_REQUEST)


class SocietyRequestView(APIView):
    """
    GET request to get all the society requests that are pending in status for admins.
    """
    def get(self, request, society_status):
        user = request.user

        # Ensure the user is an admin
        if not hasattr(user, "admin"):
            return Response(
                {"error": "Only admins can view society requests."},
                status=status.HTTP_403_FORBIDDEN
            )
       
        # Fetch the society requests
        # TODO: add sort by time, by adding a new field in the model
        society_status = society_status.capitalize()
        pending_societies = Society.objects.filter(status=society_status)
        serializer = SocietySerializer(pending_societies, many=True)
        return Response(serializer.data, status=status.HTTP_200_OK)

    def put(self, request, society_id):
        """
        PUT request to update the status of the society request from pending to approved or rejected for admins.
        """
        user = request.user
        print("society_id", society_id, type(society_id))
        # Ensure the user is an admin
        if not hasattr(user, "admin"):
            return Response(
                {"error": "Only admins can approve or reject society requests."},
                status=status.HTTP_403_FORBIDDEN
            )

        # Fetch the society request using manual lookup
        society = Society.objects.filter(id=society_id).first()
        print("society xxx ", society)
        if not society:
            return Response(
                {"error": "Society request not found."},
                status=status.HTTP_404_NOT_FOUND
            )

        # Update the society request status
        serializer = SocietySerializer(society, data=request.data, partial=True)
        if serializer.is_valid():
            serializer.save()

            # # Notify WebSocket clients about the update
            channel_layer = get_channel_layer()


            # If society was approved, notify the society view WebSocket clients
            society_status = serializer.validated_data.get("status")
            if society_status in ["Approved", "Rejected", "Pending"]:
                async_to_sync(channel_layer.group_send)(
                    "society_updates",
                    {
                        "type": "society_list_update",
                        "message": f"A new society has been {society_status}.",
                        "data": serializer.data,
                        "status": society_status,
                    }
                )

            return Response(
                {"message": "Society request updated successfully.", "data": serializer.data},
                status=status.HTTP_200_OK
            )
        return Response(serializer.errors, status=status.HTTP_400_BAD_REQUEST)

class ManageSocietyDetailsView(APIView):
    """
    API View for society presidents to manage their societies.
    """
    permission_classes = [IsAuthenticated]

    def get(self, request, society_id):
        user = request.user

        # Ensure the user is a society president
        try:
            student = Student.objects.get(pk=user.pk)
        except Student.DoesNotExist:
            return Response({"error": "Only society presidents can manage their societies."}, status=status.HTTP_403_FORBIDDEN)
        print("Logged-in student id:", student.id)
        print("Requested society id:", society_id)
        if not student.is_president:
            return Response({"error": "Only society presidents can manage their societies."}, status=status.HTTP_403_FORBIDDEN)

        # Fetch the society
        society = Society.objects.filter(
            id=society_id).first()
        if not society:
            return Response({"error": "Society not found or you are not the president of this society."}, status=status.HTTP_404_NOT_FOUND)

        # Serialize the society details
        serializer = SocietySerializer(society)
        print("Sending response data:", serializer.data)
        return Response(serializer.data, status=status.HTTP_200_OK)

    def patch(self, request, society_id):
        user = request.user

        # Ensure the user is a society president
        if not user.is_student() or not user.student.is_president:
            return Response({"error": "Only society presidents can manage their societies."}, status=status.HTTP_403_FORBIDDEN)

        # Fetch the society
        society = Society.objects.filter(
            id=society_id).first()
        if not society:
            return Response({"error": "Society not found or you are not the president of this society."}, status=status.HTTP_404_NOT_FOUND)

        # Update the society details
        serializer = SocietySerializer(
            society, data=request.data, partial=True)
        if serializer.is_valid():
            serializer.save()
            return Response({"message": "Society details updated successfully.", "data": serializer.data}, status=status.HTTP_200_OK)
        return Response(serializer.errors, status=status.HTTP_400_BAD_REQUEST)


class CreateEventRequestView(APIView):
    """
    API View for society presidents to create events that require admin approval.
    """
    permission_classes = [IsAuthenticated]

    def post(self, request, society_id):
        """
        Create a new event request (Pending approval)
        """
        user = request.user

        # Ensure the user is a society president
        if not user.is_student() or not user.student.is_president:
            return Response(
                {"error": "Only society presidents can create events."},
                status=status.HTTP_403_FORBIDDEN
            )

        # Fetch the society
        society = Society.objects.filter(
            id=society_id, leader=user.student
        ).first()

        if not society:
            return Response(
                {"error": "Society not found or you are not the president of this society."},
                status=status.HTTP_404_NOT_FOUND
            )

        # Validate and save the event request instead of creating an event directly
        serializer = EventRequestSerializer(data=request.data, context={"request": request})

        if serializer.is_valid():
            serializer.save(hosted_by=society, from_student=user.student, intent="CreateEve", approved=False)  # Default: Pending
            return Response(
                {"message": "Event request submitted successfully. Awaiting admin approval.", "data": serializer.data},
                status=status.HTTP_201_CREATED
            )

        return Response(serializer.errors, status=status.HTTP_400_BAD_REQUEST)

class AllEventsView(APIView):
    """API View to list all approved events for public user"""
    permission_classes = [AllowAny]

    def get(self, request):
        events = Event.objects.filter(status="Approved").order_by("date", "start_time")
        serializer = EventSerializer(events, many=True)
        return Response(serializer.data, status=status.HTTP_200_OK)

class EventDetailView(APIView):
    """API View to get details of an event"""
    permission_classes = [AllowAny]

    def get(self, request, event_id):
        event = get_object_or_404(Event, id=event_id, status="Approved")
        serializer = EventSerializer(event)
        return Response(serializer.data, status=status.HTTP_200_OK)

logger = logging.getLogger(__name__)
class EventListView(APIView):
    """
    API View to list events based on filters (upcoming, previous, pending).
    """
    permission_classes = [IsAuthenticated]

    def get(self, request):
        society_id = request.query_params.get("society_id")
        filter_type = request.query_params.get("filter", "upcoming")

        if not society_id:
            return Response({"error": "Missing society_id"}, status=400)

        try:
            # Convert society_id to integer
            society_id = int(society_id)
        except ValueError:
            return Response({"error": "Invalid society_id format"}, status=400)

        # Debug - print request parameters
        logger.info(f"Request for events: society_id={society_id}, filter={filter_type}")
        
        # IMPORTANT FIX: Make sure to filter by hosted_by_id, not hosted_by
        # Check your Event model to confirm the correct field name
        events = Event.objects.filter(hosted_by=society_id)
        
        # Debug - log events before time-based filtering
        logger.info(f"Found {events.count()} events for society {society_id} before time filtering")
        logger.info(f"Event IDs: {[e.id for e in events]}")
        
        # If no events found, return empty list early
        if not events.exists():
            logger.warning(f"No events found for society_id={society_id}")
            return Response([])

        today = now().date()
        current_time = now().time()

        if filter_type == "upcoming":
            # Future dates OR current date with future time
            filtered_events = (events.filter(date__gt=today, status="Approved") | 
                            events.filter(date=today, start_time__gt=current_time, status="Approved"))
        
        elif filter_type == "previous":
            # Past dates OR current date with past time
            filtered_events = (events.filter(date__lt=today, status="Approved") | 
                            events.filter(date=today, start_time__lt=current_time, status="Approved"))
        
        elif filter_type == "pending":
            # Only pending events for this society
            filtered_events = events.filter(status="Pending")
        
        else:
            # Default to all events if filter is invalid
            filtered_events = events
        
        # Debug - log the filtered events
        logger.info(f"Returning {filtered_events.count()} {filter_type} events for society {society_id}")
        logger.info(f"Filtered Event IDs: {[e.id for e in filtered_events]}")
        
        # For each event, log the society ID to verify it matches
        for event in filtered_events:
            logger.info(f"Event {event.id}: '{event.title}', hosted_by={event.hosted_by}, status={event.status}")

        serializer = EventSerializer(filtered_events, many=True)
        return Response(serializer.data)

class ManageEventDetailsView(APIView):
    """
    API View to edit (request changes for) or delete an event.
    
    PATCH:
      - Allowed only for upcoming or pending events.
      - Instead of updating the event immediately, an EventRequest is created with
        the proposed changes; an admin will later approve or reject them.
    
    DELETE:
      - Allowed only for upcoming or pending events.
      - Deletion is performed immediately without admin approval.
    """
    permission_classes = [IsAuthenticated]
    
    def get_event(self, event_id):
        return get_object_or_404(Event, pk=event_id)

    def is_event_editable(self, event: Event):
        """
        Determines if an event is editable.
        Editable if:
         - The event status is "Pending", or
         - The event's datetime (date + start_time) is in the future.
        """
        current_datetime = now()
        # If event is pending, allow edits regardless of date/time.
        if event.status == "Pending":
            return True

        # Combine the event's date and start_time.
        event_datetime = datetime.combine(event.date, event.start_time)
        if current_datetime.tzinfo:
            event_datetime = make_aware(event_datetime)
        return event_datetime > current_datetime

    def get(self, request, event_id):
        event = self.get_event(event_id)
        serializer = EventSerializer(event)
        return Response(serializer.data, status=status.HTTP_200_OK)
    
    
    def patch(self, request, event_id):
        user = request.user
        # Ensure the user is a valid student and a society president.
        try:
            student = Student.objects.get(pk=user.pk)
        except Student.DoesNotExist:
            return Response({"error": "User is not a valid student."}, status=status.HTTP_403_FORBIDDEN)
        if not student.is_president:
            return Response({"error": "Only society presidents can edit events."}, status=status.HTTP_403_FORBIDDEN)

        event = self.get_event(event_id)
        if not self.is_event_editable(event):
            return Response({"error": "Only upcoming or pending events can be edited."}, status=status.HTTP_400_BAD_REQUEST)

        # Prepare data for the update request.
        data = request.data.copy()
        data.setdefault("title", event.title)
        data.setdefault("description", event.description)
        data.setdefault("location", event.location)
        data.setdefault("date", event.date)
        data.setdefault("start_time", event.start_time)
        data.setdefault("duration", event.duration)

        # Instantiate the serializer.
        serializer = EventRequestSerializer(
            data=data,
            context={
                "request": request,
                "hosted_by": event.hosted_by,
                "event": event,  # Optionally, if you want to reference the event in create.
            }
        )
        if serializer.is_valid():
            event_request = serializer.save()
            return Response(
                {
                    "message": "Event update requested. Await admin approval.",
                    "event_request_id": event_request.id,
                },
                status=status.HTTP_200_OK,
            )
        return Response(serializer.errors, status=status.HTTP_400_BAD_REQUEST)

    def delete(self, request, event_id):
        user = request.user
        # Ensure the user is a valid student and a society president.
        try:
            student = Student.objects.get(pk=user.pk)
        except Student.DoesNotExist:
            return Response({"error": "User is not a valid student."}, status=status.HTTP_403_FORBIDDEN)
        if not student.is_president:
            return Response({"error": "Only society presidents can delete events."}, status=status.HTTP_403_FORBIDDEN)

        event = self.get_event(event_id)
        if not self.is_event_editable(event):
            return Response({"error": "Only upcoming or pending events can be deleted."}, status=status.HTTP_400_BAD_REQUEST)

        event.delete()
        return Response({"message": "Event deleted successfully."}, status=status.HTTP_200_OK)

class PendingMembersView(APIView):
    """
    API View for Society Presidents to manage pending membership requests.
    """
    permission_classes = [IsAuthenticated]

    def get(self, request, society_id):
        """
        Retrieve all pending membership requests for a specific society.
        """
        user = request.user

        # Ensure the user is a president
        if not hasattr(user, "student") or not user.student.is_president:
            return Response({"error": "Only society presidents can manage members."}, status=status.HTTP_403_FORBIDDEN)

        # Ensure the president owns this society
        society = Society.objects.filter(id=society_id, leader=user.student).first()
        if not society:
            return Response({"error": "You are not the president of this society."}, status=status.HTTP_403_FORBIDDEN)

        # Get all pending membership requests
        pending_requests = UserRequest.objects.filter(
            intent="JoinSoc", approved=False, from_student__societies_belongs_to=society
        )

        serializer = PendingMemberSerializer(pending_requests, many=True)
        return Response(serializer.data)

    def post(self, request, society_id, request_id):
        """
        Approve or reject a membership request.
        """
        user = request.user

        # Ensure the user is a president
        if not hasattr(user, "student") or not user.student.is_president:
            return Response({"error": "Only society presidents can manage members."}, status=status.HTTP_403_FORBIDDEN)

        society = Society.objects.filter(id=society_id, leader=user.student).first()
        if not society:
            return Response({"error": "You are not the president of this society."}, status=status.HTTP_403_FORBIDDEN)

        # Find the pending request
        pending_request = UserRequest.objects.filter(id=request_id, intent="JoinSoc", approved=False).first()
        if not pending_request:
            return Response({"error": "Request not found."}, status=status.HTTP_404_NOT_FOUND)

        action = request.data.get("action")  # "approve" or "reject"

        if action == "approve":
            # Add student to society
            student = pending_request.from_student
            society.society_members.add(student)
            pending_request.approved = True
            pending_request.save()
            return Response({"message": f"{student.first_name} has been approved."}, status=status.HTTP_200_OK)

        elif action == "reject":
            # Delete the request
            pending_request.delete()
            return Response({"message": "Request has been rejected."}, status=status.HTTP_200_OK)

        return Response({"error": "Invalid action."}, status=status.HTTP_400_BAD_REQUEST)


class EventView(APIView):
    """
    Event view to show upcoming approved events.
    """

    def get(self, request, event_status) -> Response:
        """
        Returns a list of upcoming approved events sorted by date and time.
        """
        event_status = event_status.capitalize()
        print("event_status: ", event_status)
        events = Event.objects.filter(status=event_status).order_by("date", "start_time")
        serializer = EventSerializer(events, many=True)
        return Response(serializer.data, status=status.HTTP_200_OK)
    

class EventRequestView(APIView):
    """
    Event view to show upcoming approved events.
    """

    def put(self, request, event_id):
        """
        PUT request to update the status of the event request from pending to approved or rejected for admins
        """
        user = request.user

        if not hasattr(user, "admin"):
            return Response({"error": "Only admins can approve or reject event requests."}, status=status.HTTP_403_FORBIDDEN)

        event = Event.objects.filter(id=event_id).first()
        print("event xxx: ", event)
        if not event:
            return Response({"error": "Event request not found."}, status=status.HTTP_404_NOT_FOUND)

        serializer = EventSerializer(event, data=request.data, partial=True)
        print("serializer sss: ", serializer)
        if serializer.is_valid():
            serializer.save()

        channel_layer = get_channel_layer()

        print("serializer.validated_data.get('status'): ", serializer.validated_data.get("status")) # working
        if serializer.validated_data.get("status"):
            async_to_sync(channel_layer.group_send)(
                "events_updates",
                {
                    "type": "event_update",
                    "message": "A new event has been approved.",
                    "data": serializer.data,
                    "status": serializer.validated_data.get("status")
                }
            )

            return Response({"message": "Event request updated successfully.", "data": serializer.data}, status=status.HTTP_200_OK)
        return Response(serializer.errors, status=status.HTTP_400_BAD_REQUEST)


class AdminView(APIView):
    """
    admin view for admins to view all admins
    """
    permission_classes = [IsAuthenticated]
    # queryset = Admin.objects.all()      # redundant code, remove later
    # serializer_class = AdminSerializer      # redundant code, remove later

    def get(self, request) -> Response:
        """
        get the list of admins for the admin.
        """
        admin = Admin.objects.all()
        serializer = AdminSerializer(admin, many=True)  # serializer ensures its a admin object
        return Response(serializer.data, status=status.HTTP_200_OK)

    def post(self, request):
        """
        post request to create a new admin user
        """
        serializer = AdminSerializer(data=request.data)
        if serializer.is_valid():
            serializer.save()
            return Response({"message": "Admin registered successfully."}, status=status.HTTP_201_CREATED)
        return Response(serializer.errors, status=status.HTTP_400_BAD_REQUEST)


class StudentView(APIView):
    """
    Student view for admins to view all students.
    """
    permission_classes = [IsAuthenticated]

    def get(self, request) -> Response:
        """
        Get the list of students for the admin.
        """
        # Get all students and extend their user information
        students = Student.objects.all()
        serializer = StudentSerializer(students, many=True)
        return Response(serializer.data, status=status.HTTP_200_OK)


class DashboardStatsView(APIView):
    """
    View to provide aggregated statistics for the dashboard.
    """
    permission_classes = [IsAuthenticated]

    def get(self, request):
        # Aggregated statistics from the database
        total_societies = Society.objects.count()
        total_events = Event.objects.count()
        pending_approvals = Society.objects.filter(status="Pending").count()
        active_members = Student.objects.aggregate(active_members=Count("id"))["active_members"]

        stats = {
            "total_societies": total_societies,
            "total_events": total_events,
            "pending_approvals": pending_approvals,
            "active_members": active_members,
        }
        serializer = DashboardStatisticSerializer(stats)
        return Response(serializer.data, status=200)


class RecentActivitiesView(APIView):
    """
    View to provide a list of recent activities for the dashboard.
    """
    permission_classes = [IsAuthenticated]

    def get(self, request):
        # Example recent activities (can be extended based on project requirements)
        activities = [
            {"description": "John Doe joined the Chess Society", "timestamp": now()},
            {"description": "A new event was created: 'AI Workshop'", "timestamp": now()},
        ]

        serializer = RecentActivitySerializer(activities, many=True)
        return Response(serializer.data, status=200)


class NotificationsView(APIView):
    """
    View to provide notifications for the logged-in user.
    """
    permission_classes = [IsAuthenticated]

    def get(self, request):
        # If user's role is not "student", forbid access
        if request.user.role != "student":
            return Response({"error": "Only students can view notifications."}, status=403)

        notifications = Notification.objects.filter(for_student=request.user).order_by("-id")
        serializer = DashboardNotificationSerializer(notifications, many=True)
        return Response(serializer.data, status=200)


class EventCalendarView(APIView):
    """
    View to provide events for the dashboard calendar.
    """
    permission_classes = [IsAuthenticated]

    def get(self, request):
        events = Event.objects.all()
        serializer = EventCalendarSerializer(events, many=True)
        return Response(serializer.data, status=200)

class MySocietiesView(APIView):
    pass

@csrf_exempt
def get_popular_societies(request):
    """
    Returns the top 5 most popular societies based on:
    - Number of members
    - Number of hosted events
    - Total event attendees
    """
    
    popular_societies = (
        Society.objects.annotate(
            total_members=Count("society_members"),
            total_events=Count("events"),
            total_event_attendance=Sum("events__current_attendees")
        )
        .annotate(
            popularity_score=(
                (2 * Count("society_members")) +
                (3 * Count("events")) +
                (4 * Sum("events__current_attendees"))
            )
        )
        .order_by("-popularity_score")[:5]
        .values("id", "name", "total_members", "total_events", "total_event_attendance", "popularity_score")
    )

    return JsonResponse(list(popular_societies), safe=False)

@api_view(["GET"])
@permission_classes([])
def get_sorted_events(request):
    # Get only upcoming events
    events = Event.objects.filter(status="Approved", date__gte=now()).order_by("date", "start_time")
    serializer = EventSerializer(events, many=True)
    return Response(serializer.data)


class AwardView(APIView):
    """Handles listing, creating, retrieving, updating, and deleting awards"""
    permission_classes = [IsAuthenticated]

    def get(self, request, pk=None) -> Response:
        """List all awards or retrieve a specific award if ID is provided"""
        if pk:
            try:
                award = Award.objects.get(pk=pk)
                serializer = AwardSerializer(award)
                return Response(serializer.data, status=status.HTTP_200_OK)
            except Award.DoesNotExist:
                return Response({"error": "Award not found"}, status=status.HTTP_404_NOT_FOUND)
        
        # List all awards if no ID is provided
        awards = Award.objects.all()
        serializer = AwardSerializer(awards, many=True)
        return Response(serializer.data, status=status.HTTP_200_OK)

    def post(self, request) -> Response:
        """Create a new award"""
        serializer = AwardSerializer(data=request.data)
        if serializer.is_valid():
            serializer.save()
            return Response(serializer.data, status=status.HTTP_201_CREATED)
        return Response(serializer.errors, status=status.HTTP_400_BAD_REQUEST)

    def put(self, request, pk: int) -> Response:
        """Update an award by ID"""
        try:
            award = Award.objects.get(pk=pk)
        except Award.DoesNotExist:
            return Response({"error": "Award not found"}, status=status.HTTP_404_NOT_FOUND)

        serializer = AwardSerializer(award, data=request.data)
        if serializer.is_valid():
            serializer.save()
            return Response(serializer.data, status=status.HTTP_200_OK)
        return Response(serializer.errors, status=status.HTTP_400_BAD_REQUEST)

    def delete(self, request, pk: int) -> Response:
        """Delete an award by ID"""
        try:
            award = Award.objects.get(pk=pk)
        except Award.DoesNotExist:
            return Response({"error": "Award not found"}, status=status.HTTP_404_NOT_FOUND)

        award.delete()
        return Response({"message": "Award deleted successfully"}, status=status.HTTP_204_NO_CONTENT)


class AwardStudentView(APIView):
    """Handles listing, assigning, retrieving, updating, and deleting awards for students"""
    permission_classes = [IsAuthenticated]

    def get(self, request, pk=None) -> Response:
        """List all award assignments or retrieve a specific one if ID is provided"""
        if pk:
            try:
                award_student = AwardStudent.objects.get(pk=pk)
                serializer = AwardStudentSerializer(award_student)
                return Response(serializer.data, status=status.HTTP_200_OK)
            except AwardStudent.DoesNotExist:
                return Response({"error": "Award assignment not found"}, status=status.HTTP_404_NOT_FOUND)

        # List all award assignments
        awards_students = AwardStudent.objects.filter(student=request.user)
        serializer = AwardStudentSerializer(awards_students, many=True)
        return Response(serializer.data, status=status.HTTP_200_OK)

    def post(self, request) -> Response:
        """Assign an award to a student"""
        serializer = AwardStudentSerializer(data=request.data)
        if serializer.is_valid():
            serializer.save()
            return Response(serializer.data, status=status.HTTP_201_CREATED)
        return Response(serializer.errors, status=status.HTTP_400_BAD_REQUEST)

    def put(self, request, pk: int) -> Response:
        """Update a specific award assignment"""
        try:
            award_student = AwardStudent.objects.get(pk=pk)
        except AwardStudent.DoesNotExist:
            return Response({"error": "Award assignment not found"}, status=status.HTTP_404_NOT_FOUND)

        serializer = AwardStudentSerializer(award_student, data=request.data)
        if serializer.is_valid():
            serializer.save()
            return Response(serializer.data, status=status.HTTP_200_OK)
        return Response(serializer.errors, status=status.HTTP_400_BAD_REQUEST)

    def delete(self, request, pk: int) -> Response:
        """Delete a specific award assignment"""
        try:
            award_student = AwardStudent.objects.get(pk=pk)
        except AwardStudent.DoesNotExist:
            return Response({"error": "Award assignment not found"}, status=status.HTTP_404_NOT_FOUND)

        award_student.delete()
        return Response({"message": "Award assignment deleted successfully"}, status=status.HTTP_204_NO_CONTENT)


class AdminReportView(APIView):
    """
    API view for students and society presidents to submit reports to admins.
    """
    permission_classes = [IsAuthenticated]

    def post(self, request):
        serializer = AdminReportRequestSerializer(data=request.data)
        if serializer.is_valid():
            serializer.save(from_student=request.user.student)  #  Auto-assign the reporter
            return Response({"message": "Report submitted successfully."}, status=status.HTTP_201_CREATED)
        return Response(serializer.errors, status=status.HTTP_400_BAD_REQUEST)

    def get(self, request):
        reports = AdminReportRequest.objects.all().order_by("-requested_at")

        serializer = AdminReportRequestSerializer(reports, many=True)
        return Response(serializer.data, status=status.HTTP_200_OK)


class StudentSocietyDataView(APIView):
    """
    API View to inspect a specific society.
    """
    permission_classes = [IsAuthenticated]

    def get(self, request, society_id):
        user = request.user
        if not hasattr(user, "student"):
            return Response(
                {"error": "Only students can view societies."},
                status=status.HTTP_403_FORBIDDEN
            )

        # Manual society access via id
        society = get_object_or_404(Society, id=society_id)
        serializer = SocietySerializer(society)
        return Response(serializer.data, status=status.HTTP_200_OK)


def custom_media_view(request, path):
    """Used to serve media, i.e. photos to the frontend"""
    return serve(request, path, document_root=settings.MEDIA_ROOT)


class SocietyMembersListView(APIView):

    def get(self, request, society_id):

        society = get_object_or_404(Society, pk=society_id)
        members = society.society_members.all()
        serializer = StudentSerializer(members, many=True)
        return Response(serializer.data, status=status.HTTP_200_OK)

class EventCommentsView(APIView):
    """API to get all comments for a specific event"""
    permission_classes = [IsAuthenticatedOrReadOnly]

    def get(self, request, event_id):

        comments = Comment.objects.filter(event=event_id, parent_comment__isnull=True).order_by("-create_at")
        serializer = CommentSerializer(comments, many=True)
        return Response(serializer.data)

    def post(self, request, event_id):
        if not request.user.is_authenticated:
            return Response({"error": "Authentication required"}, status=status.HTTP_401_UNAUTHORIZED)

        event = get_object_or_404(Event, id=event_id)

        serializer = CommentSerializer(data=request.data)
        if serializer.is_valid():
            parent_comment = serializer.validated_data.get("parent_comment")
            comment = serializer.save(
                event=event,
                user=request.user,
                parent_comment=parent_comment
            )

            comment_data = CommentSerializer(comment).data
            channel_layer = get_channel_layer()
            async_to_sync(channel_layer.group_send)(
                f"event_{event_id}",
                {
                    "type": "new_comment",
                    "comment_data": comment_data
                }
            )

            return Response(comment_data, status=status.HTTP_201_CREATED)

        return Response(serializer.errors, status=status.HTTP_400_BAD_REQUEST)

class DescriptionRequestView(APIView):
    """
    Description request view for admins to approve/reject descriptions
    """
    permission_classes = [IsAuthenticated]

    def get(self, request):
        """Get all pending description requests (Admins only)."""
        user = request.user

        if not hasattr(user, "admin"):
            return Response(
                {"error": "Only admins can view pending description requests."},
                status=status.HTTP_403_FORBIDDEN
            )

        pending_requests = DescriptionRequest.objects.filter(status="Pending")
        serializer = DescriptionRequestSerializer(pending_requests, many=True)
        return Response(serializer.data, status=status.HTTP_200_OK)

    def put(self, request, request_id):
        """Approve or reject a pending description request."""
        user = request.user

        # ensure the user is an admin
        if not hasattr(user, "admin"):
            return Response(
                {"error": "Only admins can approve or reject description requests."},
                status=status.HTTP_403_FORBIDDEN
            )

        description_request = get_object_or_404(DescriptionRequest, id=request_id)

        status_update = request.data.get("status")
        if status_update not in ["Approved", "Rejected"]:
            return Response({"error": "Invalid status update."}, status=status.HTTP_400_BAD_REQUEST)

        if status_update == "Approved":
            society = description_request.society
            society.description = description_request.new_description
            society.save()

        description_request.status = status_update
        description_request.reviewed_by = user.admin
        description_request.save()

        channel_layer = get_channel_layer()
        async_to_sync(channel_layer.group_send)(
            "society_updates",
            {
                "type": "society_list_update",
                "message": f"Description request for {description_request.society.name} has been {status_update.lower()}.",
                "data": DescriptionRequestSerializer(description_request).data,
                "status": status_update
            }
        )

        return Response(
            {"message": f"Description request {status_update.lower()} successfully."},
            status=status.HTTP_200_OK
        )<|MERGE_RESOLUTION|>--- conflicted
+++ resolved
@@ -22,12 +22,8 @@
 from rest_framework.response import Response
 from rest_framework.views import APIView
 from rest_framework_simplejwt.authentication import JWTAuthentication
-<<<<<<< HEAD
-from api.models import Admin, AdminReportRequest, Event, EventRequest, Notification, Society, Student, User,Award, AwardStudent, UserRequest,  DescriptionRequest, AdminReportRequest
-=======
 from api.models import Admin, AdminReportRequest, Event, Notification, Society, Student, User, Award, AwardStudent, \
     UserRequest, DescriptionRequest, AdminReportRequest, Comment
->>>>>>> 11df0ce7
 from api.serializers import (
     AdminReportRequestSerializer,
     AdminSerializer,
