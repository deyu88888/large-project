from django.db.models import Count, Sum
from django.utils.timezone import now
from django.http import JsonResponse
from django.shortcuts import get_object_or_404
from django.views.decorators.csrf import csrf_exempt
from django.conf import settings
from django.views.static import serve
from rest_framework import status
from rest_framework.decorators import api_view, permission_classes
from rest_framework.permissions import IsAuthenticated
from django.views.decorators.csrf import csrf_exempt
from rest_framework.permissions import IsAuthenticated
from rest_framework.response import Response
from api.models import Event, Society,  User,  Comment
from api.serializers import (
    EventSerializer,
)
from api.utils import *
from api.views_files.view_utility import *
from api.views_files.award_views import *
from api.views_files.admin_delete_views import *
from api.views_files.admin_handle_event_views import *
from api.views_files.admin_handle_society_views import *
from api.views_files.admin_views import *
from api.views_files.communication_views import *
from api.views_files.dashboard_views import *
from api.views_files.event_views import *
from api.views_files.news_views import *
from api.views_files.president_views import *
from api.views_files.report_views import *
from api.views_files.request_views import *
from api.views_files.society_views import *
from api.views_files.user_views import *
from api.views_files.recommendation_feedback_views import *
from api.views_files.recommendation_views import *



@csrf_exempt
def get_popular_societies(request):
    """
    Returns the top 5 most popular societies based on:
    - Number of members
    - Number of hosted events
    - Total event attendees
    """

    popular_societies = (
        Society.objects.annotate(
            total_members=Count("society_members"),
            total_events=Count("events"),
            total_event_attendance=Sum("events__current_attendees")
        )
        .annotate(
            popularity_score=(
                (2 * Count("society_members")) +
                (3 * Count("events")) +
                (4 * Sum("events__current_attendees"))
            )
        )
        .order_by("-popularity_score")[:5]
        .values(
            "id",
            "name",
            "description",
            "category",
            "social_media_links",
            "membership_requirements",
            "upcoming_projects_or_plans",
            "tags",
            "icon",
            "president",
            "status",
            "approved_by",
            "total_members",
            "total_events",
            "total_event_attendance",
            "popularity_score"
        )
    )

    return JsonResponse(list(popular_societies), safe=False)

@csrf_exempt
def get_upcoming_events(request):
    """
    Returns upcoming events sorted by date.
    """
    current_datetime = timezone.now()

    all_upcoming_events = (
        Event.objects.filter(date__gte=current_datetime)
        .order_by('date')
        .values(
            'id',
            'title',
            'description',
            'date',
            'location',
            'start_time',
            'duration',
            'hosted_by',
            'hosted_by_id',
            'current_attendees',
            'status',
            'broadcasts',
            'comments',
            'max_capacity',
        )
    )
    seen_ids = set()
    unique_events = []

    for event in all_upcoming_events:
        if event['id'] not in seen_ids:
            seen_ids.add(event['id'])
            unique_events.append(event)
            if len(unique_events) >= 4:
                break

    return JsonResponse(unique_events, safe=False)

@api_view(["GET"])
@permission_classes([])
def get_sorted_events(request):
<<<<<<< HEAD
    events = Event.objects.filter(date__gte=now()).order_by("date", "start_time")
=======
    """Get only upcoming events"""
    events = Event.objects.filter(status="Approved", date__gte=now()).order_by("date", "start_time")
>>>>>>> 44319261
    serializer = EventSerializer(events, many=True)
    return Response(serializer.data)


def custom_media_view(request, path):
    """Used to serve media, i.e. photos to the frontend"""
    return serve(request, path, document_root=settings.MEDIA_ROOT)


@api_view(["POST"])
def like_comment(request, comment_id):
    """Allow user to like a comment"""
    comment = Comment.objects.get(id=comment_id)
    user = request.user

    if user in comment.likes.all():
        comment.likes.remove(user)
        return Response({"status": "unliked"}, status=status.HTTP_200_OK)
    else:
        comment.likes.add(user)
        comment.dislikes.remove(user)
        return Response({"status": "liked"}, status=status.HTTP_200_OK)


@api_view(["POST"])
def dislike_comment(request, comment_id):
    """Allow user to dislike a comment"""
    comment = Comment.objects.get(id=comment_id)
    user = request.user

    if user in comment.dislikes.all():
        comment.dislikes.remove(user)
        return Response({"status": "undisliked"}, status=status.HTTP_200_OK)
    else:
        comment.dislikes.add(user)
        comment.likes.remove(user)
        return Response({"status": "disliked"}, status=status.HTTP_200_OK)


@api_view(["POST"])
@permission_classes([IsAuthenticated])
def toggle_follow(request, user_id):
    """
    Process User's follow/unfollow request
    - only can follow other users
    - if followed then just can unfollow, vice versa
    """
    current_user = request.user
    target_user = get_object_or_404(User, id=user_id)

    if current_user == target_user:
        return Response({"error": "You cannot follow yourself."}, status=status.HTTP_400_BAD_REQUEST)

    if current_user.following.filter(id=target_user.id).exists():
        current_user.following.remove(target_user)
        return Response({"message": "Unfollowed successfully."}, status=status.HTTP_200_OK)
    else:
        current_user.following.add(target_user)
        return Response({"message": "Followed successfully."}, status=status.HTTP_200_OK)<|MERGE_RESOLUTION|>--- conflicted
+++ resolved
@@ -87,7 +87,7 @@
     Returns upcoming events sorted by date.
     """
     current_datetime = timezone.now()
-
+    
     all_upcoming_events = (
         Event.objects.filter(date__gte=current_datetime)
         .order_by('date')
@@ -123,12 +123,7 @@
 @api_view(["GET"])
 @permission_classes([])
 def get_sorted_events(request):
-<<<<<<< HEAD
     events = Event.objects.filter(date__gte=now()).order_by("date", "start_time")
-=======
-    """Get only upcoming events"""
-    events = Event.objects.filter(status="Approved", date__gte=now()).order_by("date", "start_time")
->>>>>>> 44319261
     serializer = EventSerializer(events, many=True)
     return Response(serializer.data)
 
