--- conflicted
+++ resolved
@@ -14,21 +14,14 @@
 from django.views.static import serve
 from rest_framework import generics, status
 from rest_framework.decorators import api_view, permission_classes
-<<<<<<< HEAD
-=======
 from rest_framework.permissions import AllowAny, IsAuthenticated, IsAdminUser
 from django.views.decorators.csrf import csrf_exempt
->>>>>>> f9a96054
 from rest_framework.permissions import AllowAny, IsAuthenticated, IsAuthenticatedOrReadOnly
 from rest_framework.response import Response
 from rest_framework.views import APIView
 from rest_framework_simplejwt.authentication import JWTAuthentication
-<<<<<<< HEAD
-from api.models import Admin, AdminReportRequest, Event, Notification, Society, Student, User,Award, AwardStudent, UserRequest,  DescriptionRequest
-=======
 from api.models import Admin, AdminReportRequest, Event, Notification, Society, Student, User, Award, AwardStudent, \
     UserRequest, DescriptionRequest, AdminReportRequest, Comment
->>>>>>> f9a96054
 from api.serializers import (
     AdminReportRequestSerializer,
     AdminSerializer,
@@ -375,8 +368,8 @@
         except Notification.DoesNotExist:
             return Response({"error": "Notification not found."}, status=status.HTTP_404_NOT_FOUND)
 
-        notification.is_read = True  # ✅ Manually update is_read field
-        notification.save()  # ✅ Save the notification explicitly
+        notification.is_read = True  # Manually update is_read field
+        notification.save()  # Save the notification explicitly
 
         return Response({"message": "Notification marked as read.", "id": pk}, status=status.HTTP_200_OK)
 
