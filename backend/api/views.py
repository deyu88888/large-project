# from datetime import timezone // incorrect import
import logging
from django.utils import timezone
from datetime import datetime, timezone
from asgiref.sync import async_to_sync
from channels.layers import get_channel_layer
from django.contrib.auth import authenticate
from django.db.models import Count, Sum
from django.utils.timezone import now, make_aware
from django.http import JsonResponse
from django.shortcuts import get_object_or_404
from django.views.decorators.csrf import csrf_exempt
from django.conf import settings
from django.views.static import serve
from rest_framework import generics, status
from rest_framework.decorators import api_view, permission_classes
from rest_framework.permissions import AllowAny, IsAuthenticated, IsAdminUser
from django.views.decorators.csrf import csrf_exempt
from rest_framework.permissions import AllowAny, IsAuthenticated, IsAuthenticatedOrReadOnly
from rest_framework.response import Response
from rest_framework.views import APIView
from rest_framework_simplejwt.authentication import JWTAuthentication
from api.models import Admin, AdminReportRequest, Event, Notification, Society, SocietyRequest, Student, User, Award, AwardStudent, \
    UserRequest, DescriptionRequest, AdminReportRequest, Comment
from api.serializers import (
    AdminReportRequestSerializer,
    AdminSerializer,
    DashboardNotificationSerializer,
    DashboardStatisticSerializer,
    EventCalendarSerializer,
    EventRequestSerializer,
    EventSerializer,
    JoinSocietySerializer,
    LeaveSocietySerializer,
    NotificationSerializer,
    RecentActivitySerializer,
    RSVPEventSerializer,
    SocietyRequestSerializer,
    SocietySerializer,
    StartSocietyRequestSerializer,
    StudentSerializer,
    UserSerializer,
    AwardSerializer,
    AwardStudentSerializer,
    PendingMemberSerializer,
    DescriptionRequestSerializer, CommentSerializer,
)
from api.utils import *


class CreateUserView(generics.CreateAPIView):
    """
    View for creating a new user. This view allows only POST requests for creating a user instance.

    - **POST**: Creates a new user from the provided data. Expects the following fields in the request body:
        - first_name
        - last_name
        - email
        - username
        - password

    Permissions:
        - Open to all users (AllowAny).

    This view uses the `UserSerializer` to validate the input data and save the new user to the database.
    """
    queryset = User.objects.all()
    serializer_class = UserSerializer
    permission_classes = [AllowAny]


class RegisterView(APIView):
    permission_classes = [AllowAny]

    def post(self, request):
        email = request.data.get("email")

        if not email:
            return Response({"error": "Email is required."}, status=status.HTTP_400_BAD_REQUEST)

        if User.objects.filter(email=email).exists():
            return Response({"error": "This email is already registered."}, status=status.HTTP_400_BAD_REQUEST)

        serializer = StudentSerializer(data=request.data)

        if not serializer.is_valid():
            print(serializer.errors)
            return Response(serializer.errors, status=status.HTTP_400_BAD_REQUEST)

        serializer.save()

        return Response({"message": "Student registered successfully"}, status=status.HTTP_201_CREATED)


import traceback
import sys

class CurrentUserView(APIView):
    """
    View for retrieving the currently authenticated user. This view provides information about the logged-in user
    based on the provided JWT authentication token.

    - **GET**: Retrieves the details of the currently authenticated user. Expects an authorization token in the request
    header as 'Authorization: Bearer <token>'.

    Returns the user data using the `UserSerializer` if a valid token is provided. If the token is missing or invalid,
    an error message is returned.

    Permissions:
        - Requires a valid JWT token to access (authentication via JWT).
    """

    def get(self, request):
        try:
            print("\n" + "="*80)
            print(f"DEBUG - CurrentUserView - User ID: {request.user.id}")
            print(f"DEBUG - CurrentUserView - Username: {request.user.username}")
            print(f"DEBUG - CurrentUserView - User type: {type(request.user).__name__}")
            
            jwt_authenticator = JWTAuthentication()
            print(f"DEBUG - About to authenticate with JWT")
            decoded_auth = jwt_authenticator.authenticate(request)
            print(f"DEBUG - JWT authentication result: {decoded_auth is not None}")

            if decoded_auth is None:
                print(f"DEBUG - JWT authentication failed")
                return Response({
                    "error": "Invalid or expired token. Please log in again."
                }, status=status.HTTP_401_UNAUTHORIZED)

            user, _ = decoded_auth
            print(f"DEBUG - Authenticated user ID: {user.id}")
            print(f"DEBUG - Authenticated username: {user.username}")
            
            try:
                print(f"DEBUG - Trying to get Student with pk={user.pk}")
                student_user = Student.objects.get(pk=user.pk)
                print(f"DEBUG - Found student: {student_user.username}")
                print(f"DEBUG - Student fields: {dir(student_user)}")
                print(f"DEBUG - Is president: {getattr(student_user, 'is_president', None)}")
                print(f"DEBUG - Is vice president: {getattr(student_user, 'is_vice_president', None)}")
                
                # Check for president relationship
                if hasattr(student_user, 'president_of'):
                    print(f"DEBUG - President of society: {getattr(student_user.president_of, 'id', None) if student_user.president_of else None}")
                else:
                    print(f"DEBUG - No president_of attribute")
                
                # Check for vice president relationship
                try:
                    vp_societies = getattr(student_user, 'vice_president_of_society', None)
                    print(f"DEBUG - VP society type: {type(vp_societies).__name__}")
                    print(f"DEBUG - VP society: {vp_societies}")
                except Exception as e:
                    print(f"DEBUG - Error getting vice_president_of_society: {str(e)}")
                
                # Create serializer
                print(f"DEBUG - Creating StudentSerializer")
                serializer = StudentSerializer(student_user)
                print(f"DEBUG - StudentSerializer created")
            except Student.DoesNotExist:
                # No matching Student row, so just use User
                print(f"DEBUG - No Student found, using UserSerializer instead")
                serializer = UserSerializer(user)
            except Exception as e:
                print(f"DEBUG - Unexpected error handling student: {str(e)}")
                print(traceback.format_exc())
                # Fallback to UserSerializer
                serializer = UserSerializer(user)

            # Check if serializer.data exists
            print(f"DEBUG - About to access serializer.data")
            if not serializer.data:
                print(f"DEBUG - serializer.data is empty or None")
                return Response(
                    {"error": "User data could not be retrieved. Please try again later."},
                    status=status.HTTP_500_INTERNAL_SERVER_ERROR
                )
            
            print(f"DEBUG - Serializer data keys: {serializer.data.keys()}")
            print(f"DEBUG - Response data: {serializer.data}")
            return Response(serializer.data, status=status.HTTP_200_OK)
            
        except Exception as e:
            # Print detailed error information
            print("\nCRITICAL ERROR IN CURRENT USER VIEW:")
            print("-"*80)
            print(f"Exception: {str(e)}")
            print("-"*80)
            traceback.print_exc(file=sys.stdout)
            print("="*80)
            
            # Return a proper error response
            return Response(
                {"error": "Server error fetching user data", "detail": str(e)},
                status=status.HTTP_500_INTERNAL_SERVER_ERROR
            )

    def put(self, request):
        """
        update user details
        note: this current implmentation is not secure, it should not be able to update the user role
        """
        try:
            print(f"DEBUG - PUT request to CurrentUserView")
            jwt_authenticator = JWTAuthentication()
            decoded_auth = jwt_authenticator.authenticate(request)

            if decoded_auth is None:
                print(f"DEBUG - JWT authentication failed in PUT")
                return Response({
                    "error": "Invalid or expired token. Please log in again."
                }, status=status.HTTP_401_UNAUTHORIZED)

            user, _ = decoded_auth
            print(f"DEBUG - PUT request data: {request.data}")
            serializer = UserSerializer(user, data=request.data, partial=True)
            
            if serializer.is_valid():
                print(f"DEBUG - Serializer is valid, saving changes")
                serializer.save()   # save the update
                return Response(serializer.data, status=status.HTTP_200_OK)
            else:
                print(f"DEBUG - Serializer validation errors: {serializer.errors}")
                return Response(serializer.errors, status=status.HTTP_400_BAD_REQUEST)
        except Exception as e:
            print(f"DEBUG - Error in PUT method: {str(e)}")
            print(traceback.format_exc())
            return Response(
                {"error": "Server error updating user data", "detail": str(e)},
                status=status.HTTP_500_INTERNAL_SERVER_ERROR
            )


class StudentSocietiesView(APIView):
    """
    API View for managing societies that a student has joined.

    - **GET**: Retrieves a list of societies the currently logged-in student has joined.
        - Permissions: Requires the user to be authenticated and a student.
        - Response:
            - 200: A list of societies with details such as name and leader.
            - 403: If the user is not a student.

    - **POST**: Allows the student to leave a society they are part of.
        - Permissions: Requires the user to be authenticated and a student.
        - Request Body:
            - `society_id` (int): ID of the society to leave.
        - Response:
            - 200: Confirmation message indicating the student has successfully left the society.
            - 400: Validation errors, such as invalid society ID.
            - 403: If the user is not a student.
    """
    permission_classes = [IsAuthenticated]

    def get(self, request):
        user = request.user
        if not hasattr(user, "student"):
            return Response({"error": "Only students can manage societies."}, status=status.HTTP_403_FORBIDDEN)

        societies = user.student.societies_belongs_to.all()
        serializer = SocietySerializer(societies, many=True)
        return Response(serializer.data, status=status.HTTP_200_OK)

    def delete(self, request, society_id):
        """
        Handle DELETE request to leave a society.
        """
        user = request.user

        # Ensure the user is a student
        if not hasattr(user, "student"):
            return Response({"error": "Only students can leave societies."}, status=status.HTTP_403_FORBIDDEN)

        # Check if the society exists
        try:
            society = Society.objects.get(id=society_id)
        except Society.DoesNotExist:
            return Response({"error": "Society does not exist."}, status=status.HTTP_404_NOT_FOUND)

        # Check if the user is actually a member of the society
        if not user.student.societies_belongs_to.filter(id=society_id).exists():
            return Response({"error": "You are not a member of this society."}, status=status.HTTP_400_BAD_REQUEST)

        # Remove the student from the society
        user.student.societies_belongs_to.remove(society)

        return Response({"message": f"Successfully left society '{society.name}'."}, status=status.HTTP_200_OK)


class JoinSocietyView(APIView):
    """
    API View for managing the joining of new societies by a student.

    - **GET**: Retrieves a list of societies the currently logged-in student has NOT joined.
        - Permissions: Requires the user to be authenticated and a student.
        - Response:
            - 200: A list of available societies with details such as name and leader.
            - 403: If the user is not a student.

    - **POST**: Creates a request for admin approval to join a society.
        - Permissions: Requires the user to be authenticated and a student.
        - Request Body:
            - `society_id` (int): ID of the society to join.
        - Response:
            - 201: Confirmation message indicating the join request has been submitted.
            - 400: Validation errors, such as invalid society ID.
            - 403: If the user is not a student.
    """
    permission_classes = [IsAuthenticated]

    def get(self, request):
        user = request.user
        if not hasattr(user, "student"):
            return Response({"error": "Only students can join societies."}, status=status.HTTP_403_FORBIDDEN)

        joined_societies = user.student.societies_belongs_to.all()
        available_societies = Society.objects.exclude(id__in=joined_societies)

        serializer = SocietySerializer(available_societies, many=True)
        return Response(serializer.data, status=status.HTTP_200_OK)

    def post(self, request, society_id=None):
        user = request.user

        # Debugging prints:
        print("DEBUG: User:", user, "User ID:", user.id)
        print("DEBUG: society_id:", society_id)

        if not hasattr(user, "student"):
            print("DEBUG: User is not a student.")
            return Response({"error": "Only students can join societies."}, status=status.HTTP_403_FORBIDDEN)

        if not society_id:
            print("DEBUG: No society_id provided in URL.")
            return Response({"error": "Society ID is required."}, status=status.HTTP_400_BAD_REQUEST)

        serializer = JoinSocietySerializer(data={"society_id": society_id}, context={"request": request})

        if not serializer.is_valid():
<<<<<<< HEAD
            print("DEBUG: serializer validation failed.")
            print("DEBUG: serializer.errors:", serializer.errors)

=======
>>>>>>> 75602ee0
            if "Society does not exist." in serializer.errors.get("society_id", []):
                return Response(serializer.errors, status=status.HTTP_404_NOT_FOUND)

            return Response(serializer.errors, status=status.HTTP_400_BAD_REQUEST)

<<<<<<< HEAD
        society = serializer.save()
        print(f"DEBUG: Successfully joined society '{society.name}' for user {user.id}")
        return Response({"message": f"Successfully joined society '{society.name}'."}, status=status.HTTP_200_OK)

=======
        # Instead of immediately adding the student to the society,
        # create a join request for president approval
        society = Society.objects.get(id=serializer.validated_data['society_id'])
        
        # Create SocietyRequest for joining the society
        society_request = SocietyRequest.objects.create(
            intent="JoinSoc",  # New intent for joining societies
            from_student=user.student,
            society=society,
            approved=False
        )
        
        return Response({
            "message": f"Request to join society '{society.name}' has been submitted for approval.",
            "request_id": society_request.id
        }, status=status.HTTP_201_CREATED)
>>>>>>> 75602ee0

class RSVPEventView(APIView):
    """ API View for RSVPing to events. """

    permission_classes = [IsAuthenticated]

    def get(self, request):
        """
        List events the student is eligible to RSVP for.
        """
        student = request.user.student
        events = Event.objects.filter(
            date__gte=now().date(),  # Future events only
        ).exclude(
            current_attendees=student  # Exclude already RSVP’d events
        ).filter(
            # Hosted by societies the student belongs to
            hosted_by__in=student.societies.all()
        )
        serializer = EventSerializer(events, many=True)
        return Response(serializer.data, status=status.HTTP_200_OK)

    def post(self, request):
        """
        RSVP for an event.
        """
        event_id = request.data.get('event_id')
        try:
            event = Event.objects.get(id=event_id)
        except Event.DoesNotExist:
            return Response({"error": "Event not found."}, status=status.HTTP_404_NOT_FOUND)

        serializer = RSVPEventSerializer(instance=event, data={}, context={
                                         'request': request, 'action': 'RSVP'})
        if serializer.is_valid():
            serializer.save()
            return Response({"message": f"RSVP'd for event '{event.title}'."}, status=status.HTTP_200_OK)
        return Response(serializer.errors, status=status.HTTP_400_BAD_REQUEST)

    def delete(self, request):
        """
        Cancel RSVP for an event.
        """
        event_id = request.data.get('event_id')
        try:
            event = Event.objects.get(id=event_id)
        except Event.DoesNotExist:
            return Response({"error": "Event not found."}, status=status.HTTP_404_NOT_FOUND)

        serializer = RSVPEventSerializer(instance=event, data={}, context={
                                         'request': request, 'action': 'CANCEL'})
        if serializer.is_valid():
            serializer.save()
            return Response({"message": f"Successfully canceled RSVP for event '{event.title}'."}, status=status.HTTP_200_OK)
        return Response(serializer.errors, status=status.HTTP_400_BAD_REQUEST)


class EventHistoryView(APIView):
    """
    API View for viewing a student's event history.

    - **GET**: Retrieve a list of past events the student attended.
    """
    permission_classes = [IsAuthenticated]

    def get(self, request):
        student = request.user.student
        # attended_events = student.attended_events.filter(
        #     date__lt=timezone.now().date())
        attended_events = student.attended_events.all()
        serializer = EventSerializer(attended_events, many=True)
        return Response(serializer.data, status=status.HTTP_200_OK)


class StudentNotificationsView(APIView):
    """
    View to retrieve and update notifications for a student.
    """
    permission_classes = [IsAuthenticated]

    def get(self, request):
        # Ensure the user is a student
        if not hasattr(request.user, 'student'):
            return Response({"error": "Only students can view notifications."}, status=status.HTTP_403_FORBIDDEN)

        # Get notifications for societies the student has joined
        student = request.user.student
        notifications = Notification.objects.filter(for_student=student)

        serializer = NotificationSerializer(notifications, many=True)
        return Response(serializer.data, status=status.HTTP_200_OK)

    def patch(self, request, pk):
        if not hasattr(request.user, 'student'):
            return Response({"error": "Only students can mark notifications as read."}, status=status.HTTP_403_FORBIDDEN)

        try:
            notification = Notification.objects.get(id=pk, for_student=request.user.student)
        except Notification.DoesNotExist:
            return Response({"error": "Notification not found."}, status=status.HTTP_404_NOT_FOUND)

        notification.is_read = True  # Manually update is_read field
        notification.save()  # Save the notification explicitly

        return Response({"message": "Notification marked as read.", "id": pk}, status=status.HTTP_200_OK)


class StartSocietyRequestView(APIView):
    """View to handle society creation requests."""
    permission_classes = [IsAuthenticated]

    def post(self, request):
        user = request.user

        # Ensure the user is a student
        if not hasattr(user, "student"):
            return Response({"error": "Only students can request a new society."}, status=status.HTTP_403_FORBIDDEN)

        # Validate and save the data
        serializer = StartSocietyRequestSerializer(data=request.data)
        if serializer.is_valid():
            serializer.save(requested_by=user.student)
            return Response(
                {"message": "Your request has been submitted for review."},
                status=status.HTTP_201_CREATED,
            )
        return Response(serializer.errors, status=status.HTTP_400_BAD_REQUEST)


class SocietyRequestView(APIView):
    """
    GET request to get all the society requests that are pending in status for admins.
    """
    def get(self, request, society_status):
        user = request.user

        # Ensure the user is an admin
        if not hasattr(user, "admin"):
            return Response(
                {"error": "Only admins can view society requests."},
                status=status.HTTP_403_FORBIDDEN
            )
       
        # Fetch the society requests
        # TODO: add sort by time, by adding a new field in the model
        society_status = society_status.capitalize()
        pending_societies = Society.objects.filter(status=society_status)
        serializer = SocietySerializer(pending_societies, many=True)
        return Response(serializer.data, status=status.HTTP_200_OK)

    def put(self, request, society_id):
        """
        PUT request to update the status of the society request from pending to approved or rejected for admins.
        """
        user = request.user
        print("society_id", society_id, type(society_id))
        # Ensure the user is an admin
        if not hasattr(user, "admin"):
            return Response(
                {"error": "Only admins can approve or reject society requests."},
                status=status.HTTP_403_FORBIDDEN
            )

        # Fetch the society request using manual lookup
        society = Society.objects.filter(id=society_id).first()
        print("society xxx ", society)
        if not society:
            return Response(
                {"error": "Society request not found."},
                status=status.HTTP_404_NOT_FOUND
            )

        # Update the society request status
        serializer = SocietySerializer(society, data=request.data, partial=True)
        if serializer.is_valid():
            serializer.save()

            # # Notify WebSocket clients about the update
            channel_layer = get_channel_layer()


            # If society was approved, notify the society view WebSocket clients
            society_status = serializer.validated_data.get("status")
            if society_status in ["Approved", "Rejected", "Pending"]:
                async_to_sync(channel_layer.group_send)(
                    "society_updates",
                    {
                        "type": "society_list_update",
                        "message": f"A new society has been {society_status}.",
                        "data": serializer.data,
                        "status": society_status,
                    }
                )

            return Response(
                {"message": "Society request updated successfully.", "data": serializer.data},
                status=status.HTTP_200_OK
            )
        return Response(serializer.errors, status=status.HTTP_400_BAD_REQUEST)

def has_society_management_permission(student, society):
    """
    Check if a student has management permissions for a society.
    This includes being either the president or vice president.
    
    Args:
        student: The Student instance to check
        society: The Society instance to check against
        
    Returns:
        bool: True if the student has management permissions, False otherwise
    """
    # Check if student is president (leader)
    is_president = student.is_president and hasattr(society, 'leader') and society.leader.id == student.id
    
    # Check if student is vice president
    is_vice_president = hasattr(society, 'vice_president') and society.vice_president and society.vice_president.id == student.id
    
    return is_president or is_vice_president

class ManageSocietyDetailsView(APIView):
    """
    API View for society presidents and vice presidents to manage their societies.
    """
    permission_classes = [IsAuthenticated]

    def get(self, request, society_id):
        user = request.user

        # Ensure the user is a student
        try:
            student = Student.objects.get(pk=user.pk)
        except Student.DoesNotExist:
            return Response({"error": "Only society presidents and vice presidents can manage their societies."}, 
                           status=status.HTTP_403_FORBIDDEN)
        
        print("Logged-in student id:", student.id)
        print("Requested society id:", society_id)
        
        # Fetch the society
        society = Society.objects.filter(id=society_id).first()
        if not society:
            return Response({"error": "Society not found."}, status=status.HTTP_404_NOT_FOUND)
            
        # Check for management permissions using utility function
        if not has_society_management_permission(student, society):
            return Response({"error": "Only the society president or vice president can manage this society."}, 
                           status=status.HTTP_403_FORBIDDEN)

        # Serialize the society details
        serializer = SocietySerializer(society)
        print("Sending response data:", serializer.data)
        return Response(serializer.data, status=status.HTTP_200_OK)

    def patch(self, request, society_id):
        user = request.user
        
        if not user.is_student():
            return Response(
                {"error": "Only society presidents and vice presidents can manage their societies."},
                status=status.HTTP_403_FORBIDDEN
            )
            
        society = Society.objects.filter(id=society_id).first()
        if not society:
            return Response(
                {"error": "Society not found."},
                status=status.HTTP_404_NOT_FOUND
            )
            
        # Check for management permissions using utility function
        if not has_society_management_permission(user.student, society):
            return Response(
                {"error": "Only the society president or vice president can manage this society."},
                status=status.HTTP_403_FORBIDDEN
            )

        # Pass the request context so the serializer can access the current user.
        serializer = SocietyRequestSerializer(data=request.data, context={"request": request}, partial=True)
        if serializer.is_valid():
            # Pass the society instance explicitly to the serializer's save() method.
            society_request = serializer.save(society=society)
            return Response(
                {
                    "message": "Society update request submitted. Await admin approval.",
                    "request_id": society_request.id,
                },
                status=status.HTTP_200_OK,
            )
        return Response(serializer.errors, status=status.HTTP_400_BAD_REQUEST)


class CreateEventRequestView(APIView):
    """
    API View for society presidents and vice presidents to create events that require admin approval.
    """
    permission_classes = [IsAuthenticated]

    def post(self, request, society_id):
        """
        Create a new event request (Pending approval)
        """
        user = request.user

        if not user.is_student():
            return Response(
                {"error": "Only society presidents and vice presidents can create events."},
                status=status.HTTP_403_FORBIDDEN
            )

        # Fetch the society
        society = Society.objects.filter(id=society_id).first()
        if not society:
            return Response(
                {"error": "Society not found."},
                status=status.HTTP_404_NOT_FOUND
            )

        # Check for management permissions using utility function
        if not has_society_management_permission(user.student, society):
            return Response(
                {"error": "Only the society president or vice president can create events for this society."},
                status=status.HTTP_403_FORBIDDEN
            )

        # Validate and save the event request instead of creating an event directly
        serializer = EventRequestSerializer(data=request.data, context={"request": request})

        if serializer.is_valid():
            serializer.save(hosted_by=society, from_student=user.student, intent="CreateEve", approved=False)  # Default: Pending
            return Response(
                {"message": "Event request submitted successfully. Awaiting admin approval.", "data": serializer.data},
                status=status.HTTP_201_CREATED
            )

        return Response(serializer.errors, status=status.HTTP_400_BAD_REQUEST)

class AllEventsView(APIView):
    """API View to list all approved events for public user"""
    permission_classes = [AllowAny]

    def get(self, request):
        events = Event.objects.filter(status="Approved").order_by("date", "start_time")
        serializer = EventSerializer(events, many=True)
        return Response(serializer.data, status=status.HTTP_200_OK)

class EventDetailView(APIView):
    """API View to get details of an event"""
    permission_classes = [AllowAny]

    def get(self, request, event_id):
        event = get_object_or_404(Event, id=event_id, status="Approved")
        serializer = EventSerializer(event)
        return Response(serializer.data, status=status.HTTP_200_OK)

logger = logging.getLogger(__name__)

class EventListView(APIView):
    """
    Lists events for all societies the currently logged-in student is part of.
    Optionally applies a filter (upcoming, previous, pending).
    """
    permission_classes = [IsAuthenticated]

    def get(self, request):
        filter_type = request.query_params.get("filter", "upcoming")

        # Ensure the user is a student
        if not hasattr(request.user, "student"):
            logger.warning("User is not a student.")
            return Response({"error": "Only students can retrieve society events."}, status=403)

        # Gather all society IDs the student is in
        societies = request.user.student.societies_belongs_to.all()
        society_ids = [s.id for s in societies]

        # If the user belongs to no societies, return an empty list
        if not society_ids:
            logger.info("User is not part of any society. Returning empty list.")
            return Response([], status=200)

        # Fetch events for these societies only
        events = Event.objects.filter(hosted_by__in=society_ids)

        # If you want to do time-based filtering:
        today = now().date()
        current_time = now().time()

        if filter_type == "upcoming":
            events = (
                events.filter(date__gt=today, status="Approved") |
                events.filter(date=today, start_time__gt=current_time, status="Approved")
            )
        elif filter_type == "previous":
            events = (
                events.filter(date__lt=today, status="Approved") |
                events.filter(date=today, start_time__lt=current_time, status="Approved")
            )
        elif filter_type == "pending":
            events = events.filter(status="Pending")
        # else: no filter → returns all events from these societies

        serializer = EventSerializer(events, many=True)
        return Response(serializer.data, status=200)
    
class ManageEventDetailsView(APIView):
    """
    API View for society presidents and vice presidents to edit or delete events.
    """
    permission_classes = [IsAuthenticated]
    
    def get_event(self, event_id):
        return get_object_or_404(Event, pk=event_id)

    def is_event_editable(self, event: Event):
        """
        Determines if an event is editable.
        Editable if:
         - The event status is "Pending", or
         - The event's datetime (date + start_time) is in the future.
        """
        current_datetime = now()
        # If event is pending, allow edits regardless of date/time.
        if event.status == "Pending":
            return True

        # Combine the event's date and start_time.
        event_datetime = datetime.combine(event.date, event.start_time)
        if current_datetime.tzinfo:
            event_datetime = make_aware(event_datetime)
        return event_datetime > current_datetime

    def get(self, request, event_id):
        event = self.get_event(event_id)
        serializer = EventSerializer(event)
        return Response(serializer.data, status=status.HTTP_200_OK)
    
    def patch(self, request, event_id):
        user = request.user
        # Ensure the user is a valid student
        try:
            student = Student.objects.get(pk=user.pk)
        except Student.DoesNotExist:
            return Response({"error": "User is not a valid student."}, status=status.HTTP_403_FORBIDDEN)
        
        event = self.get_event(event_id)
        if not self.is_event_editable(event):
            return Response({"error": "Only upcoming or pending events can be edited."}, status=status.HTTP_400_BAD_REQUEST)
        
        # Check if the user has management permissions for the society
        if not has_society_management_permission(student, event.hosted_by):
            return Response({"error": "Only society presidents and vice presidents can edit events."}, 
                           status=status.HTTP_403_FORBIDDEN)

        # Prepare data for the update request.
        data = request.data.copy()
        data.setdefault("title", event.title)
        data.setdefault("description", event.description)
        data.setdefault("location", event.location)
        data.setdefault("date", event.date)
        data.setdefault("start_time", event.start_time)
        data.setdefault("duration", event.duration)

        # Instantiate the serializer.
        serializer = EventRequestSerializer(
            data=data,
            context={
                "request": request,
                "hosted_by": event.hosted_by,
                "event": event, 
            }
        )
        if serializer.is_valid():
            event_request = serializer.save()
            return Response(
                {
                    "message": "Event update requested. Await admin approval.",
                    "event_request_id": event_request.id,
                },
                status=status.HTTP_200_OK,
            )
        return Response(serializer.errors, status=status.HTTP_400_BAD_REQUEST)

    def delete(self, request, event_id):
        user = request.user
        # Ensure the user is a valid student
        try:
            student = Student.objects.get(pk=user.pk)
        except Student.DoesNotExist:
            return Response({"error": "User is not a valid student."}, status=status.HTTP_403_FORBIDDEN)
        
        event = self.get_event(event_id)
        if not self.is_event_editable(event):
            return Response({"error": "Only upcoming or pending events can be deleted."}, status=status.HTTP_400_BAD_REQUEST)
        
        # Check if the user has management permissions for the society
        if not has_society_management_permission(student, event.hosted_by):
            return Response({"error": "Only society presidents and vice presidents can delete events."}, 
                           status=status.HTTP_403_FORBIDDEN)

        event.delete()
        return Response({"message": "Event deleted successfully."}, status=status.HTTP_200_OK)

class PendingMembersView(APIView):
    """
    API View for Society Presidents and Vice Presidents to manage pending membership requests.
    """
    permission_classes = [IsAuthenticated]

    def get(self, request, society_id):
        """
        Retrieve all pending membership requests for a specific society.
        """
        user = request.user

        if not hasattr(user, "student"):
            return Response({"error": "Only society presidents and vice presidents can manage members."}, 
                           status=status.HTTP_403_FORBIDDEN)

        society = Society.objects.filter(id=society_id).first()
        if not society:
            return Response({"error": "Society not found."}, status=status.HTTP_404_NOT_FOUND)

        # Check for management permissions using utility function
        if not has_society_management_permission(user.student, society):
            return Response({"error": "Only the society president or vice president can manage members."}, 
                           status=status.HTTP_403_FORBIDDEN)

        # Get all pending membership requests
        pending_requests = UserRequest.objects.filter(
            intent="JoinSoc", approved=False, from_student__societies_belongs_to=society
        )

        serializer = PendingMemberSerializer(pending_requests, many=True)
        return Response(serializer.data)

    def post(self, request, society_id, request_id):
        """
        Approve or reject a membership request.
        """
        user = request.user

        if not hasattr(user, "student"):
            return Response({"error": "Only society presidents and vice presidents can manage members."}, 
                           status=status.HTTP_403_FORBIDDEN)

        society = Society.objects.filter(id=society_id).first()
        if not society:
            return Response({"error": "Society not found."}, status=status.HTTP_404_NOT_FOUND)

        # Check for management permissions using utility function
        if not has_society_management_permission(user.student, society):
            return Response({"error": "Only the society president or vice president can manage members."}, 
                           status=status.HTTP_403_FORBIDDEN)

        # Find the pending request
        pending_request = UserRequest.objects.filter(id=request_id, intent="JoinSoc", approved=False).first()
        if not pending_request:
            return Response({"error": "Request not found."}, status=status.HTTP_404_NOT_FOUND)

        action = request.data.get("action")  # "approve" or "reject"

        if action == "approve":
            # Add student to society
            student = pending_request.from_student
            society.society_members.add(student)
            pending_request.approved = True
            pending_request.save()
            return Response({"message": f"{student.first_name} has been approved."}, status=status.HTTP_200_OK)

        elif action == "reject":
            # Delete the request
            pending_request.delete()
            return Response({"message": "Request has been rejected."}, status=status.HTTP_200_OK)

        return Response({"error": "Invalid action."}, status=status.HTTP_400_BAD_REQUEST)


class EventView(APIView):
    """
    Event view to show upcoming approved events.
    """

    def get(self, request, event_status) -> Response:
        """
        Returns a list of upcoming approved events sorted by date and time.
        """
        event_status = event_status.capitalize()
        print("event_status: ", event_status)
        events = Event.objects.filter(status=event_status).order_by("date", "start_time")
        serializer = EventSerializer(events, many=True)
        return Response(serializer.data, status=status.HTTP_200_OK)
    

class EventRequestView(APIView):
    """
    Event view to show upcoming approved events.
    """

    def put(self, request, event_id):
        """
        PUT request to update the status of the event request from pending to approved or rejected for admins
        """
        user = request.user

        if not hasattr(user, "admin"):
            return Response({"error": "Only admins can approve or reject event requests."}, status=status.HTTP_403_FORBIDDEN)

        event = Event.objects.filter(id=event_id).first()
        print("event xxx: ", event)
        if not event:
            return Response({"error": "Event request not found."}, status=status.HTTP_404_NOT_FOUND)

        serializer = EventSerializer(event, data=request.data, partial=True)
        print("serializer sss: ", serializer)
        if serializer.is_valid():
            serializer.save()

        channel_layer = get_channel_layer()

        print("serializer.validated_data.get('status'): ", serializer.validated_data.get("status")) # working
        if serializer.validated_data.get("status"):
            async_to_sync(channel_layer.group_send)(
                "events_updates",
                {
                    "type": "event_update",
                    "message": "A new event has been approved.",
                    "data": serializer.data,
                    "status": serializer.validated_data.get("status")
                }
            )

            return Response({"message": "Event request updated successfully.", "data": serializer.data}, status=status.HTTP_200_OK)
        return Response(serializer.errors, status=status.HTTP_400_BAD_REQUEST)


class AdminView(APIView):
    """
    admin view for admins to view all admins
    """
    permission_classes = [IsAuthenticated]
    # queryset = Admin.objects.all()      # redundant code, remove later
    # serializer_class = AdminSerializer      # redundant code, remove later

    def get(self, request) -> Response:
        """
        get the list of admins for the admin.
        """
        admin = Admin.objects.all()
        serializer = AdminSerializer(admin, many=True)  # serializer ensures its a admin object
        return Response(serializer.data, status=status.HTTP_200_OK)

    def post(self, request):
        """
        post request to create a new admin user
        """
        serializer = AdminSerializer(data=request.data)
        if serializer.is_valid():
            serializer.save()
            return Response({"message": "Admin registered successfully."}, status=status.HTTP_201_CREATED)
        return Response(serializer.errors, status=status.HTTP_400_BAD_REQUEST)


class StudentView(APIView):
    """
    Student view for admins to view all students.
    """
    permission_classes = [IsAdminUser]

    def get(self, request) -> Response:
        """
        Get the list of students for the admin.
        """
        # Get all students and extend their user information
        students = Student.objects.all()
        serializer = StudentSerializer(students, many=True)
        return Response(serializer.data, status=status.HTTP_200_OK)


class DashboardStatsView(APIView):
    """
    View to provide aggregated statistics for the dashboard.
    """
    permission_classes = [IsAuthenticated]

    def get(self, request):
        # Aggregated statistics from the database
        total_societies = Society.objects.count()
        total_events = Event.objects.count()
        pending_approvals = Society.objects.filter(status="Pending").count()
        active_members = Student.objects.aggregate(active_members=Count("id"))["active_members"]

        stats = {
            "total_societies": total_societies,
            "total_events": total_events,
            "pending_approvals": pending_approvals,
            "active_members": active_members,
        }
        serializer = DashboardStatisticSerializer(stats)
        return Response(serializer.data, status=200)


class RecentActivitiesView(APIView):
    """
    View to provide a list of recent activities for the dashboard.
    """
    permission_classes = [IsAuthenticated]

    def get(self, request):
        # Example recent activities (can be extended based on project requirements)
        activities = [
            {"description": "John Doe joined the Chess Society", "timestamp": now()},
            {"description": "A new event was created: 'AI Workshop'", "timestamp": now()},
        ]

        serializer = RecentActivitySerializer(activities, many=True)
        return Response(serializer.data, status=200)


class NotificationsView(APIView):
    """
    View to provide notifications for the logged-in user.
    """
    permission_classes = [IsAuthenticated]

    def get(self, request):
        # If user's role is not "student", forbid access
        if request.user.role != "student":
            return Response({"error": "Only students can view notifications."}, status=403)

        notifications = Notification.objects.filter(for_student=request.user).order_by("-id")
        serializer = DashboardNotificationSerializer(notifications, many=True)
        return Response(serializer.data, status=200)


class EventCalendarView(APIView):
    """
    View to provide events for the dashboard calendar.
    """
    permission_classes = [IsAuthenticated]

    def get(self, request):
        events = Event.objects.all()
        serializer = EventCalendarSerializer(events, many=True)
        return Response(serializer.data, status=200)

class MySocietiesView(APIView):
    pass

@csrf_exempt
def get_popular_societies(request):
    """
    Returns the top 5 most popular societies based on:
    - Number of members
    - Number of hosted events
    - Total event attendees
    """
    
    popular_societies = (
        Society.objects.annotate(
            total_members=Count("society_members"),
            total_events=Count("events"),
            total_event_attendance=Sum("events__current_attendees")
        )
        .annotate(
            popularity_score=(
                (2 * Count("society_members")) +
                (3 * Count("events")) +
                (4 * Sum("events__current_attendees"))
            )
        )
        .order_by("-popularity_score")[:5]
        .values("id", "name", "total_members", "total_events", "total_event_attendance", "popularity_score")
    )

    return JsonResponse(list(popular_societies), safe=False)

@api_view(["GET"])
@permission_classes([])
def get_sorted_events(request):
    # Get only upcoming events
    events = Event.objects.filter(status="Approved", date__gte=now()).order_by("date", "start_time")
    serializer = EventSerializer(events, many=True)
    return Response(serializer.data)


class AwardView(APIView):
    """Handles listing, creating, retrieving, updating, and deleting awards"""
    permission_classes = [IsAuthenticated]

    def get(self, request, pk=None) -> Response:
        """List all awards or retrieve a specific award if ID is provided"""
        if pk:
            try:
                award = Award.objects.get(pk=pk)
                serializer = AwardSerializer(award)
                return Response(serializer.data, status=status.HTTP_200_OK)
            except Award.DoesNotExist:
                return Response({"error": "Award not found"}, status=status.HTTP_404_NOT_FOUND)
        
        # List all awards if no ID is provided
        awards = Award.objects.all()
        serializer = AwardSerializer(awards, many=True)
        return Response(serializer.data, status=status.HTTP_200_OK)

    def post(self, request) -> Response:
        """Create a new award"""
        serializer = AwardSerializer(data=request.data)
        if serializer.is_valid():
            serializer.save()
            return Response(serializer.data, status=status.HTTP_201_CREATED)
        return Response(serializer.errors, status=status.HTTP_400_BAD_REQUEST)

    def put(self, request, pk: int) -> Response:
        """Update an award by ID"""
        try:
            award = Award.objects.get(pk=pk)
        except Award.DoesNotExist:
            return Response({"error": "Award not found"}, status=status.HTTP_404_NOT_FOUND)

        serializer = AwardSerializer(award, data=request.data)
        if serializer.is_valid():
            serializer.save()
            return Response(serializer.data, status=status.HTTP_200_OK)
        return Response(serializer.errors, status=status.HTTP_400_BAD_REQUEST)

    def delete(self, request, pk: int) -> Response:
        """Delete an award by ID"""
        try:
            award = Award.objects.get(pk=pk)
        except Award.DoesNotExist:
            return Response({"error": "Award not found"}, status=status.HTTP_404_NOT_FOUND)

        award.delete()
        return Response({"message": "Award deleted successfully"}, status=status.HTTP_204_NO_CONTENT)


class AwardStudentView(APIView):
    """Handles listing, assigning, retrieving, updating, and deleting awards for students"""
    permission_classes = [IsAuthenticated]

    def get(self, request, pk=None) -> Response:
        """List all award assignments or retrieve a specific one if ID is provided"""
        if pk:
            try:
                award_student = AwardStudent.objects.get(pk=pk)
                serializer = AwardStudentSerializer(award_student)
                return Response(serializer.data, status=status.HTTP_200_OK)
            except AwardStudent.DoesNotExist:
                return Response({"error": "Award assignment not found"}, status=status.HTTP_404_NOT_FOUND)

        # List all award assignments
        awards_students = AwardStudent.objects.filter(student=request.user)
        serializer = AwardStudentSerializer(awards_students, many=True)
        return Response(serializer.data, status=status.HTTP_200_OK)

    def post(self, request) -> Response:
        """Assign an award to a student"""
        serializer = AwardStudentSerializer(data=request.data)
        if serializer.is_valid():
            serializer.save()
            return Response(serializer.data, status=status.HTTP_201_CREATED)
        return Response(serializer.errors, status=status.HTTP_400_BAD_REQUEST)

    def put(self, request, pk: int) -> Response:
        """Update a specific award assignment"""
        try:
            award_student = AwardStudent.objects.get(pk=pk)
        except AwardStudent.DoesNotExist:
            return Response({"error": "Award assignment not found"}, status=status.HTTP_404_NOT_FOUND)

        serializer = AwardStudentSerializer(award_student, data=request.data)
        if serializer.is_valid():
            serializer.save()
            return Response(serializer.data, status=status.HTTP_200_OK)
        return Response(serializer.errors, status=status.HTTP_400_BAD_REQUEST)

    def delete(self, request, pk: int) -> Response:
        """Delete a specific award assignment"""
        try:
            award_student = AwardStudent.objects.get(pk=pk)
        except AwardStudent.DoesNotExist:
            return Response({"error": "Award assignment not found"}, status=status.HTTP_404_NOT_FOUND)

        award_student.delete()
        return Response({"message": "Award assignment deleted successfully"}, status=status.HTTP_204_NO_CONTENT)


class AdminReportView(APIView):
    """
    API view for students and society presidents to submit reports to admins.
    """
    permission_classes = [IsAuthenticated]

    def post(self, request):
        serializer = AdminReportRequestSerializer(data=request.data)
        if serializer.is_valid():
            serializer.save(from_student=request.user.student)  #  Auto-assign the reporter
            return Response({"message": "Report submitted successfully."}, status=status.HTTP_201_CREATED)
        return Response(serializer.errors, status=status.HTTP_400_BAD_REQUEST)

    def get(self, request):
        reports = AdminReportRequest.objects.all().order_by("-requested_at")

        serializer = AdminReportRequestSerializer(reports, many=True)
        return Response(serializer.data, status=status.HTTP_200_OK)


class StudentSocietyDataView(APIView):
    """
    API View to inspect a specific society.
    """
    permission_classes = [IsAuthenticated]

    def get(self, request, society_id):
        # Manual society access via id
        society = get_object_or_404(Society, id=society_id)
        serializer = SocietySerializer(society)

        # Return extra data indicating membership
        serializer_data = serializer.data
        serializer_data["is_member"] = society.society_members.filter(
            id=request.user.student.id
        ).exists()

        return Response(serializer_data, status=status.HTTP_200_OK)


def custom_media_view(request, path):
    """Used to serve media, i.e. photos to the frontend"""
    return serve(request, path, document_root=settings.MEDIA_ROOT)


class SocietyMembersListView(APIView):

    def get(self, request, society_id):

        society = get_object_or_404(Society, pk=society_id)
        members = society.society_members.all()
        serializer = StudentSerializer(members, many=True)
        return Response(serializer.data, status=status.HTTP_200_OK)

class EventCommentsView(APIView):
    """
    API view for create and manage event comments
    """
    permission_classes = [IsAuthenticated]

    def get(self, request):
        event_id = request.query_params.get("event_id")
        if not event_id:
            return Response({"error": "event_id is required"}, status=status.HTTP_400_BAD_REQUEST)

        comments = Comment.objects.filter(event_id=event_id, parent_comment__isnull=True).order_by("create_at")
        serializer = CommentSerializer(comments, many=True, context={"request": request})
        return Response(serializer.data, status=status.HTTP_200_OK)

    def post(self, request):
        """
        Allow user to create the comments
        """
        event_id = request.data.get("event")
        content = request.data.get("content")
        parent_comment_id = request.data.get("parent_comment", None)

        if not event_id or not content:
            return Response({"error": "event and content are required."}, status=status.HTTP_400_BAD_REQUEST)

        event = get_object_or_404(Event, pk=event_id)
        parent_comment = None
        if parent_comment_id:
            parent_comment = get_object_or_404(Comment, pk=parent_comment_id)

        comment = Comment.objects.create(
            event=event,
            user=request.user,
            content=content,
            parent_comment=parent_comment
        )

        serializer = CommentSerializer(comment, context={"request": request})
        return Response(serializer.data, status=status.HTTP_201_CREATED)

@api_view(["POST"])
def like_comment(request, comment_id):
    """Allow user to like a comment"""
    comment = Comment.objects.get(id=comment_id)
    user = request.user

    if user in comment.likes.all():
        comment.likes.remove(user)
        return Response({"status": "unliked"}, status=status.HTTP_200_OK)
    else:
        comment.likes.add(user)
        comment.dislikes.remove(user)
        return Response({"status": "liked"}, status=status.HTTP_200_OK)

@api_view(["POST"])
def dislike_comment(request, comment_id):
    """Allow user to dislike a comment"""
    comment = Comment.objects.get(id=comment_id)
    user = request.user

    if user in comment.dislikes.all():
        comment.dislikes.remove(user)
        return Response({"status": "undisliked"}, status=status.HTTP_200_OK)
    else:
        comment.dislikes.add(user)
        comment.likes.remove(user)
        return Response({"status": "disliked"}, status=status.HTTP_200_OK)

class DescriptionRequestView(APIView):
    """
    Description request view for admins to approve/reject descriptions
    """
    permission_classes = [IsAuthenticated]

    def get(self, request):
        """Get all pending description requests (Admins only)."""
        user = request.user

        if not hasattr(user, "admin"):
            return Response(
                {"error": "Only admins can view pending description requests."},
                status=status.HTTP_403_FORBIDDEN
            )

        pending_requests = DescriptionRequest.objects.filter(status="Pending")
        serializer = DescriptionRequestSerializer(pending_requests, many=True)
        return Response(serializer.data, status=status.HTTP_200_OK)

    def put(self, request, request_id):
        """Approve or reject a pending description request."""
        user = request.user

        # ensure the user is an admin
        if not hasattr(user, "admin"):
            return Response(
                {"error": "Only admins can approve or reject description requests."},
                status=status.HTTP_403_FORBIDDEN
            )

        description_request = get_object_or_404(DescriptionRequest, id=request_id)

        status_update = request.data.get("status")
        if status_update not in ["Approved", "Rejected"]:
            return Response({"error": "Invalid status update."}, status=status.HTTP_400_BAD_REQUEST)

        if status_update == "Approved":
            society = description_request.society
            society.description = description_request.new_description
            society.save()

        description_request.status = status_update
        description_request.reviewed_by = user.admin
        description_request.save()

        channel_layer = get_channel_layer()
        async_to_sync(channel_layer.group_send)(
            "society_updates",
            {
                "type": "society_list_update",
                "message": f"Description request for {description_request.society.name} has been {status_update.lower()}.",
                "data": DescriptionRequestSerializer(description_request).data,
                "status": status_update
            }
        )

        return Response(
            {"message": f"Description request {status_update.lower()} successfully."},
            status=status.HTTP_200_OK
        )

@api_view(["POST"])
@permission_classes([IsAuthenticated])
def toggle_follow(request, user_id):
    """
    Process User's follow/unfollow request
    - only can follow other users
    - if followed then just can unfollow, vice versa
    """
    current_user = request.user
    target_user = get_object_or_404(User, id=user_id)

    if current_user == target_user:
        return Response({"error": "You cannot follow yourself."}, status=status.HTTP_400_BAD_REQUEST)

    if current_user.following.filter(id=target_user.id).exists():
        current_user.following.remove(target_user)
        return Response({"message": "Unfollowed successfully."}, status=status.HTTP_200_OK)
    else:
        current_user.following.add(target_user)
        return Response({"message": "Followed successfully."}, status=status.HTTP_200_OK)

class StudentProfileView(APIView):
    """API view to show Student's Profile"""
    permission_classes = [AllowAny]

    def get(self, request, user_id):
        student = get_object_or_404(Student, id=user_id)
        serializer = StudentSerializer(student, context={'request': request})
        return Response(serializer.data, status=status.HTTP_200_OK)<|MERGE_RESOLUTION|>--- conflicted
+++ resolved
@@ -291,77 +291,61 @@
 class JoinSocietyView(APIView):
     """
     API View for managing the joining of new societies by a student.
-
     - **GET**: Retrieves a list of societies the currently logged-in student has NOT joined.
-        - Permissions: Requires the user to be authenticated and a student.
-        - Response:
-            - 200: A list of available societies with details such as name and leader.
-            - 403: If the user is not a student.
-
+    - Permissions: Requires the user to be authenticated and a student.
+    - Response:
+    - 200: A list of available societies with details such as name and leader.
+    - 403: If the user is not a student.
     - **POST**: Creates a request for admin approval to join a society.
-        - Permissions: Requires the user to be authenticated and a student.
-        - Request Body:
-            - `society_id` (int): ID of the society to join.
-        - Response:
-            - 201: Confirmation message indicating the join request has been submitted.
-            - 400: Validation errors, such as invalid society ID.
-            - 403: If the user is not a student.
-    """
-    permission_classes = [IsAuthenticated]
-
+    - Permissions: Requires the user to be authenticated and a student.
+    - Request Body:
+    - `society_id` (int): ID of the society to join.
+    - Response:
+    - 201: Confirmation message indicating the join request has been submitted.
+    - 400: Validation errors, such as invalid society ID.
+    - 403: If the user is not a student.
+    """
+    permission_classes = [IsAuthenticated]
+    
     def get(self, request):
         user = request.user
         if not hasattr(user, "student"):
             return Response({"error": "Only students can join societies."}, status=status.HTTP_403_FORBIDDEN)
-
         joined_societies = user.student.societies_belongs_to.all()
         available_societies = Society.objects.exclude(id__in=joined_societies)
-
         serializer = SocietySerializer(available_societies, many=True)
         return Response(serializer.data, status=status.HTTP_200_OK)
-
+    
     def post(self, request, society_id=None):
         user = request.user
-
         # Debugging prints:
         print("DEBUG: User:", user, "User ID:", user.id)
         print("DEBUG: society_id:", society_id)
-
+        
         if not hasattr(user, "student"):
             print("DEBUG: User is not a student.")
             return Response({"error": "Only students can join societies."}, status=status.HTTP_403_FORBIDDEN)
-
+        
         if not society_id:
             print("DEBUG: No society_id provided in URL.")
             return Response({"error": "Society ID is required."}, status=status.HTTP_400_BAD_REQUEST)
-
+        
         serializer = JoinSocietySerializer(data={"society_id": society_id}, context={"request": request})
-
+        
         if not serializer.is_valid():
-<<<<<<< HEAD
             print("DEBUG: serializer validation failed.")
             print("DEBUG: serializer.errors:", serializer.errors)
-
-=======
->>>>>>> 75602ee0
             if "Society does not exist." in serializer.errors.get("society_id", []):
                 return Response(serializer.errors, status=status.HTTP_404_NOT_FOUND)
-
             return Response(serializer.errors, status=status.HTTP_400_BAD_REQUEST)
-
-<<<<<<< HEAD
-        society = serializer.save()
-        print(f"DEBUG: Successfully joined society '{society.name}' for user {user.id}")
-        return Response({"message": f"Successfully joined society '{society.name}'."}, status=status.HTTP_200_OK)
-
-=======
+        
         # Instead of immediately adding the student to the society,
         # create a join request for president approval
         society = Society.objects.get(id=serializer.validated_data['society_id'])
         
         # Create SocietyRequest for joining the society
         society_request = SocietyRequest.objects.create(
-            intent="JoinSoc",  # New intent for joining societies
+            intent="JoinSoc", # New intent for joining societies
             from_student=user.student,
             society=society,
             approved=False
@@ -371,7 +355,6 @@
             "message": f"Request to join society '{society.name}' has been submitted for approval.",
             "request_id": society_request.id
         }, status=status.HTTP_201_CREATED)
->>>>>>> 75602ee0
 
 class RSVPEventView(APIView):
     """ API View for RSVPing to events. """
