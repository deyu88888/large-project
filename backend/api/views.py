<<<<<<< HEAD
# from datetime import timezone // incorrect import
from django.utils import timezone
=======
from datetime import timezone
from asgiref.sync import async_to_sync
from channels.layers import get_channel_layer
from django.contrib.auth import authenticate
>>>>>>> 4e3c87a6
from django.db.models import Count, Sum
from django.utils.timezone import now
from django.http import JsonResponse
from django.shortcuts import get_object_or_404
from django.views.decorators.csrf import csrf_exempt
from django.conf import settings
from django.views.static import serve
from asgiref.sync import async_to_sync
from channels.layers import get_channel_layer
from rest_framework import generics, status
from rest_framework.decorators import api_view, permission_classes
<<<<<<< HEAD
from rest_framework.permissions import AllowAny, IsAuthenticated
from rest_framework.response import Response
from rest_framework.views import APIView
from rest_framework_simplejwt.authentication import JWTAuthentication
from api.models import Admin, AdminReportRequest, Event, Notification, Society, Student, User,Award, AwardStudent, UserRequest
=======
from django.views.decorators.csrf import csrf_exempt
from rest_framework.permissions import AllowAny, IsAuthenticated, IsAuthenticatedOrReadOnly
from rest_framework.response import Response
from rest_framework.views import APIView
from rest_framework_simplejwt.authentication import JWTAuthentication
from api.models import Admin, Event, Notification, Society, Student, User, Award, AwardStudent, UserRequest, Comment
>>>>>>> 4e3c87a6
from api.serializers import (
    AdminReportRequestSerializer,
    AdminSerializer,
    DashboardNotificationSerializer,
    DashboardStatisticSerializer,
    EventCalendarSerializer,
    EventRequestSerializer,
    EventSerializer,
    JoinSocietySerializer,
    LeaveSocietySerializer,
    NotificationSerializer,
    RecentActivitySerializer,
    RSVPEventSerializer,
    SocietySerializer,
    StartSocietyRequestSerializer,
    StudentSerializer,
    UserSerializer,
    AwardSerializer,
    AwardStudentSerializer,
    PendingMemberSerializer, CommentSerializer,
)
from api.utils import *


class CreateUserView(generics.CreateAPIView):
    """
    View for creating a new user. This view allows only POST requests for creating a user instance.

    - **POST**: Creates a new user from the provided data. Expects the following fields in the request body:
        - first_name
        - last_name
        - email
        - username
        - password

    Permissions:
        - Open to all users (AllowAny).

    This view uses the `UserSerializer` to validate the input data and save the new user to the database.
    """
    queryset = User.objects.all()
    serializer_class = UserSerializer
    permission_classes = [AllowAny]


class RegisterView(APIView):
    # Otherwise it won't allow anonymous access
    permission_classes = [AllowAny]

    def post(self, request):
        print("Received data:", request.data)
        email = request.data['email']
        otp = request.data['otp']

        print("Stored OTP:", OTP_STORAGE)
        if not email or not otp:
            return Response({'error': 'Email and OTP are required.'}, status=status.HTTP_400_BAD_REQUEST)

        if OTP_STORAGE.get(email) != otp:
            return Response({'error': 'Invalid OTP or OTP expired.'}, status=status.HTTP_400_BAD_REQUEST)

        if User.objects.filter(email=email).exists():
            return Response({'error': 'This email is already registered.'}, status=status.HTTP_400_BAD_REQUEST)

        serializer = StudentSerializer(data=request.data)

        if not serializer.is_valid():
            print(serializer.errors)
            return Response(serializer.errors, status=status.HTTP_400_BAD_REQUEST)
        else:
            serializer.save()
            del OTP_STORAGE[email]
            return Response({"message": "Student registered successfully"}, status=status.HTTP_201_CREATED)

class CurrentUserView(APIView):
    """
    View for retrieving the currently authenticated user. This view provides information about the logged-in user
    based on the provided JWT authentication token.

    - **GET**: Retrieves the details of the currently authenticated user. Expects an authorization token in the request
    header as 'Authorization: Bearer <token>'.

    Returns the user data using the `UserSerializer` if a valid token is provided. If the token is missing or invalid,
    an error message is returned.

    Permissions:
        - Requires a valid JWT token to access (authentication via JWT).
    """

    def get(self, request):
        jwt_authenticator = JWTAuthentication()
        decoded_auth = jwt_authenticator.authenticate(request)

        if decoded_auth is None:
            return Response({
                "error": "Invalid or expired token. Please log in again."
            }, status=status.HTTP_401_UNAUTHORIZED)

        user, _ = decoded_auth
        
        try:
            student_user = Student.objects.get(pk=user.pk)
            serializer = StudentSerializer(student_user)
        except Student.DoesNotExist:
            # No matching Student row, so just use User
            serializer = UserSerializer(user)

        # Check if serializer.data is falsy, return 500 error.
        if not serializer.data:
            return Response(
                {"error": "User data could not be retrieved. Please try again later."},
                status=status.HTTP_500_INTERNAL_SERVER_ERROR
            )
        return Response(serializer.data, status=status.HTTP_200_OK)


    def put(self, request):
        """
        update user details
        note: this current implmentation is not secure, it should not be able to update the user role
        """
        jwt_authenticator = JWTAuthentication()
        decoded_auth = jwt_authenticator.authenticate(request)

        if decoded_auth is None:
            return Response({
                "error": "Invalid or expired token. Please log in again."
            }, status=status.HTTP_401_UNAUTHORIZED)

        user, _ = decoded_auth
        print("request.data: ", request.data)
        serializer = UserSerializer(user, data=request.data, partial=True)
        # check the user role shouldn't change

        if serializer.is_valid():
            serializer.save()   # save the update
            return Response(serializer.data, status=status.HTTP_200_OK)
        return Response(serializer.errors, status=status.HTTP_400_BAD_REQUEST)


class StudentSocietiesView(APIView):
    """
    API View for managing societies that a student has joined.

    - **GET**: Retrieves a list of societies the currently logged-in student has joined.
        - Permissions: Requires the user to be authenticated and a student.
        - Response:
            - 200: A list of societies with details such as name and leader.
            - 403: If the user is not a student.

    - **POST**: Allows the student to leave a society they are part of.
        - Permissions: Requires the user to be authenticated and a student.
        - Request Body:
            - `society_id` (int): ID of the society to leave.
        - Response:
            - 200: Confirmation message indicating the student has successfully left the society.
            - 400: Validation errors, such as invalid society ID.
            - 403: If the user is not a student.
    """
    permission_classes = [IsAuthenticated]

    def get(self, request):
        user = request.user
        if not hasattr(user, "student"):
            return Response({"error": "Only students can manage societies."}, status=status.HTTP_403_FORBIDDEN)

        societies = user.student.societies_belongs_to.all()
        serializer = SocietySerializer(societies, many=True)
        return Response(serializer.data, status=status.HTTP_200_OK)

    def delete(self, request, society_id):
        """
        Handle DELETE request to leave a society.
        """
        user = request.user

        # Ensure the user is a student
        if not hasattr(user, "student"):
            return Response({"error": "Only students can leave societies."}, status=status.HTTP_403_FORBIDDEN)

        # Check if the society exists
        try:
            society = Society.objects.get(id=society_id)
        except Society.DoesNotExist:
            return Response({"error": "Society does not exist."}, status=status.HTTP_404_NOT_FOUND)

        # Check if the user is actually a member of the society
        if not user.student.societies_belongs_to.filter(id=society_id).exists():
            return Response({"error": "You are not a member of this society."}, status=status.HTTP_400_BAD_REQUEST)

        # Remove the student from the society
        user.student.societies_belongs_to.remove(society)

        return Response({"message": f"Successfully left society '{society.name}'."}, status=status.HTTP_200_OK)


class JoinSocietyView(APIView):
    """
    API View for managing the joining of new societies by a student.

    - **GET**: Retrieves a list of societies the currently logged-in student has NOT joined.
        - Permissions: Requires the user to be authenticated and a student.
        - Response:
            - 200: A list of available societies with details such as name and leader.
            - 403: If the user is not a student.

    - **POST**: Allows the student to join a new society.
        - Permissions: Requires the user to be authenticated and a student.
        - Request Body:
            - `society_id` (int): ID of the society to join.
        - Response:
            - 200: Confirmation message indicating the student has successfully joined the society.
            - 400: Validation errors, such as invalid society ID.
            - 403: If the user is not a student.
    """
    permission_classes = [IsAuthenticated]

    def get(self, request):
        user = request.user
        if not hasattr(user, "student"):
            return Response({"error": "Only students can join societies."}, status=status.HTTP_403_FORBIDDEN)

        joined_societies = user.student.societies_belongs_to.all()
        available_societies = Society.objects.exclude(id__in=joined_societies)

        serializer = SocietySerializer(available_societies, many=True)
        return Response(serializer.data, status=status.HTTP_200_OK)

    def post(self, request, society_id=None):
        user = request.user

        if not hasattr(user, "student"):
            return Response({"error": "Only students can join societies."}, status=status.HTTP_403_FORBIDDEN)

        if not society_id:
            return Response({"error": "Society ID is required."}, status=status.HTTP_400_BAD_REQUEST)

        serializer = JoinSocietySerializer(data={"society_id": society_id}, context={"request": request})

        if not serializer.is_valid():

            if "Society does not exist." in serializer.errors.get("society_id", []):
                return Response(serializer.errors, status=status.HTTP_404_NOT_FOUND)

            return Response(serializer.errors, status=status.HTTP_400_BAD_REQUEST)  

        society = serializer.save()
        return Response({"message": f"Successfully joined society '{society.name}'."}, status=status.HTTP_200_OK)


class RSVPEventView(APIView):
    """ API View for RSVPing to events. """

    permission_classes = [IsAuthenticated]

    def get(self, request):
        """
        List events the student is eligible to RSVP for.
        """
        student = request.user.student
        events = Event.objects.filter(
            date__gte=now().date(),  # Future events only
        ).exclude(
            current_attendees=student  # Exclude already RSVP’d events
        ).filter(
            # Hosted by societies the student belongs to
            hosted_by__in=student.societies.all()
        )
        serializer = EventSerializer(events, many=True)
        return Response(serializer.data, status=status.HTTP_200_OK)

    def post(self, request):
        """
        RSVP for an event.
        """
        event_id = request.data.get('event_id')
        try:
            event = Event.objects.get(id=event_id)
        except Event.DoesNotExist:
            return Response({"error": "Event not found."}, status=status.HTTP_404_NOT_FOUND)

        serializer = RSVPEventSerializer(instance=event, data={}, context={
                                         'request': request, 'action': 'RSVP'})
        if serializer.is_valid():
            serializer.save()
            return Response({"message": f"RSVP'd for event '{event.title}'."}, status=status.HTTP_200_OK)
        return Response(serializer.errors, status=status.HTTP_400_BAD_REQUEST)

    def delete(self, request):
        """
        Cancel RSVP for an event.
        """
        event_id = request.data.get('event_id')
        try:
            event = Event.objects.get(id=event_id)
        except Event.DoesNotExist:
            return Response({"error": "Event not found."}, status=status.HTTP_404_NOT_FOUND)

        serializer = RSVPEventSerializer(instance=event, data={}, context={
                                         'request': request, 'action': 'CANCEL'})
        if serializer.is_valid():
            serializer.save()
            return Response({"message": f"Successfully canceled RSVP for event '{event.title}'."}, status=status.HTTP_200_OK)
        return Response(serializer.errors, status=status.HTTP_400_BAD_REQUEST)


class EventHistoryView(APIView):
    """
    API View for viewing a student's event history.

    - **GET**: Retrieve a list of past events the student attended.
    """
    permission_classes = [IsAuthenticated]

    def get(self, request):
        student = request.user.student
        # attended_events = student.attended_events.filter(
        #     date__lt=timezone.now().date())
        attended_events = student.attended_events.all()
        serializer = EventSerializer(attended_events, many=True)
        return Response(serializer.data, status=status.HTTP_200_OK)


class StudentNotificationsView(APIView):
    """
    View to retrieve and update notifications for a student.
    """
    permission_classes = [IsAuthenticated]

    def get(self, request):
        # Ensure the user is a student
        if not hasattr(request.user, 'student'):
            return Response({"error": "Only students can view notifications."}, status=status.HTTP_403_FORBIDDEN)

        # Get notifications for societies the student has joined
        student = request.user.student
        notifications = Notification.objects.filter(for_student=student)

        serializer = NotificationSerializer(notifications, many=True)
        return Response(serializer.data, status=status.HTTP_200_OK)

    def patch(self, request, pk):
        if not hasattr(request.user, 'student'):
            return Response({"error": "Only students can mark notifications as read."}, status=status.HTTP_403_FORBIDDEN)

        try:
            notification = Notification.objects.get(id=pk, for_student=request.user.student)
        except Notification.DoesNotExist:
            return Response({"error": "Notification not found."}, status=status.HTTP_404_NOT_FOUND)

        notification.is_read = True  # ✅ Manually update is_read field
        notification.save()  # ✅ Save the notification explicitly

        return Response({"message": "Notification marked as read.", "id": pk}, status=status.HTTP_200_OK)


class StartSocietyRequestView(APIView):
    """View to handle society creation requests."""
    permission_classes = [IsAuthenticated]

    def post(self, request):
        user = request.user

        # Ensure the user is a student
        if not hasattr(user, "student"):
            return Response({"error": "Only students can request a new society."}, status=status.HTTP_403_FORBIDDEN)

        # Validate and save the data
        serializer = StartSocietyRequestSerializer(data=request.data)
        if serializer.is_valid():
            serializer.save(requested_by=user.student)
            return Response(
                {"message": "Your request has been submitted for review."},
                status=status.HTTP_201_CREATED,
            )
        return Response(serializer.errors, status=status.HTTP_400_BAD_REQUEST)


class SocietyRequestView(APIView):      
    """
    GET request to get all the society requests that are pending in status for admins.
    """
    def get(self, request, society_status):
        user = request.user

        # Ensure the user is an admin
        if not hasattr(user, "admin"):
            return Response(
                {"error": "Only admins can view society requests."},
                status=status.HTTP_403_FORBIDDEN
            )
       
        # Fetch the society requests
        # TODO: add sort by time, by adding a new field in the model
        society_status = society_status.capitalize()
        pending_societies = Society.objects.filter(status=society_status)
        serializer = SocietySerializer(pending_societies, many=True)
        return Response(serializer.data, status=status.HTTP_200_OK)

    def put(self, request, society_id):
        """
        PUT request to update the status of the society request from pending to approved or rejected for admins.
        """
        user = request.user
        print("society_id", society_id, type(society_id))
        # Ensure the user is an admin
        if not hasattr(user, "admin"):
            return Response(
                {"error": "Only admins can approve or reject society requests."},
                status=status.HTTP_403_FORBIDDEN
            )

        # Fetch the society request using manual lookup
        society = Society.objects.filter(id=society_id).first()
        print("society xxx ", society)
        if not society:
            return Response(
                {"error": "Society request not found."},
                status=status.HTTP_404_NOT_FOUND
            )

        # Update the society request status
        serializer = SocietySerializer(society, data=request.data, partial=True)
        if serializer.is_valid():
            serializer.save()

            # # Notify WebSocket clients about the update
            channel_layer = get_channel_layer()


            # If society was approved, notify the society view WebSocket clients
            society_status = serializer.validated_data.get("status")
            if society_status in ["Approved", "Rejected", "Pending"]:
                async_to_sync(channel_layer.group_send)(
                    "society_updates",
                    {
                        "type": "society_list_update",
                        "message": f"A new society has been {society_status}.",
                        "data": serializer.data,
                        "status": society_status,
                    }
                )

            return Response(
                {"message": "Society request updated successfully.", "data": serializer.data},
                status=status.HTTP_200_OK
            )
        return Response(serializer.errors, status=status.HTTP_400_BAD_REQUEST)

class ManageSocietyDetailsView(APIView):
    """
    API View for society presidents to manage their societies.
    """
    permission_classes = [IsAuthenticated]

    def get(self, request, society_id):
        user = request.user

        # Ensure the user is a society president
        try:
            student = Student.objects.get(pk=user.pk)
        except Student.DoesNotExist:
            return Response({"error": "Only society presidents can manage their societies."}, status=status.HTTP_403_FORBIDDEN)
        print("Logged-in student id:", student.id)
        print("Requested society id:", society_id)
        if not student.is_president:
            return Response({"error": "Only society presidents can manage their societies."}, status=status.HTTP_403_FORBIDDEN)

        # Fetch the society
        society = Society.objects.filter(
            id=society_id).first()
        if not society:
            return Response({"error": "Society not found or you are not the president of this society."}, status=status.HTTP_404_NOT_FOUND)

        # Serialize the society details
        serializer = SocietySerializer(society)
        print("Sending response data:", serializer.data)
        return Response(serializer.data, status=status.HTTP_200_OK)

    def patch(self, request, society_id):
        user = request.user

        # Ensure the user is a society president
        if not user.is_student() or not user.student.is_president:
            return Response({"error": "Only society presidents can manage their societies."}, status=status.HTTP_403_FORBIDDEN)

        # Fetch the society
        society = Society.objects.filter(
            id=society_id).first()
        if not society:
            return Response({"error": "Society not found or you are not the president of this society."}, status=status.HTTP_404_NOT_FOUND)

        # Update the society details
        serializer = SocietySerializer(
            society, data=request.data, partial=True)
        if serializer.is_valid():
            serializer.save()
            return Response({"message": "Society details updated successfully.", "data": serializer.data}, status=status.HTTP_200_OK)
        return Response(serializer.errors, status=status.HTTP_400_BAD_REQUEST)


class CreateEventRequestView(APIView):
    """
    API View for society presidents to create events that require admin approval.
    """
    permission_classes = [IsAuthenticated]

    def post(self, request, society_id):
        """
        Create a new event request (Pending approval)
        """
        user = request.user

        # Ensure the user is a society president
        if not user.is_student() or not user.student.is_president:
            return Response(
                {"error": "Only society presidents can create events."},
                status=status.HTTP_403_FORBIDDEN
            )

        # Fetch the society
        society = Society.objects.filter(
            id=society_id, leader=user.student
        ).first()

        if not society:
            return Response(
                {"error": "Society not found or you are not the president of this society."},
                status=status.HTTP_404_NOT_FOUND
            )

        # Validate and save the event request instead of creating an event directly
        serializer = EventRequestSerializer(data=request.data, context={"request": request})

        if serializer.is_valid():
            serializer.save(hosted_by=society, from_student=user.student, intent="CreateEve", approved=False)  # Default: Pending
            return Response(
                {"message": "Event request submitted successfully. Awaiting admin approval.", "data": serializer.data},
                status=status.HTTP_201_CREATED
            )

        return Response(serializer.errors, status=status.HTTP_400_BAD_REQUEST)

class AllEventsView(APIView):
    """API View to list all approved events for public user"""
    permission_classes = [AllowAny]

    def get(self, request):
        events = Event.objects.filter(status="Approved").order_by("date", "start_time")
        serializer = EventSerializer(events, many=True)
        return Response(serializer.data, status=status.HTTP_200_OK)

class EventDetailView(APIView):
    """API View to get details of an event"""
    permission_classes = [AllowAny]

    def get(self, request, event_id):
        event = get_object_or_404(Event, id=event_id, status="Approved")
        serializer = EventSerializer(event)
        return Response(serializer.data, status=status.HTTP_200_OK)

class EventListView(APIView):
    """
    API View to list events based on filters (upcoming, previous, pending).
    """
    permission_classes = [IsAuthenticated]

    def get(self, request):
        society_id = request.query_params.get("society_id")
        filter_type = request.query_params.get("filter")

        if not society_id:
            return Response({"error": "Missing society_id"}, status=400)

        events = Event.objects.filter(hosted_by_id=society_id)

        today = now().date()
        current_time = now().time()

        if filter_type == "upcoming":
            events = events.filter(date__gt=today, status="Approved") | events.filter(date=today, start_time__gt=current_time, status="Approved")
        
        elif filter_type == "previous":
            events = events.filter(date__lt=today, status="Approved") | events.filter(date=today, start_time__lt=current_time, status="Approved")
        
        elif filter_type == "pending":
            print("Pending events xxx", events)
            events = events.filter(status="Pending")

        serializer = EventSerializer(events, many=True)
        return Response(serializer.data)
  

class PendingMembersView(APIView):
    """
    API View for Society Presidents to manage pending membership requests.
    """
    permission_classes = [IsAuthenticated]

    def get(self, request, society_id):
        """
        Retrieve all pending membership requests for a specific society.
        """
        user = request.user

        # Ensure the user is a president
        if not hasattr(user, "student") or not user.student.is_president:
            return Response({"error": "Only society presidents can manage members."}, status=status.HTTP_403_FORBIDDEN)

        # Ensure the president owns this society
        society = Society.objects.filter(id=society_id, leader=user.student).first()
        if not society:
            return Response({"error": "You are not the president of this society."}, status=status.HTTP_403_FORBIDDEN)

        # Get all pending membership requests
        pending_requests = UserRequest.objects.filter(
            intent="JoinSoc", approved=False, from_student__societies_belongs_to=society
        )

        serializer = PendingMemberSerializer(pending_requests, many=True)
        return Response(serializer.data)

    def post(self, request, society_id, request_id):
        """
        Approve or reject a membership request.
        """
        user = request.user

        # Ensure the user is a president
        if not hasattr(user, "student") or not user.student.is_president:
            return Response({"error": "Only society presidents can manage members."}, status=status.HTTP_403_FORBIDDEN)

        society = Society.objects.filter(id=society_id, leader=user.student).first()
        if not society:
            return Response({"error": "You are not the president of this society."}, status=status.HTTP_403_FORBIDDEN)

        # Find the pending request
        pending_request = UserRequest.objects.filter(id=request_id, intent="JoinSoc", approved=False).first()
        if not pending_request:
            return Response({"error": "Request not found."}, status=status.HTTP_404_NOT_FOUND)

        action = request.data.get("action")  # "approve" or "reject"

        if action == "approve":
            # Add student to society
            student = pending_request.from_student
            society.society_members.add(student)
            pending_request.approved = True
            pending_request.save()
            return Response({"message": f"{student.first_name} has been approved."}, status=status.HTTP_200_OK)

        elif action == "reject":
            # Delete the request
            pending_request.delete()
            return Response({"message": "Request has been rejected."}, status=status.HTTP_200_OK)

        return Response({"error": "Invalid action."}, status=status.HTTP_400_BAD_REQUEST)


class EventView(APIView):
    """
    Event view to show upcoming approved events.
    """

    def get(self, request, event_status) -> Response:
        """
        Returns a list of upcoming approved events sorted by date and time.
        """
        event_status = event_status.capitalize()
        print("event_status: ", event_status)
        events = Event.objects.filter(status=event_status).order_by("date", "start_time")
        serializer = EventSerializer(events, many=True)
        return Response(serializer.data, status=status.HTTP_200_OK)
    

class EventRequestView(APIView):
    """
    Event view to show upcoming approved events.
    """

    def put(self, request, event_id):
        """
        PUT request to update the status of the event request from pending to approved or rejected for admins
        """
        user = request.user

        if not hasattr(user, "admin"):
            return Response({"error": "Only admins can approve or reject event requests."}, status=status.HTTP_403_FORBIDDEN)

        event = Event.objects.filter(id=event_id).first()
        print("event xxx: ", event)
        if not event:
            return Response({"error": "Event request not found."}, status=status.HTTP_404_NOT_FOUND)

        serializer = EventSerializer(event, data=request.data, partial=True)
        print("serializer sss: ", serializer)
        if serializer.is_valid():
            serializer.save()

        channel_layer = get_channel_layer()

        print("serializer.validated_data.get('status'): ", serializer.validated_data.get("status")) # working
        if serializer.validated_data.get("status"):
            async_to_sync(channel_layer.group_send)(
                "events_updates",
                {
                    "type": "event_update",
                    "message": "A new event has been approved.",
                    "data": serializer.data,
                    "status": serializer.validated_data.get("status")
                }
            )

            return Response({"message": "Event request updated successfully.", "data": serializer.data}, status=status.HTTP_200_OK)
        return Response(serializer.errors, status=status.HTTP_400_BAD_REQUEST)


class AdminView(APIView):
    """
    admin view for admins to view all admins
    """
    permission_classes = [IsAuthenticated]
    # queryset = Admin.objects.all()      # redundant code, remove later 
    # serializer_class = AdminSerializer      # redundant code, remove later

    def get(self, request) -> Response:
        """
        get the list of admins for the admin.
        """
        admin = Admin.objects.all()
        serializer = AdminSerializer(admin, many=True)  # serializer ensures its a admin object
        return Response(serializer.data, status=status.HTTP_200_OK)

    def post(self, request):
        """
        post request to create a new admin user
        """
        serializer = AdminSerializer(data=request.data)
        if serializer.is_valid():
            serializer.save()
            return Response({"message": "Admin registered successfully."}, status=status.HTTP_201_CREATED)
        return Response(serializer.errors, status=status.HTTP_400_BAD_REQUEST)


class StudentView(APIView):
    """
    Student view for admins to view all students.
    """
    permission_classes = [IsAuthenticated]

    def get(self, request) -> Response:
        """
        Get the list of students for the admin.
        """
        # Get all students and extend their user information
        students = Student.objects.all()
        serializer = StudentSerializer(students, many=True)
        return Response(serializer.data, status=status.HTTP_200_OK)

class DashboardStatsView(APIView):
    """
    View to provide aggregated statistics for the dashboard.
    """
    permission_classes = [IsAuthenticated]

    def get(self, request):
        # Aggregated statistics from the database
        total_societies = Society.objects.count()
        total_events = Event.objects.count()
        pending_approvals = Society.objects.filter(status="Pending").count()
        active_members = Student.objects.aggregate(active_members=Count("id"))["active_members"]

        stats = {
            "total_societies": total_societies,
            "total_events": total_events,
            "pending_approvals": pending_approvals,
            "active_members": active_members,
        }
        serializer = DashboardStatisticSerializer(stats)
        return Response(serializer.data, status=200)


class RecentActivitiesView(APIView):
    """
    View to provide a list of recent activities for the dashboard.
    """
    permission_classes = [IsAuthenticated]

    def get(self, request):
        # Example recent activities (can be extended based on project requirements)
        activities = [
            {"description": "John Doe joined the Chess Society", "timestamp": now()},
            {"description": "A new event was created: 'AI Workshop'", "timestamp": now()},
        ]

        serializer = RecentActivitySerializer(activities, many=True)
        return Response(serializer.data, status=200)


class NotificationsView(APIView):
    """
    View to provide notifications for the logged-in user.
    """
    permission_classes = [IsAuthenticated]

    def get(self, request):
        # If user's role is not "student", forbid access
        if request.user.role != "student":
            return Response({"error": "Only students can view notifications."}, status=403)

        notifications = Notification.objects.filter(for_student=request.user).order_by("-id")
        serializer = DashboardNotificationSerializer(notifications, many=True)
        return Response(serializer.data, status=200)


class EventCalendarView(APIView):
    """
    View to provide events for the dashboard calendar.
    """
    permission_classes = [IsAuthenticated]

    def get(self, request):
        events = Event.objects.all()
        serializer = EventCalendarSerializer(events, many=True)
        return Response(serializer.data, status=200)

class MySocietiesView(APIView):
    pass

@csrf_exempt
def get_popular_societies(request):
    """
    Returns the top 5 most popular societies based on:
    - Number of members
    - Number of hosted events
    - Total event attendees
    """
    
    popular_societies = (
        Society.objects.annotate(
            total_members=Count("society_members"),
            total_events=Count("events"),
            total_event_attendance=Sum("events__current_attendees")
        )
        .annotate(
            popularity_score=(
                (2 * Count("society_members")) +
                (3 * Count("events")) +
                (4 * Sum("events__current_attendees"))
            )
        )
        .order_by("-popularity_score")[:5]
        .values("id", "name", "total_members", "total_events", "total_event_attendance", "popularity_score")
    )

    return JsonResponse(list(popular_societies), safe=False)

@api_view(["GET"])
@permission_classes([])
def get_sorted_events(request):
    # Get only upcoming events
    events = Event.objects.filter(status="Approved", date__gte=now()).order_by("date", "start_time")
    serializer = EventSerializer(events, many=True)
    return Response(serializer.data)


class AwardView(APIView):
    """Handles listing, creating, retrieving, updating, and deleting awards"""
    permission_classes = [IsAuthenticated]

    def get(self, request, pk=None) -> Response:
        """List all awards or retrieve a specific award if ID is provided"""
        if pk:
            try:
                award = Award.objects.get(pk=pk)
                serializer = AwardSerializer(award)
                return Response(serializer.data, status=status.HTTP_200_OK)
            except Award.DoesNotExist:
                return Response({"error": "Award not found"}, status=status.HTTP_404_NOT_FOUND)
        
        # List all awards if no ID is provided
        awards = Award.objects.all()
        serializer = AwardSerializer(awards, many=True)
        return Response(serializer.data, status=status.HTTP_200_OK)

    def post(self, request) -> Response:
        """Create a new award"""
        serializer = AwardSerializer(data=request.data)
        if serializer.is_valid():
            serializer.save()
            return Response(serializer.data, status=status.HTTP_201_CREATED)
        return Response(serializer.errors, status=status.HTTP_400_BAD_REQUEST)

    def put(self, request, pk: int) -> Response:
        """Update an award by ID"""
        try:
            award = Award.objects.get(pk=pk)
        except Award.DoesNotExist:
            return Response({"error": "Award not found"}, status=status.HTTP_404_NOT_FOUND)

        serializer = AwardSerializer(award, data=request.data)
        if serializer.is_valid():
            serializer.save()
            return Response(serializer.data, status=status.HTTP_200_OK)
        return Response(serializer.errors, status=status.HTTP_400_BAD_REQUEST)

    def delete(self, request, pk: int) -> Response:
        """Delete an award by ID"""
        try:
            award = Award.objects.get(pk=pk)
        except Award.DoesNotExist:
            return Response({"error": "Award not found"}, status=status.HTTP_404_NOT_FOUND)

        award.delete()
        return Response({"message": "Award deleted successfully"}, status=status.HTTP_204_NO_CONTENT)


class AwardStudentView(APIView):
    """Handles listing, assigning, retrieving, updating, and deleting awards for students"""
    permission_classes = [IsAuthenticated]

    def get(self, request, pk=None) -> Response:
        """List all award assignments or retrieve a specific one if ID is provided"""
        if pk:
            try:
                award_student = AwardStudent.objects.get(pk=pk)
                serializer = AwardStudentSerializer(award_student)
                return Response(serializer.data, status=status.HTTP_200_OK)
            except AwardStudent.DoesNotExist:
                return Response({"error": "Award assignment not found"}, status=status.HTTP_404_NOT_FOUND)

        # List all award assignments
        awards_students = AwardStudent.objects.filter(student=request.user)
        serializer = AwardStudentSerializer(awards_students, many=True)
        return Response(serializer.data, status=status.HTTP_200_OK)

    def post(self, request) -> Response:
        """Assign an award to a student"""
        serializer = AwardStudentSerializer(data=request.data)
        if serializer.is_valid():
            serializer.save()
            return Response(serializer.data, status=status.HTTP_201_CREATED)
        return Response(serializer.errors, status=status.HTTP_400_BAD_REQUEST)

    def put(self, request, pk: int) -> Response:
        """Update a specific award assignment"""
        try:
            award_student = AwardStudent.objects.get(pk=pk)
        except AwardStudent.DoesNotExist:
            return Response({"error": "Award assignment not found"}, status=status.HTTP_404_NOT_FOUND)

        serializer = AwardStudentSerializer(award_student, data=request.data)
        if serializer.is_valid():
            serializer.save()
            return Response(serializer.data, status=status.HTTP_200_OK)
        return Response(serializer.errors, status=status.HTTP_400_BAD_REQUEST)

    def delete(self, request, pk: int) -> Response:
        """Delete a specific award assignment"""
        try:
            award_student = AwardStudent.objects.get(pk=pk)
        except AwardStudent.DoesNotExist:
            return Response({"error": "Award assignment not found"}, status=status.HTTP_404_NOT_FOUND)

        award_student.delete()
        return Response({"message": "Award assignment deleted successfully"}, status=status.HTTP_204_NO_CONTENT)


class AdminReportView(APIView):
    """
    API view for students and society presidents to submit reports to admins.
    """
    permission_classes = [IsAuthenticated]

    def post(self, request):
        serializer = AdminReportRequestSerializer(data=request.data)
        if serializer.is_valid():
            serializer.save(from_student=request.user.student)  #  Auto-assign the reporter
            return Response({"message": "Report submitted successfully."}, status=status.HTTP_201_CREATED)
        return Response(serializer.errors, status=status.HTTP_400_BAD_REQUEST)

<<<<<<< HEAD
    def get(self, request):
        reports = AdminReportRequest.objects.all().order_by("-date_time")

        serializer = AdminReportRequestSerializer(reports, many=True)
        return Response(serializer.data, status=status.HTTP_200_OK)


class StudentSocietyDataView(APIView):
    """
    API View to inspect a specific society.
    """
    permission_classes = [IsAuthenticated]

    def get(self, request, society_id):
        user = request.user
        if not hasattr(user, "student"):
            return Response(
                {"error": "Only students can view societies."},
                status=status.HTTP_403_FORBIDDEN
            )

        # Manual society access via id
        society = get_object_or_404(Society, id=society_id)
        serializer = SocietySerializer(society)
        return Response(serializer.data, status=status.HTTP_200_OK)


def custom_media_view(request, path):
    """Used to serve media, i.e. photos to the frontend"""
    return serve(request, path, document_root=settings.MEDIA_ROOT)


class SocietyMembersListView(APIView):
    
    def get(self, request, society_id):
        
        society = get_object_or_404(Society, pk=society_id)
        members = society.society_members.all()
        serializer = StudentSerializer(members, many=True)
        return Response(serializer.data, status=status.HTTP_200_OK)
=======
class EventCommentsView(APIView):
    """API to get all comments for a specific event"""
    permission_classes = [IsAuthenticatedOrReadOnly]

    def get(self, request, event_id)

        comments = Comment.objects.filter(event=event_id, parent_comment__isnull=True).order_by("-create_at")
        serializer = CommentSerializer(comments, many=True)
        return Response(serializer.data)

    def post(self, request, event_id):
        if not request.user.is_authenticated:
            return Response({"error": "Authentication required"}, status=status.HTTP_401_UNAUTHORIZED)

        event = get_object_or_404(Event, id=event_id)

        serializer = CommentSerializer(data=request.data)
        if serializer.is_valid():
            parent_comment = serializer.validated_data.get("parent_comment")
            comment = serializer.save(
                event=event,
                user=request.user,
                parent_comment=parent_comment
            )

            comment_data = CommentSerializer(comment).data
            channel_layer = get_channel_layer()
            async_to_sync(channel_layer.group_send)(
                f"event_{event_id}",
                {
                    "type": "new_comment",
                    "comment_data": comment_data
                }
            )

            return Response(comment_data, status=status.HTTP_201_CREATED)

        return Response(serializer.errors, status=status.HTTP_400_BAD_REQUEST)
>>>>>>> 4e3c87a6
<|MERGE_RESOLUTION|>--- conflicted
+++ resolved
@@ -1,12 +1,9 @@
-<<<<<<< HEAD
 # from datetime import timezone // incorrect import
 from django.utils import timezone
-=======
 from datetime import timezone
 from asgiref.sync import async_to_sync
 from channels.layers import get_channel_layer
 from django.contrib.auth import authenticate
->>>>>>> 4e3c87a6
 from django.db.models import Count, Sum
 from django.utils.timezone import now
 from django.http import JsonResponse
@@ -18,20 +15,14 @@
 from channels.layers import get_channel_layer
 from rest_framework import generics, status
 from rest_framework.decorators import api_view, permission_classes
-<<<<<<< HEAD
 from rest_framework.permissions import AllowAny, IsAuthenticated
-from rest_framework.response import Response
-from rest_framework.views import APIView
-from rest_framework_simplejwt.authentication import JWTAuthentication
-from api.models import Admin, AdminReportRequest, Event, Notification, Society, Student, User,Award, AwardStudent, UserRequest
-=======
 from django.views.decorators.csrf import csrf_exempt
 from rest_framework.permissions import AllowAny, IsAuthenticated, IsAuthenticatedOrReadOnly
 from rest_framework.response import Response
 from rest_framework.views import APIView
 from rest_framework_simplejwt.authentication import JWTAuthentication
+from api.models import Admin, AdminReportRequest, Event, Notification, Society, Student, User,Award, AwardStudent, UserRequest
 from api.models import Admin, Event, Notification, Society, Student, User, Award, AwardStudent, UserRequest, Comment
->>>>>>> 4e3c87a6
 from api.serializers import (
     AdminReportRequestSerializer,
     AdminSerializer,
@@ -410,7 +401,7 @@
         return Response(serializer.errors, status=status.HTTP_400_BAD_REQUEST)
 
 
-class SocietyRequestView(APIView):      
+class SocietyRequestView(APIView):
     """
     GET request to get all the society requests that are pending in status for admins.
     """
@@ -623,7 +614,7 @@
 
         serializer = EventSerializer(events, many=True)
         return Response(serializer.data)
-  
+
 
 class PendingMembersView(APIView):
     """
@@ -754,7 +745,7 @@
     admin view for admins to view all admins
     """
     permission_classes = [IsAuthenticated]
-    # queryset = Admin.objects.all()      # redundant code, remove later 
+    # queryset = Admin.objects.all()      # redundant code, remove later
     # serializer_class = AdminSerializer      # redundant code, remove later
 
     def get(self, request) -> Response:
@@ -823,8 +814,8 @@
     def get(self, request):
         # Example recent activities (can be extended based on project requirements)
         activities = [
-            {"description": "John Doe joined the Chess Society", "timestamp": now()},
-            {"description": "A new event was created: 'AI Workshop'", "timestamp": now()},
+            {"description": "John Doe joined the Chess Society", "timestamp": timezone.now()},
+            {"description": "A new event was created: 'AI Workshop'", "timestamp": timezone.now()},
         ]
 
         serializer = RecentActivitySerializer(activities, many=True)
@@ -1013,7 +1004,6 @@
             return Response({"message": "Report submitted successfully."}, status=status.HTTP_201_CREATED)
         return Response(serializer.errors, status=status.HTTP_400_BAD_REQUEST)
 
-<<<<<<< HEAD
     def get(self, request):
         reports = AdminReportRequest.objects.all().order_by("-date_time")
 
@@ -1047,14 +1037,14 @@
 
 
 class SocietyMembersListView(APIView):
-    
+
     def get(self, request, society_id):
-        
+
         society = get_object_or_404(Society, pk=society_id)
         members = society.society_members.all()
         serializer = StudentSerializer(members, many=True)
         return Response(serializer.data, status=status.HTTP_200_OK)
-=======
+
 class EventCommentsView(APIView):
     """API to get all comments for a specific event"""
     permission_classes = [IsAuthenticatedOrReadOnly]
@@ -1092,5 +1082,4 @@
 
             return Response(comment_data, status=status.HTTP_201_CREATED)
 
-        return Response(serializer.errors, status=status.HTTP_400_BAD_REQUEST)
->>>>>>> 4e3c87a6
+        return Response(serializer.errors, status=status.HTTP_400_BAD_REQUEST)