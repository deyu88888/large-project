import logging
import json
from django.utils import timezone
from datetime import datetime, date, timedelta, time
from django.db.models.fields.files import ImageFieldFile
from django.db.models import ForeignKey, ManyToManyField
from django.forms.models import model_to_dict
from asgiref.sync import async_to_sync
from channels.layers import get_channel_layer
from django.contrib.auth import authenticate
from django.db.models import Count, Sum
from django.utils.timezone import now, make_aware
from django.http import JsonResponse
from django.shortcuts import get_object_or_404
from django.views.decorators.csrf import csrf_exempt
from django.conf import settings
from django.views.static import serve
from rest_framework import generics, status
import traceback
import sys
from rest_framework.decorators import api_view, permission_classes
from rest_framework.permissions import AllowAny, IsAuthenticated, IsAdminUser, BasePermission
from django.views.decorators.csrf import csrf_exempt
from rest_framework.permissions import AllowAny, IsAuthenticated, IsAuthenticatedOrReadOnly
from rest_framework.response import Response
from rest_framework.views import APIView
from rest_framework_simplejwt.authentication import JWTAuthentication
from api.models import AdminReportRequest, BroadcastMessage, Event, Notification, Society, SocietyRequest, Student, User, Award, AwardStudent, \
    UserRequest, DescriptionRequest, AdminReportRequest, Comment, ActivityLog, ReportReply, NewsPublicationRequest, SocietyNews
from api.serializers import (
    AdminReportRequestSerializer,
    BroadcastSerializer,
    DashboardNotificationSerializer,
    DashboardStatisticSerializer,
    EventCalendarSerializer,
    EventRequestSerializer,
    EventSerializer,
    JoinSocietySerializer,
    LeaveSocietySerializer,
    NotificationSerializer,
    RecentActivitySerializer,
    RSVPEventSerializer,
    SocietyRequestSerializer,
    SocietySerializer,
    StartSocietyRequestSerializer,
    StudentSerializer,
    UserSerializer,
    AwardSerializer,
    AwardStudentSerializer,
    PendingMemberSerializer,
    DescriptionRequestSerializer, 
    CommentSerializer,
    ActivityLogSerializer,
    ReportReplySerializer,
    NewsPublicationRequestSerializer,
)
from api.utils import *
from django.db.models import Q


class CreateUserView(generics.CreateAPIView):
    """
    View for creating a new user. This view allows only POST requests for creating a user instance.

    - **POST**: Creates a new user from the provided data. Expects the following fields in the request body:
        - first_name
        - last_name
        - email
        - username
        - password

    Permissions:
        - Open to all users (AllowAny).

    This view uses the `UserSerializer` to validate the input data and save the new user to the database.
    """
    queryset = User.objects.all()
    serializer_class = UserSerializer
    permission_classes = [AllowAny]


class RegisterView(APIView):
    permission_classes = [AllowAny]

    def post(self, request):
        email = request.data.get("email")

        if not email:
            return Response({"error": "Email is required."}, status=status.HTTP_400_BAD_REQUEST)

        if User.objects.filter(email=email).exists():
            return Response({"error": "This email is already registered."}, status=status.HTTP_400_BAD_REQUEST)

        serializer = StudentSerializer(data=request.data)

        if not serializer.is_valid():
            print(serializer.errors)
            return Response(serializer.errors, status=status.HTTP_400_BAD_REQUEST)

        serializer.save()

        return Response({"message": "Student registered successfully"}, status=status.HTTP_201_CREATED)


class CurrentUserView(APIView):
    """
    View for retrieving and updating the currently authenticated user.
    
    - **GET**: Retrieves the details of the currently authenticated user.
    - **PUT**: Updates the details of the currently authenticated user.
    
    Permissions:
        - Requires a valid JWT token to access.
    """

    def get(self, request):
        try:
            jwt_authenticator = JWTAuthentication()
            decoded_auth = jwt_authenticator.authenticate(request)

            if decoded_auth is None:
                return Response({
                    "error": "Invalid or expired token. Please log in again."
                }, status=status.HTTP_401_UNAUTHORIZED)

            user, _ = decoded_auth
            
            try:
                student_user = Student.objects.get(pk=user.pk)
                serializer = StudentSerializer(student_user)
            except Student.DoesNotExist:
                serializer = UserSerializer(user)

            if not serializer.data:
                return Response(
                    {"error": "User data could not be retrieved. Please try again later."},
                    status=status.HTTP_500_INTERNAL_SERVER_ERROR
                )
            
            return Response(serializer.data, status=status.HTTP_200_OK)
            
        except Exception as e:
            return Response(
                {"error": "Server error fetching user data", "detail": str(e)},
                status=status.HTTP_500_INTERNAL_SERVER_ERROR
            )

    def put(self, request):
        """
        Update user details
        """
        try:
            jwt_authenticator = JWTAuthentication()
            decoded_auth = jwt_authenticator.authenticate(request)

            if decoded_auth is None:
                return Response({
                    "error": "Invalid or expired token. Please log in again."
                }, status=status.HTTP_401_UNAUTHORIZED)

            user, _ = decoded_auth
            serializer = UserSerializer(user, data=request.data, partial=True)
            
            if serializer.is_valid():
                serializer.save()
                return Response(serializer.data, status=status.HTTP_200_OK)
            else:
                return Response(serializer.errors, status=status.HTTP_400_BAD_REQUEST)
        except Exception as e:
            return Response(
                {"error": "Server error updating user data", "detail": str(e)},
                status=status.HTTP_500_INTERNAL_SERVER_ERROR
            )

class StudentSocietiesView(APIView):
    """
    API View for managing societies that a student has joined.

    - **GET**: Retrieves a list of societies the currently logged-in student has joined.
        - Permissions: Requires the user to be authenticated and a student.
        - Response:
            - 200: A list of societies with details such as name and president.
            - 403: If the user is not a student.

    - **POST**: Allows the student to leave a society they are part of.
        - Permissions: Requires the user to be authenticated and a student.
        - Request Body:
            - `society_id` (int): ID of the society to leave.
        - Response:
            - 200: Confirmation message indicating the student has successfully left the society.
            - 400: Validation errors, such as invalid society ID.
            - 403: If the user is not a student.
    """
    permission_classes = [IsAuthenticated]

    def get(self, request):
        user = request.user
        if not hasattr(user, "student"):
            return Response({"error": "Only students can manage societies."}, status=status.HTTP_403_FORBIDDEN)

        societies = user.student.societies_belongs_to.all()
        serializer = SocietySerializer(societies, many=True)
        return Response(serializer.data, status=status.HTTP_200_OK)

    def delete(self, request, society_id):
        """
        Handle DELETE request to leave a society.
        """
        user = request.user

        # Ensure the user is a student
        if not hasattr(user, "student"):
            return Response({"error": "Only students can leave societies."}, status=status.HTTP_403_FORBIDDEN)

        # Check if the society exists
        try:
            society = Society.objects.get(id=society_id)
        except Society.DoesNotExist:
            return Response({"error": "Society does not exist."}, status=status.HTTP_404_NOT_FOUND)

        # Check if the user is actually a member of the society
        if not user.student.societies_belongs_to.filter(id=society_id).exists():
            return Response({"error": "You are not a member of this society."}, status=status.HTTP_400_BAD_REQUEST)
        
        # Check if the user is in a leadership position (president, vice president, or event manager)
        student = user.student
        
        # Check for president role
        if society.president == student:
            return Response(
                {"error": "As the president, you cannot leave the society. Please transfer presidency first."},
                status=status.HTTP_403_FORBIDDEN
            )
        
        # Check for vice president role
        if society.vice_president == student:
            return Response(
                {"error": "As the vice president, you cannot leave the society. Please resign from your position first."},
                status=status.HTTP_403_FORBIDDEN
            )
        
        # Check for event manager role
        if society.event_manager == student:
            return Response(
                {"error": "As the event manager, you cannot leave the society. Please resign from your position first."},
                status=status.HTTP_403_FORBIDDEN
            )

        # Remove the student from the society
        user.student.societies_belongs_to.remove(society)

        return Response({"message": f"Successfully left society '{society.name}'."}, status=status.HTTP_200_OK)


class JoinSocietyView(APIView):
    """
    API View for managing the joining of new societies by a student.
    - **GET**: Retrieves a list of societies the currently logged-in student has NOT joined.
        - Permissions: Requires the user to be authenticated and a student.
        - Response:
            - 200: A list of available societies with details such as name and president.
            - 403: If the user is not a student.

    - **POST**: Creates a request for president approval to join a society.
        - Permissions: Requires the user to be authenticated and a student.
        - Request Body:
            - `society_id` (int): ID of the society to join.
        - Response:
            - 201: Confirmation message indicating the join request has been submitted.
            - 400: Validation errors, such as invalid society ID.
            - 403: If the user is not a student.
    """
    permission_classes = [IsAuthenticated]
    
    def get(self, request):
        user = request.user
        if not hasattr(user, "student"):
            return Response({"error": "Only students can join societies."}, status=status.HTTP_403_FORBIDDEN)
        joined_societies = user.student.societies_belongs_to.all()
        available_societies = Society.objects.exclude(id__in=joined_societies)
        serializer = SocietySerializer(available_societies, many=True)
        return Response(serializer.data, status=status.HTTP_200_OK)
    
    def post(self, request, society_id=None):
        user = request.user
        # Debugging prints:
        print("DEBUG: User:", user, "User ID:", user.id)
        print("DEBUG: society_id:", society_id)

        if not hasattr(user, "student"):
            print("DEBUG: User is not a student.")
            return Response({"error": "Only students can join societies."}, status=status.HTTP_403_FORBIDDEN)

        if not society_id:
            print("DEBUG: No society_id provided in URL.")
            return Response({"error": "Society ID is required."}, status=status.HTTP_400_BAD_REQUEST)

        try:
            society = Society.objects.get(id=society_id)
        except Society.DoesNotExist:
            return Response({"error": "Society does not exist."}, status=status.HTTP_404_NOT_FOUND)

        # Check if the student is already a member
        if society.members.filter(id=user.student.id).exists():
            return Response({"error": "You are already a member of this society."}, status=status.HTTP_400_BAD_REQUEST)

        # Check for existing pending request
        existing_request = SocietyRequest.objects.filter(
            from_student=user.student,
            society=society,
            intent="JoinSoc",
            approved=False
        ).first()

        if existing_request:
            return Response({
                "message": f"You already have a pending request to join {society.name}.",
                "request_id": existing_request.id
            }, status=status.HTTP_400_BAD_REQUEST)

        # Create new society request
        society_request = SocietyRequest.objects.create(
            intent="JoinSoc",
            from_student=user.student,
            society=society,
            approved=False
        )

        return Response({
            "message": f"Request to join society '{society.name}' has been submitted for approval.",
            "request_id": society_request.id
        }, status=status.HTTP_201_CREATED)
        
class PendingRequestsView(APIView):
    """API View to retrieve all pending requests for the current user."""
    permission_classes = [IsAuthenticated]

    def get(self, request):
        user = request.user
        if not hasattr(user, "student"):
            return Response({"error": "Only students can view their requests."}, 
                            status=status.HTTP_403_FORBIDDEN)
        
        # Get all pending requests for this student
        pending_requests = SocietyRequest.objects.filter(
            from_student=user.student,
            approved=False
        )
        
        serializer = SocietyRequestSerializer(pending_requests, many=True)
        return Response(serializer.data, status=status.HTTP_200_OK)

class RSVPEventView(APIView):
    """ API View for RSVPing to events. """

    permission_classes = [IsAuthenticated]

    def get(self, request):
        """
        List events the student is eligible to RSVP for.
        """
        student = request.user.student
        events = Event.objects.filter(
            date__gte=now().date(),  # Future events only
        ).exclude(
            current_attendees=student  # Exclude already RSVP’d events
        ).filter(
            # Hosted by societies the student belongs to
            hosted_by__in=student.societies.all()
        )
        serializer = EventSerializer(events, many=True)
        return Response(serializer.data, status=status.HTTP_200_OK)

    def post(self, request):
        """
        RSVP for an event.
        """
        event_id = request.data.get('event_id')
        try:
            event = Event.objects.get(id=event_id)
        except Event.DoesNotExist:
            return Response({"error": "Event not found."}, status=status.HTTP_404_NOT_FOUND)

        serializer = RSVPEventSerializer(instance=event, data={}, context={
                                         'request': request, 'action': 'RSVP'})
        if serializer.is_valid():
            serializer.save()
            return Response({"message": f"RSVP'd for event '{event.title}'."}, status=status.HTTP_200_OK)
        return Response(serializer.errors, status=status.HTTP_400_BAD_REQUEST)

    def delete(self, request):
        """
        Cancel RSVP for an event.
        """
        event_id = request.data.get('event_id')
        try:
            event = Event.objects.get(id=event_id)
        except Event.DoesNotExist:
            return Response({"error": "Event not found."}, status=status.HTTP_404_NOT_FOUND)

        serializer = RSVPEventSerializer(instance=event, data={}, context={
                                         'request': request, 'action': 'CANCEL'})
        if serializer.is_valid():
            serializer.save()
            return Response({"message": f"Successfully canceled RSVP for event '{event.title}'."}, status=status.HTTP_200_OK)
        return Response(serializer.errors, status=status.HTTP_400_BAD_REQUEST)


class EventHistoryView(APIView):
    """
    API View for viewing a student's event history.

    - **GET**: Retrieve a list of past events the student attended.
    """
    permission_classes = [IsAuthenticated]

    def get(self, request):
        student = request.user.student
        # attended_events = student.attended_events.filter(
        #     date__lt=timezone.now().date())
        attended_events = student.attended_events.all()
        serializer = EventSerializer(attended_events, many=True)
        return Response(serializer.data, status=status.HTTP_200_OK)


class StudentNotificationsView(APIView):
    """
    View to retrieve and update notifications for a student.
    """
    permission_classes = [IsAuthenticated]

    def get(self, request):
        # Get notifications for societies the student has joined
        user = request.user
        notifications = Notification.objects.filter(for_user=user)
        notifications = [n for n in notifications if n.is_sent()]

        serializer = NotificationSerializer(notifications, many=True)
        return Response(serializer.data, status=status.HTTP_200_OK)

    def patch(self, request, pk):
        if not hasattr(request.user, 'student'):
            return Response({"error": "Only students can mark notifications as read."}, status=status.HTTP_403_FORBIDDEN)

        try:
            notification = Notification.objects.get(id=pk, for_user=request.user.student)
        except Notification.DoesNotExist:
            return Response({"error": "Notification not found."}, status=status.HTTP_404_NOT_FOUND)

        notification.is_read = True  # Manually update is_read field
        notification.save()  # Save the notification explicitly

        return Response({"message": "Notification marked as read.", "id": pk}, status=status.HTTP_200_OK)


class AdminManageStudentDetailsAdminView(APIView):
    """
    API View for admins to manage any student's details.
    """
    permission_classes = [IsAuthenticated]

    def get(self, request, student_id):
        user = request.user
        if not (user.role == "admin" or user.is_super_admin):
            return Response({"error": "Only admins can access this endpoint."}, status=status.HTTP_403_FORBIDDEN)
        
        student = Student.objects.filter(id=student_id).first()
        if not student:
            return Response({"error": "Student not found."}, status=status.HTTP_404_NOT_FOUND)
        
        serializer = StudentSerializer(student)
        return Response(serializer.data, status=status.HTTP_200_OK)

    def patch(self, request, student_id):
        user = request.user
        if not (user.role == "admin" or user.is_super_admin):
            return Response({"error": "Only admins can update student details."}, status=status.HTTP_403_FORBIDDEN)

        student = Student.objects.filter(id=student_id).first()
        if not student:
            return Response({"error": "Student not found."}, status=status.HTTP_404_NOT_FOUND)

        serializer = StudentSerializer(student, data=request.data, partial=True)
        if serializer.is_valid():
            serializer.save()
            return Response({"message": "Student details updated successfully.", "data": serializer.data}, status=status.HTTP_200_OK)

        return Response(serializer.errors, status=status.HTTP_400_BAD_REQUEST)


class StudentInboxView(StudentNotificationsView):
    """
    View to retrieve, update, and delete important notifications for a student.
    """
    def get(self, request):
        user = request.user
        notifications = Notification.objects.filter(for_user=user, is_important=True)
        notifications = [n for n in notifications if n.is_sent()]
        serializer = NotificationSerializer(notifications, many=True)
        return Response(serializer.data, status=status.HTTP_200_OK)

    def delete(self, request, notification_id):
        try:
            user = request.user
            notification = Notification.objects.get(id=notification_id, for_user=user)
            notification.delete()
            return Response(status=status.HTTP_204_NO_CONTENT)
        except Notification.DoesNotExist:
            return Response({"error": "Notification not found or not authorized"}, status=status.HTTP_404_NOT_FOUND)


class StartSocietyRequestView(APIView):
    """View to handle society creation requests."""
    permission_classes = [IsAuthenticated]

    def post(self, request):
        user = request.user

        # Ensure the user is a student
        if not hasattr(user, "student"):
            return Response({"error": "Only students can request a new society."}, status=status.HTTP_403_FORBIDDEN)
        
        student = user.student
        
        # Check if student is already a president of a society
        if hasattr(student, 'president_of') and student.president_of:
            return Response(
                {"error": "As a society president, you cannot start another society."},
                status=status.HTTP_403_FORBIDDEN
            )
            
        # Check if student is already a vice president of a society
        if hasattr(student, 'vice_president_of_society') and student.vice_president_of_society:
            return Response(
                {"error": "As a society vice president, you cannot start another society."},
                status=status.HTTP_403_FORBIDDEN
            )
            
        # Check if student is already an event manager of a society
        if hasattr(student, 'event_manager_of_society') and student.event_manager_of_society:
            return Response(
                {"error": "As a society event manager, you cannot start another society."},
                status=status.HTTP_403_FORBIDDEN
            )

        # Validate and save the data
        serializer = StartSocietyRequestSerializer(data=request.data)
        if serializer.is_valid():
            serializer.save(requested_by=user.student)
            return Response(
                {"message": "Your request has been submitted for review."},
                status=status.HTTP_201_CREATED,
            )
        return Response(serializer.errors, status=status.HTTP_400_BAD_REQUEST)


class AdminSocietyRequestView(APIView):
    permission_classes = [IsAdminUser]
    """
    GET request to get all the society requests that are pending in status for admins.
    """
    def get(self, request, society_status):
        user = request.user
        if not (user.role == "admin" or user.is_super_admin):
            return Response(
                {"error": "Only admins can view society requests."},
                status=status.HTTP_403_FORBIDDEN
            )

        # Fetch the society requests
        # TODO: add sort by time, by adding a new field in the model
        society_status = society_status.capitalize()
        pending_societies = Society.objects.filter(status=society_status)
        serializer = SocietySerializer(pending_societies, many=True)
        return Response(serializer.data, status=status.HTTP_200_OK)

    def put(self, request, society_id):
        """
        PUT request to update the status of the society request from pending to approved or rejected for admins.
        """
        user = request.user
        if not (user.role == "admin" or user.is_super_admin):
            return Response(
                {"error": "Only admins can approve or reject society requests."},
                status=status.HTTP_403_FORBIDDEN
            )

        # Fetch the society request using manual lookup
        society = Society.objects.filter(id=society_id).first()
        print("society xxx ", society)
        if not society:
            return Response(
                {"error": "Society request not found."},
                status=status.HTTP_404_NOT_FOUND
            )

        # Update the society request status
        serializer = SocietySerializer(society, data=request.data, partial=True)
        if serializer.is_valid():
            serializer.save()

            # # Notify WebSocket clients about the update
            channel_layer = get_channel_layer()

            # If society was approved, notify the society view WebSocket clients
            society_status = serializer.validated_data.get("status")
            action_type_map = {
                "Approved": "Approve",
                "Rejected": "Reject",
                "Pending": "Update",
            }
            action_type = action_type_map.get(society_status, "Update")

            ActivityLog.objects.create(
                action_type=action_type,
                target_type="Society",
                target_id=society.id,
                target_name=society.name,
                performed_by=user,
                timestamp=timezone.now(),
                expiration_date=timezone.now() + timedelta(days=30),
            )
            ActivityLog.delete_expired_logs()

            if society_status in ["Approved", "Rejected", "Pending"]:
                async_to_sync(channel_layer.group_send)(
                    "society_updates",
                    {
                        "type": "society_list_update",
                        "message": f"A new society has been {society_status}.",
                        "data": serializer.data,
                        "status": society_status,
                    }
                )

            return Response(
                {"message": "Society request updated successfully.", "data": serializer.data},
                status=status.HTTP_200_OK
            )
        return Response(serializer.errors, status=status.HTTP_400_BAD_REQUEST)


def has_society_management_permission(student, society, for_events_only=False):
    """
    Check if a student has management permissions for a society.
    This includes being either the president, vice president, or event manager (for event operations).
    """
    # Check if student is president
    is_president = student.is_president and hasattr(society, 'president') and society.president and society.president.id == student.id
    
    # Check if student is vice president
    is_vice_president = hasattr(society, 'vice_president') and society.vice_president and society.vice_president.id == student.id
    
    # If this is specifically for event operations, also check if student is the event manager
    is_event_manager = False
    if for_events_only:
        is_event_manager = (hasattr(society, 'event_manager') and 
                           society.event_manager and 
                           society.event_manager.id == student.id)
    
    return is_president or is_vice_president or is_event_manager

class ManageSocietyDetailsView(APIView):
    """
    API View for society presidents and vice presidents to manage their societies.
    """
    permission_classes = [IsAuthenticated]

    def get(self, request, society_id):
        user = request.user

        # Ensure the user is a student
        try:
            student = Student.objects.get(pk=user.pk)
        except Student.DoesNotExist:
            return Response({"error": "Only society presidents and vice presidents can manage their societies."}, 
                           status=status.HTTP_403_FORBIDDEN)
        
        print("Logged-in student id:", student.id)
        print("Requested society id:", society_id)
        
        # Fetch the society
        society = Society.objects.filter(id=society_id).first()
        if not society:
            return Response({"error": "Society not found."}, status=status.HTTP_404_NOT_FOUND)
            
        # Check for management permissions using utility function
        if not has_society_management_permission(student, society):
            return Response({"error": "Only the society president or vice president can manage this society."}, 
                           status=status.HTTP_403_FORBIDDEN)

        # Serialize the society details
        serializer = SocietySerializer(society)
        print("Sending response data:", serializer.data)
        return Response(serializer.data, status=status.HTTP_200_OK)

    def patch(self, request, society_id):
        user = request.user
        
        if not user.is_student():
            return Response(
                {"error": "Only society presidents and vice presidents can manage their societies."},
                status=status.HTTP_403_FORBIDDEN
            )
            
        society = Society.objects.filter(id=society_id).first()
        if not society:
            return Response(
                {"error": "Society not found."},
                status=status.HTTP_404_NOT_FOUND
            )
            
        # Check for management permissions using utility function
        if not has_society_management_permission(user.student, society):
            return Response(
                {"error": "Only the society president or vice president can manage this society."},
                status=status.HTTP_403_FORBIDDEN
            )

        # Pass the request context so the serializer can access the current user.
        serializer = SocietyRequestSerializer(data=request.data, context={"request": request}, partial=True)
        if serializer.is_valid():
            # Pass the society instance explicitly to the serializer's save() method.
            society_request = serializer.save(society=society)
            return Response(
                {
                    "message": "Society update request submitted. Await admin approval.",
                    "request_id": society_request.id,
                },
                status=status.HTTP_200_OK,
            )
        return Response(serializer.errors, status=status.HTTP_400_BAD_REQUEST)


class AdminManageSocietyDetailsAdminView(APIView):
    """
    API View for admins to manage any society's details.
    """
    permission_classes = [IsAuthenticated]

    def get(self, request, society_id):
        user = request.user
        if not (user.role == "admin" or user.is_super_admin):
            return Response({"error": "Only admins can access this endpoint."}, status=status.HTTP_403_FORBIDDEN)
        society = Society.objects.filter(id=society_id).first()
        if not society:
            return Response({"error": "Society not found."}, status=status.HTTP_404_NOT_FOUND)
        serializer = SocietySerializer(society)
        return Response(serializer.data, status=status.HTTP_200_OK)

    def patch(self, request, society_id):
        user = request.user
        if not (user.role == "admin" or user.is_super_admin):
            return Response({"error": "Only admins can update society details."}, status=status.HTTP_403_FORBIDDEN)

        society = Society.objects.filter(id=society_id).first()
        if not society:
            return Response({"error": "Society not found."}, status=status.HTTP_404_NOT_FOUND)
        
        # IMPORTANT: Store the original data BEFORE making any changes
        original_data = {}
        
        # Handle regular fields first
        for field in society._meta.fields:
            field_name = field.name
            if field_name not in ['id', 'user_ptr']:  # Skip certain fields
                value = getattr(society, field_name)
                
                # Handle date/time objects
                if isinstance(value, (date, datetime)):
                    original_data[field_name] = value.isoformat()
                # Handle foreign keys - store the ID instead of the object
                elif hasattr(value, 'id') and not isinstance(value, (list, dict)):
                    original_data[field_name] = value.id
                # Handle ImageField and FileField objects
                elif hasattr(value, 'url') and hasattr(value, 'name'):
                    # Store the filename or URL path instead of the file object
                    original_data[field_name] = value.name if value.name else None
                else:
                    original_data[field_name] = value
        
        # Handle many-to-many fields separately
        for field in society._meta.many_to_many:
            field_name = field.name
            # Get IDs of related objects instead of objects themselves
            related_ids = [item.id for item in getattr(society, field_name).all()]
            original_data[field_name] = related_ids
        
        # Store the original data as JSON
        try:
            original_data_json = json.dumps(original_data)
        except TypeError as e:
            # Debug info if serialization fails
            problematic_fields = {}
            for key, value in original_data.items():
                try:
                    json.dumps({key: value})
                except TypeError:
                    problematic_fields[key] = str(type(value))
            
            return Response({
                "error": f"JSON serialization error: {str(e)}",
                "problematic_fields": problematic_fields
            }, status=status.HTTP_500_INTERNAL_SERVER_ERROR)
        
        # Process the update
        serializer = SocietySerializer(society, data=request.data, partial=True)
        if serializer.is_valid():
            # Create log entry with original data
            log_entry = ActivityLog.objects.create(
                action_type="Update",
                target_type="Society",
                target_id=society.id,
                target_name=society.name,
                performed_by=user,
                timestamp=timezone.now(),
                expiration_date=timezone.now() + timedelta(days=30),
                original_data=original_data_json  # Store original data here
            )
            
            # Now save the changes
            serializer.save()
            ActivityLog.delete_expired_logs()
            
            return Response({
                "message": "Society details updated successfully.",
                "data": serializer.data
            }, status=status.HTTP_200_OK)
        
        return Response(serializer.errors, status=status.HTTP_400_BAD_REQUEST)


class AdminManageEventDetailsAdminView(APIView):
    """
    API View for admins to manage any event's details.
    """
    permission_classes = [IsAuthenticated]

    def get(self, request, event_id):
        user = request.user
        if not (user.role == "admin" or user.is_super_admin):
            return Response({"error": "Only admins can access this endpoint."}, status=status.HTTP_403_FORBIDDEN)
        event = Event.objects.filter(id=event_id).first()
        if not event:
            return Response({"error": "Event not found."}, status=status.HTTP_404_NOT_FOUND)
        serializer = EventSerializer(event)
        return Response(serializer.data, status=status.HTTP_200_OK)

    def patch(self, request, event_id):
        user = request.user
        if not (user.role == "admin" or user.is_super_admin):
            return Response({"error": "Only admins can update event details."}, status=status.HTTP_403_FORBIDDEN)
        
        event = Event.objects.filter(id=event_id).first()
        if not event:
            return Response({"error": "Event not found."}, status=status.HTTP_404_NOT_FOUND)
        
        # IMPORTANT: Store the original data BEFORE making any changes
        original_data = {}
        
        # Handle regular fields first
        for field in event._meta.fields:
            field_name = field.name
            if field_name not in ['id', 'user_ptr']:  # Skip certain fields
                value = getattr(event, field_name)
                
                # Handle datetime objects
                if isinstance(value, datetime):
                    original_data[field_name] = value.isoformat()
                # Handle date objects
                elif isinstance(value, date) and not isinstance(value, datetime):
                    original_data[field_name] = value.isoformat()
                # Handle time objects
                elif isinstance(value, time):
                    original_data[field_name] = value.strftime('%H:%M:%S')
                # Handle timedelta objects
                elif isinstance(value, timedelta):
                    original_data[field_name] = value.total_seconds()
                # Handle foreign keys - store the ID instead of the object
                elif hasattr(value, 'id') and not isinstance(value, (list, dict)):
                    original_data[field_name] = value.id
                # Handle ImageField and FileField objects
                elif hasattr(value, 'url') and hasattr(value, 'name'):
                    # Store the filename or URL path instead of the file object
                    original_data[field_name] = value.name if value.name else None
                else:
                    original_data[field_name] = value
        
        # Handle many-to-many fields separately
        for field in event._meta.many_to_many:
            field_name = field.name
            # Get IDs of related objects instead of objects themselves
            related_ids = [item.id for item in getattr(event, field_name).all()]
            original_data[field_name] = related_ids
        
        # Store the original data as JSON
        try:
            original_data_json = json.dumps(original_data)
        except TypeError as e:
            # Debug info if serialization fails
            problematic_fields = {}
            for key, value in original_data.items():
                try:
                    json.dumps({key: value})
                except TypeError:
                    problematic_fields[key] = str(type(value))
            
            return Response({
                "error": f"JSON serialization error: {str(e)}",
                "problematic_fields": problematic_fields
            }, status=status.HTTP_500_INTERNAL_SERVER_ERROR)
        
        # Process the update
        data = request.data.copy()
        current_attendees_data = data.pop("current_attendees", None)
        serializer = EventSerializer(event, data=data, partial=True)
        
        if serializer.is_valid():
            # Create log entry with original data
            log_entry = ActivityLog.objects.create(
                action_type="Update",
                target_type="Event",
                target_id=event.id,
                target_name=event.title,
                performed_by=user,
                timestamp=timezone.now(),
                expiration_date=timezone.now() + timedelta(days=30),
                original_data=original_data_json  # Store original data here
            )
            
            # Now save the changes
            serializer.save()
            
            # Handle current_attendees separately if provided
            if current_attendees_data is not None:
                event.current_attendees.set(current_attendees_data)
            
            ActivityLog.delete_expired_logs()
            
            return Response({
                "message": "Event details updated successfully.",
                "data": serializer.data
            }, status=status.HTTP_200_OK)
        
        return Response(serializer.errors, status=status.HTTP_400_BAD_REQUEST)


class AdminDeleteView(APIView):
    """
    View for admins to delete students, societies, and events
    """
    permission_classes = [IsAuthenticated]

    model_mapping = {
        "Student": Student,
        "Society": Society,
        "Event": Event,
    }

    def delete(self, request, target_type, target_id):
        user = request.user
        if not (user.role == "admin" or user.is_super_admin):
            return Response({"error": "Only admins can delete resources."}, status=status.HTTP_403_FORBIDDEN)

        model = self.model_mapping.get(target_type)
        if not model:
            return Response({"error": "Invalid target type."}, status=status.HTTP_400_BAD_REQUEST)

        target = model.objects.filter(id=target_id).first()
        if not target:
            return Response({"error": f"{target_type} not found."}, status=status.HTTP_404_NOT_FOUND)

        original_data = model_to_dict(target)

        reason = request.data.get('reason', None)  # Extract the reason (it might be optional)
        if not reason:
            return Response({"error": "Reason for deletion is required."}, status=status.HTTP_400_BAD_REQUEST)

        
        serializable_data = {}
        for key, value in original_data.items():
            if value is None:
                serializable_data[key] = None
            elif isinstance(value, (datetime, date)):
                serializable_data[key] = value.isoformat()
            elif isinstance(value, time):
                serializable_data[key] = value.strftime("%H:%M:%S")
            elif isinstance(value, timedelta):
                serializable_data[key] = str(value)
            elif isinstance(value, ImageFieldFile):
                serializable_data[key] = value.url if value else None
            elif isinstance(value, (list, tuple)) and value and hasattr(value[0], 'email'):
                serializable_data[key] = [item.email if hasattr(item, 'email') else str(item) for item in value]
            elif hasattr(value, 'email'):
                serializable_data[key] = value.email
            elif hasattr(value, 'all'):
                related_items = list(value.all())
                if related_items and hasattr(related_items[0], 'email'):
                    serializable_data[key] = [item.email for item in related_items]
                else:
                    serializable_data[key] = [str(item) for item in related_items]
            elif hasattr(value, 'pk'):
                serializable_data[key] = str(value)
            else:
                serializable_data[key] = value
        
        try:
            original_data_json = json.dumps(serializable_data)
        except TypeError as e:
            return Response({
                "error": f"Serialization error: {str(e)}",
                "details": "Cannot serialize data for activity log"
            }, status=status.HTTP_500_INTERNAL_SERVER_ERROR)

        ActivityLog.objects.create(
            action_type="Delete",
            target_type=target_type,
            target_id=target_id,
            target_name=str(target),
            performed_by=user,
            timestamp=timezone.now(),
            reason=reason,
            expiration_date=timezone.now() + timedelta(days=30),
            original_data=original_data_json,
        )
        target.delete()
        ActivityLog.delete_expired_logs()

        return Response({"message": f"Deleted {target_type.lower()} moved to Activity Log."}, status=status.HTTP_200_OK)

    def post(self, request, log_id):
        """
        Handle undo requests for various actions (Delete, Approve, Reject, Update)
        """
        try:
            log_entry = ActivityLog.objects.get(id=log_id)

            # Check if the action type is supported
            supported_actions = ["Delete", "Approve", "Reject", "Update"]
            if log_entry.action_type not in supported_actions:
                return Response({"error": "Invalid action type."}, status=status.HTTP_400_BAD_REQUEST)

            target_type = log_entry.target_type
            
            # For Delete and Update actions, we need original data
            if log_entry.action_type in ["Delete", "Update"]:
                original_data_json = log_entry.original_data  # Get JSON string

                if not original_data_json:
                    return Response({"error": "No original data found for restoration."}, status=status.HTTP_400_BAD_REQUEST)

                try:
                    original_data = json.loads(original_data_json)  # Convert back to dict
                except json.JSONDecodeError:
                    return Response({"error": "Error decoding original data."}, status=status.HTTP_400_BAD_REQUEST)
            else:
                # For Approve/Reject, we don't necessarily need original data
                original_data = {}
                if log_entry.original_data:
                    try:
                        original_data = json.loads(log_entry.original_data)
                    except json.JSONDecodeError:
                        pass  # Just use empty dict if we can't parse it

            model = self.model_mapping.get(target_type)

            if not model:
                return Response({"error": "Unsupported target type."}, status=status.HTTP_400_BAD_REQUEST)

            # Process restoration based on action type and target type
            if log_entry.action_type == "Delete":
                # Handle delete undos
                if target_type == "Student":
                    return self._restore_student(original_data, log_entry)
                elif target_type == "Society":
                    return self._restore_society(original_data, log_entry)
                elif target_type == "Event":
                    return self._restore_event(original_data, log_entry)
                else:
                    return Response({"error": "Unsupported target type."}, status=status.HTTP_400_BAD_REQUEST)
            elif log_entry.action_type == "Update":
                # Handle update undos
                if target_type == "Society":
                    return self._undo_society_update(original_data, log_entry)
                elif target_type == "Event":
                    return self._undo_event_update(original_data, log_entry)
                else:
                    return Response({"error": "Unsupported target type for this action."}, status=status.HTTP_400_BAD_REQUEST)
            elif log_entry.action_type in ["Approve", "Reject"]:
                # Handle approve/reject undos
                if target_type == "Society":
                    return self._undo_society_status_change(original_data, log_entry)
                elif target_type == "Event":
                    return self._undo_event_status_change(original_data, log_entry)
                else:
                    return Response({"error": "Unsupported target type for this action."}, status=status.HTTP_400_BAD_REQUEST)
            else:
                return Response({"error": "Unsupported action type."}, status=status.HTTP_400_BAD_REQUEST)
                
        except ActivityLog.DoesNotExist:
            return Response({"error": "Log entry not found."}, status=status.HTTP_404_NOT_FOUND)
        except Exception as e:
            return Response({"error": str(e)}, status=status.HTTP_500_INTERNAL_SERVER_ERROR)

    def _undo_society_update(self, original_data, log_entry):
        """Handle undoing society detail updates with comprehensive relationship handling"""
        try:
            # Find the society
            society_id = log_entry.target_id
            society = Society.objects.filter(id=society_id).first()
            
            if not society:
                society_name = log_entry.target_name
                society = Society.objects.filter(name=society_name).first()
                
            if not society:
                return Response({"error": "Society not found."}, status=status.HTTP_404_NOT_FOUND)
            
            # Define all special fields that need specialized treatment
            many_to_many_fields = ['society_members', 'tags', 'showreel_images']
            foreign_key_fields = ['leader', 'vice_president', 'event_manager', 'treasurer', 'approved_by']
            complex_json_fields = ['social_media_links']
            
            # Create a working copy of the original data
            data = original_data.copy()
            
            # First, apply simple fields that don't involve relationships
            for key, value in data.items():
                if (key not in many_to_many_fields and 
                    key not in foreign_key_fields and 
                    key not in complex_json_fields):
                    if hasattr(society, key) and value is not None:
                        setattr(society, key, value)
            
            # Handle complex JSON fields
            if 'social_media_links' in data and isinstance(data['social_media_links'], dict):
                society.social_media_links = data['social_media_links']
            
            # Save basic field changes
            society.save()
            
            # Handle the approved_by field specifically
            if 'approved_by' in data and data['approved_by']:
                admin_id = data['approved_by']
                try:
                    from users.models import Admin
                    admin_obj = Admin.objects.get(id=admin_id)
                    society.approved_by = admin_obj
                    society.save()
                except Exception as e:
                    print(f"Error setting approved_by: {str(e)}")
            
            # Handle student role foreign keys
            for role in ['leader', 'vice_president', 'event_manager']:
                if role in data and data[role] and isinstance(data[role], dict):
                    role_id = data[role].get('id')
                    if role_id:
                        setattr(society, f"{role}_id", role_id)
            
            # Save after setting foreign keys
            society.save()
            
            # Handle society_members (many-to-many)
            if 'society_members' in data and isinstance(data['society_members'], list):
                society.society_members.clear()
                for member_id in data['society_members']:
                    try:
                        # Assuming Student model is imported or accessible
                        from users.models import Student
                        student = Student.objects.get(id=member_id)
                        society.society_members.add(student)
                    except Exception as e:
                        print(f"Error adding member {member_id}: {str(e)}")
            
            # Handle tags (many-to-many)
            if 'tags' in data and isinstance(data['tags'], list):
                society.tags.clear()
                for tag_value in data['tags']:
                    # Tags might be complex - handle different possible formats
                    try:
                        # If it's a JSON string within the list (unusual but possible)
                        if isinstance(tag_value, str) and tag_value.startswith('['):
                            import json
                            tag_objects = json.loads(tag_value)
                            # Now handle tag_objects appropriately...
                            # This depends on your tag model structure
                        # If it's a direct tag ID
                        else:
                            society.tags.add(tag_value)
                    except Exception as e:
                        print(f"Error adding tag {tag_value}: {str(e)}")
            
            # Handle showreel_images (many-to-many or similar)
            if 'showreel_images' in data:
                # You may need specialized handling depending on exactly what showreel_images is
                try:
                    # If it's a clear/add situation:
                    society.showreel_images.clear()
                    if data['showreel_images'] and isinstance(data['showreel_images'], list):
                        for image in data['showreel_images']:
                            society.showreel_images.add(image)
                except Exception as e:
                    print(f"Error handling showreel_images: {str(e)}")
            
            # Final save after all relationships are set
            society.save()
            
            # Delete the log entry
            log_entry.delete()
            
            return Response({"message": "Society update undone successfully!"}, status=status.HTTP_200_OK)
            
        except Exception as e:
            return Response({
                "error": f"Failed to undo Society update: {str(e)}",
                "original_data_content": original_data
            }, status=status.HTTP_500_INTERNAL_SERVER_ERROR)


    def _undo_society_status_change(self, original_data, log_entry):
        """Handle undoing society status changes (approve/reject)"""
        try:
            # Find the society by ID
            society_id = log_entry.target_id
            society = Society.objects.filter(id=society_id).first()
            
            if not society:
                # Try to find by name if the ID doesn't work
                society_name = log_entry.target_name
                society = Society.objects.filter(name=society_name).first()
                
            if not society:
                return Response({"error": "Society not found."}, status=status.HTTP_404_NOT_FOUND)
            
            # Simply set the status back to Pending regardless of original data
            society.status = "Pending"
            
            # If there was an approved_by field and we're undoing an approval, clear it
            if log_entry.action_type == "Approve" and hasattr(society, 'approved_by'):
                society.approved_by = None
            
            society.save()
            
            # Create a new activity log for this undo action
            ActivityLog.objects.create(
                action_type="Update",
                target_type="Society",
                target_id=society.id,
                target_name=society.name,
                performed_by=log_entry.performed_by,  # Use the same user who performed the original action
                timestamp=timezone.now(),
                expiration_date=timezone.now() + timedelta(days=30),
            )
            
            # Delete the original log entry
            log_entry.delete()
            
            return Response({
                "message": "Society status change undone successfully. Status set back to Pending."
            }, status=status.HTTP_200_OK)
        
        except Exception as e:
            return Response({"error": f"Failed to undo society status change: {str(e)}"}, 
                        status=status.HTTP_500_INTERNAL_SERVER_ERROR)

    def _undo_event_update(self, original_data, log_entry):
        """Handle undoing event detail updates with comprehensive relationship handling"""
        try:
            # Find the event
            event_id = log_entry.target_id
            event = Event.objects.filter(id=event_id).first()
            
            if not event:
                event_name = log_entry.target_name
                event = Event.objects.filter(title=event_name).first()
                
            if not event:
                return Response({"error": "Event not found."}, status=status.HTTP_404_NOT_FOUND)
            
            # Define all special fields that need specialized treatment
            many_to_many_fields = ['attendees', 'tags', 'images', 'current_attendees']
            foreign_key_fields = ['society', 'organizer', 'approved_by', 'hosted_by']
            complex_json_fields = ['location_details']
            date_fields = ['date']
            time_fields = ['start_time']
            timedelta_fields = ['duration']
            
            # Create a working copy of the original data
            data = original_data.copy()
            
            # Process date fields
            for field_name in date_fields:
                if field_name in data and data[field_name]:
                    try:
                        # Convert string date back to date object
                        date_str = data[field_name]
                        date_obj = datetime.strptime(date_str, '%Y-%m-%d').date()
                        setattr(event, field_name, date_obj)
                    except Exception as e:
                        print(f"Error restoring date field {field_name}: {str(e)}")
            
            # Process time fields
            for field_name in time_fields:
                if field_name in data and data[field_name]:
                    try:
                        # Convert string time back to time object
                        time_str = data[field_name]
                        hour, minute, second = map(int, time_str.split(':'))
                        time_obj = time(hour, minute, second)
                        setattr(event, field_name, time_obj)
                    except Exception as e:
                        print(f"Error restoring time field {field_name}: {str(e)}")
            
            # Process timedelta fields
            for field_name in timedelta_fields:
                if field_name in data and data[field_name] is not None:
                    try:
                        # Convert seconds back to timedelta
                        seconds = float(data[field_name])
                        delta = timedelta(seconds=seconds)
                        setattr(event, field_name, delta)
                    except Exception as e:
                        print(f"Error restoring timedelta field {field_name}: {str(e)}")
            
            # Apply simple fields that don't involve relationships
            for key, value in data.items():
                if (key not in many_to_many_fields and 
                    key not in foreign_key_fields and 
                    key not in complex_json_fields and
                    key not in date_fields and
                    key not in time_fields and
                    key not in timedelta_fields):
                    if hasattr(event, key) and value is not None:
                        setattr(event, key, value)
            
            # Handle complex JSON fields
            if 'location_details' in data and isinstance(data['location_details'], dict):
                event.location_details = data['location_details']
            
            # Save basic field changes
            event.save()
            
            # Handle the approved_by field specifically
            if 'approved_by' in data and data['approved_by']:
                admin_id = data['approved_by']
                try:
                    from users.models import Admin
                    admin_obj = Admin.objects.get(id=admin_id)
                    event.approved_by = admin_obj
                    event.save()
                except Exception as e:
                    print(f"Error setting approved_by: {str(e)}")
            
            # Handle society foreign key
            if 'society' in data and data['society']:
                try:
                    society_id = data['society'] if isinstance(data['society'], int) else data['society'].get('id')
                    if society_id:
                        event.society_id = society_id
                except Exception as e:
                    print(f"Error setting society: {str(e)}")
            
            # Handle organizer foreign key
            if 'organizer' in data and data['organizer']:
                try:
                    organizer_id = data['organizer'] if isinstance(data['organizer'], int) else data['organizer'].get('id')
                    if organizer_id:
                        event.organizer_id = organizer_id
                except Exception as e:
                    print(f"Error setting organizer: {str(e)}")
                    
            # Handle hosted_by foreign key
            if 'hosted_by' in data and data['hosted_by']:
                try:
                    society_id = data['hosted_by'] if isinstance(data['hosted_by'], int) else data['hosted_by'].get('id')
                    if society_id:
                        event.hosted_by_id = society_id
                except Exception as e:
                    print(f"Error setting hosted_by: {str(e)}")
            
            # Save after setting foreign keys
            event.save()
            
            # Handle attendees (many-to-many)
            if 'attendees' in data and isinstance(data['attendees'], list):
                event.attendees.clear()
                for attendee_id in data['attendees']:
                    try:
                        from users.models import Student
                        student = Student.objects.get(id=attendee_id)
                        event.attendees.add(student)
                    except Exception as e:
                        print(f"Error adding attendee {attendee_id}: {str(e)}")
            
            # Handle current_attendees (many-to-many)
            if 'current_attendees' in data and isinstance(data['current_attendees'], list):
                event.current_attendees.clear()
                for attendee_id in data['current_attendees']:
                    try:
                        from users.models import Student
                        student = Student.objects.get(id=attendee_id)
                        event.current_attendees.add(student)
                    except Exception as e:
                        print(f"Error adding current attendee {attendee_id}: {str(e)}")
            
            # Handle tags (many-to-many)
            if 'tags' in data and isinstance(data['tags'], list):
                event.tags.clear()
                for tag_value in data['tags']:
                    try:
                        event.tags.add(tag_value)
                    except Exception as e:
                        print(f"Error adding tag {tag_value}: {str(e)}")
            
            # Handle images (many-to-many or similar)
            if 'images' in data:
                try:
                    event.images.clear()
                    if data['images'] and isinstance(data['images'], list):
                        for image in data['images']:
                            event.images.add(image)
                except Exception as e:
                    print(f"Error handling images: {str(e)}")
            
            # Final save after all relationships are set
            event.save()
            
            # Delete the log entry
            log_entry.delete()
            
            return Response({"message": "Event update undone successfully!"}, status=status.HTTP_200_OK)
            
        except Exception as e:
            return Response({
                "error": f"Failed to undo Event update: {str(e)}",
                "original_data_content": original_data
            }, status=status.HTTP_500_INTERNAL_SERVER_ERROR)

    def _undo_event_status_change(self, original_data, log_entry):
        """Handle undoing event status changes (approve/reject)"""
        try:
            # Find the event by ID
            event_id = log_entry.target_id
            event = Event.objects.filter(id=event_id).first()
            
            if not event:
                # Try to find by name if the ID doesn't work
                event_name = log_entry.target_name
                event = Event.objects.filter(name=event_name).first()
                
            if not event:
                return Response({"error": "Event not found."}, status=status.HTTP_404_NOT_FOUND)
            
            # Simply set the status back to Pending regardless of original data
            event.status = "Pending"
            
            # If there was an approved_by field and we're undoing an approval, clear it
            if log_entry.action_type == "Approve" and hasattr(event, 'approved_by'):
                event.approved_by = None
            
            event.save()
            
            # Create a new activity log for this undo action
            ActivityLog.objects.create(
                action_type="Update",
                target_type="Event",
                target_id=event.id,
                target_name=event.name,
                performed_by=log_entry.performed_by,  # Use the same user who performed the original action
                timestamp=timezone.now(),
                expiration_date=timezone.now() + timedelta(days=30),
            )
            
            # Delete the original log entry
            log_entry.delete()
            
            return Response({
                "message": "Event status change undone successfully. Status set back to Pending."
            }, status=status.HTTP_200_OK)
        
        except Exception as e:
            return Response({"error": f"Failed to undo event status change: {str(e)}"}, 
                        status=status.HTTP_500_INTERNAL_SERVER_ERROR)
    
    def _restore_student(self, original_data, log_entry):
        """Handle student restoration"""
        try:
            # Extract basic fields for the User model - INCLUDE ROLE HERE
            user_data = {
                'username': original_data.get('username'),
                'email': original_data.get('email'),
                'first_name': original_data.get('first_name'),
                'last_name': original_data.get('last_name'),
                'is_active': original_data.get('is_active', True),
                'role': original_data.get('role', 'student'),  # Make sure role goes in User model
            }
            
            # Try to find existing user
            user_id = original_data.get('id')
            email = user_data.get('email')
            username = user_data.get('username')
            
            user = None
            if user_id:
                try:
                    user = User.objects.filter(id=int(user_id)).first()
                except (ValueError, TypeError):
                    pass
                    
            if not user and email:
                user = User.objects.filter(email=email).first()
                
            if not user and username:
                user = User.objects.filter(username=username).first()
            
            # If user doesn't exist, create a new one
            if not user:
                # Make email unique if needed
                if email:
                    while User.objects.filter(email=email).exists():
                        timestamp = int(time.time())
                        email_parts = email.split('@')
                        if len(email_parts) == 2:
                            email = f"{email_parts[0]}+{timestamp}@{email_parts[1]}"
                        else:
                            email = f"restored_{timestamp}@example.com"
                    user_data['email'] = email
                
                # Make username unique if needed
                if username:
                    while User.objects.filter(username=username).exists():
                        timestamp = int(time.time())
                        username = f"{username}_{timestamp}"
                    user_data['username'] = username
                    
                # Create new user
                user = User.objects.create(**user_data)
            
            # Check if student already exists for this user
            student = Student.objects.filter(user_ptr=user).first()
            
            # Prepare student-specific data - EXCLUDE ROLE
            student_data = {k: v for k, v in original_data.items() if k not in [
                'id', 'username', 'email', 'first_name', 'last_name', 'is_active',
                'password', 'last_login', 'is_superuser', 'is_staff', 'date_joined',
                'groups', 'user_permissions', 'societies', 'attended_events', 'followers',
                'following', 'president_of', 'user_ptr', 'role'  # Exclude role from student data
            ]}
            
            if not student:
                # Create new student using the proper inheritance approach
                from django.contrib.contenttypes.models import ContentType
                
                # Create student with proper User inheritance
                student = Student(user_ptr_id=user.id)
                student.__dict__.update(user.__dict__)
                
                # Apply student-specific fields
                for key, value in student_data.items():
                    if value is not None:  # Only set non-None values
                        setattr(student, key, value)
                
                # Save with raw=True to avoid problems with inheritance
                student.save_base(raw=True)
            else:
                # Update existing student with student-specific fields
                for key, value in student_data.items():
                    if value is not None:  # Only set non-None values
                        setattr(student, key, value)
                student.save()
            
            # Handle M2M relationships using .set() method
            society_ids = original_data.get('societies', [])
            if society_ids:
                try:
                    societies = []
                    for society_id in society_ids:
                        try:
                            society = Society.objects.get(id=int(society_id))
                            societies.append(society)
                        except (Society.DoesNotExist, ValueError, TypeError):
                            pass
                    student.societies.set(societies)
                except Exception:
                    pass
            
            event_ids = original_data.get('attended_events', [])
            if event_ids:
                try:
                    events = []
                    for event_id in event_ids:
                        try:
                            event = Event.objects.get(id=int(event_id))
                            events.append(event)
                        except (Event.DoesNotExist, ValueError, TypeError):
                            pass
                    student.attended_events.set(events)
                except Exception:
                    pass
            
            follower_ids = original_data.get('followers', [])
            if follower_ids:
                try:
                    followers = []
                    for follower_id in follower_ids:
                        try:
                            follower = User.objects.get(id=int(follower_id))
                            followers.append(follower)
                        except (User.DoesNotExist, ValueError, TypeError):
                            pass
                    student.followers.set(followers)
                except Exception:
                    pass
            
            # Add handling for following relationship
            following_ids = original_data.get('following', [])
            if following_ids:
                try:
                    following = []
                    for following_id in following_ids:
                        try:
                            follow_user = User.objects.get(id=int(following_id))
                            following.append(follow_user)
                        except (User.DoesNotExist, ValueError, TypeError):
                            pass
                    student.following.set(following)
                except Exception:
                    pass
            
            # Handle president_of relationship
            president_of_id = original_data.get('president_of')
            if president_of_id:
                try:
                    society = Society.objects.get(id=int(president_of_id))
                    student.president_of = society
                    student.save()
                except (Society.DoesNotExist, ValueError, TypeError):
                    pass
            
            log_entry.delete()  # Remove log after restoration
            return Response({"message": "Student restored successfully!"}, status=status.HTTP_200_OK)
            
        except Exception as e:
            return Response({"error": f"Failed to restore Student: {str(e)}"}, status=status.HTTP_500_INTERNAL_SERVER_ERROR)

    def _restore_society(self, original_data, log_entry):
        """Handle society restoration"""
        try:
            # Extract basic fields for Society
            society_data = {k: v for k, v in original_data.items() if k not in [
                'id', 'president', 'vice_president', 'treasurer', 'event_manager', 
                'leader', 'approved_by', 'members', 'society_members', 'events'
            ]}
            
            # Create the society without relationship fields first
            society = Society.objects.create(**society_data)
            
            # Handle ForeignKey relationships
            president_id = original_data.get('president')
            if president_id:
                try:
                    president = Student.objects.get(id=int(president_id))
                    society.president = president
                except (Student.DoesNotExist, ValueError, TypeError):
                    pass
            
            vice_president_id = original_data.get('vice_president')
            if vice_president_id:
                try:
                    vice_president = Student.objects.get(id=int(vice_president_id))
                    society.vice_president = vice_president
                except (Student.DoesNotExist, ValueError, TypeError):
                    pass
            
            treasurer_id = original_data.get('treasurer')
            if treasurer_id:
                try:
                    treasurer = Student.objects.get(id=int(treasurer_id))
                    society.treasurer = treasurer
                except (Student.DoesNotExist, ValueError, TypeError):
                    pass
            
            event_manager_id = original_data.get('event_manager')
            if event_manager_id:
                try:
                    event_manager = Student.objects.get(id=int(event_manager_id))
                    society.event_manager = event_manager
                except (Student.DoesNotExist, ValueError, TypeError):
                    pass
            
            leader_id = original_data.get('leader')
            if leader_id:
                try:
                    leader = Student.objects.get(id=int(leader_id))
                    society.leader = leader
                except (Student.DoesNotExist, ValueError, TypeError):
                    pass
            
            approved_by_id = original_data.get('approved_by')
            if approved_by_id:
                try:
                    approved_by = Admin.objects.get(id=int(approved_by_id))
                    society.approved_by = approved_by
                except (Admin.DoesNotExist, ValueError, TypeError):
                    pass
            
            society.save()
            
            # Handle M2M relationships using .set() method
            member_ids = original_data.get('members', [])
            if member_ids:
                try:
                    members = []
                    for member_id in member_ids:
                        try:
                            member = Student.objects.get(id=int(member_id))
                            members.append(member)
                        except (Student.DoesNotExist, ValueError, TypeError):
                            pass
                    society.members.set(members)
                except Exception:
                    pass  # If this fails, continue with restoration
            
            # Handle society_members if it exists
            society_member_ids = original_data.get('society_members', [])
            if society_member_ids:
                try:
                    society_members = []
                    for member_id in society_member_ids:
                        try:
                            member = Student.objects.get(id=int(member_id))
                            society_members.append(member)
                        except (Student.DoesNotExist, ValueError, TypeError):
                            pass
                    society.society_members.set(society_members)
                except Exception:
                    pass  # If this fails, continue with restoration
            
            event_ids = original_data.get('events', [])
            if event_ids:
                try:
                    events = []
                    for event_id in event_ids:
                        try:
                            event = Event.objects.get(id=int(event_id))
                            events.append(event)
                        except (Event.DoesNotExist, ValueError, TypeError):
                            pass
                    society.events.set(events)
                except Exception:
                    pass  # If this fails, continue with restoration
            
            log_entry.delete()  # Remove log after restoration
            return Response({"message": "Society restored successfully!"}, status=status.HTTP_200_OK)
            
        except Exception as e:
            return Response({"error": f"Failed to restore Society: {str(e)}"}, status=status.HTTP_500_INTERNAL_SERVER_ERROR)

    def _restore_event(self, original_data, log_entry):
        """Handle event restoration"""
        try:
            # Extract basic fields for Event - excluding relationship fields
            event_data = {k: v for k, v in original_data.items() if k not in [
                'id', 'hosted_by', 'current_attendees', 'duration'  # Exclude duration for now
            ]}
            
            for field in ['date', 'start_time', 'end_time']:
                if field in event_data:
                    if event_data[field] and isinstance(event_data[field], str):
                        if field == 'date':
                            try:
                                event_data[field] = datetime.strptime(event_data[field], '%Y-%m-%d').date()
                            except ValueError:
                                event_data[field] = None
                        else:
                            try:
                                event_data[field] = datetime.strptime(event_data[field], '%H:%M:%S').time()
                            except ValueError:
                                event_data[field] = None
            
            event = Event.objects.create(**event_data)
            duration_str = original_data.get('duration')
            if duration_str:
                try:
                    if isinstance(duration_str, str):
                        if ',' in duration_str:
                            days_part, time_part = duration_str.split(',', 1)
                            days = int(days_part.strip().split()[0])
                            hours, minutes, seconds = map(int, time_part.strip().split(':'))
                            duration = timedelta(days=days, hours=hours, minutes=minutes, seconds=seconds)
                        else:
                            time_parts = duration_str.strip().split(':')
                            if len(time_parts) == 3:
                                hours, minutes, seconds = map(int, time_parts)
                                duration = timedelta(hours=hours, minutes=minutes, seconds=seconds)
                            else:
                                duration = timedelta(hours=1)
                        
                        event.duration = duration
                        event.save()
                except Exception:
                    event.duration = timedelta(hours=1)
                    event.save()
            
            hosted_by_id = original_data.get('hosted_by')
            if hosted_by_id:
                try:
                    society = Society.objects.get(id=int(hosted_by_id))
                    event.hosted_by = society
                    event.save()
                except (Society.DoesNotExist, ValueError, TypeError):
                    pass
            
            attendee_ids = original_data.get('current_attendees', [])
            if attendee_ids:
                try:
                    attendees = []
                    for attendee_id in attendee_ids:
                        try:
                            attendee = Student.objects.get(id=int(attendee_id))
                            attendees.append(attendee)
                        except (Student.DoesNotExist, ValueError, TypeError):
                            pass
                    event.current_attendees.set(attendees)
                except Exception:
                    pass
            
            log_entry.delete()
            return Response({"message": "Event restored successfully!"}, status=status.HTTP_200_OK)
            
        except Exception as e:
            return Response({"error": f"Failed to restore Event: {str(e)}"}, status=status.HTTP_500_INTERNAL_SERVER_ERROR)


class CreateEventRequestView(APIView):
    """
    API View for society presidents and vice presidents to create events that require admin approval.
    """
    permission_classes = [IsAuthenticated]

    def post(self, request, society_id):
        """
        Create a new event request (Pending approval)
        """
        user = request.user

        if not user.is_student():
            return Response(
                {"error": "Only society presidents and vice presidents can create events."},
                status=status.HTTP_403_FORBIDDEN
            )

        # Fetch the society
        society = Society.objects.filter(id=society_id).first()
        if not society:
            return Response(
                {"error": "Society not found."},
                status=status.HTTP_404_NOT_FOUND
            )

        # Check for management permissions using utility function
        if not has_society_management_permission(user.student, society, for_events_only=True):
            return Response(
                {"error": "Only the society president, vice president, or event manager can create events for this society."},
                status=status.HTTP_403_FORBIDDEN
            )

        # Validate and save the event request instead of creating an event directly
        serializer = EventRequestSerializer(data=request.data, context={"request": request})

        if serializer.is_valid():
            serializer.save(hosted_by=society, from_student=user.student, intent="CreateEve", approved=False)  # Default: Pending
            return Response(
                {"message": "Event request submitted successfully. Awaiting admin approval.", "data": serializer.data},
                status=status.HTTP_201_CREATED
            )

        return Response(serializer.errors, status=status.HTTP_400_BAD_REQUEST)


class AllEventsView(APIView):
    """API View to list all approved events for public user"""
    permission_classes = [AllowAny]

    def get(self, request):
        events = Event.objects.filter(status="Approved").order_by("date", "start_time")
        serializer = EventSerializer(events, many=True)
        return Response(serializer.data, status=status.HTTP_200_OK)


class EventDetailView(APIView):
    """API View to get details of an event"""
    permission_classes = [AllowAny]

    def get(self, request, event_id):
        event = get_object_or_404(Event, id=event_id, status="Approved")
        serializer = EventSerializer(event)
        return Response(serializer.data, status=status.HTTP_200_OK)


logger = logging.getLogger(__name__)


class EventListView(APIView):
    """
    Lists events for the society the currently logged-in president/vice-president/event manager is managing.
    Optionally applies a filter (upcoming, previous, pending).
    """
    permission_classes = [IsAuthenticated]

    def get(self, request):
        filter_type = request.query_params.get("filter", "upcoming")

        # Ensure the user is a student
        if not hasattr(request.user, "student"):
            logger.warning("User is not a student.")
            return Response({"error": "Only students can retrieve society events."}, status=403)

        # Gather all society IDs the student is in
        societies = request.user.student.societies_belongs_to.all()
        society_ids = [s.id for s in societies]

        # If the user belongs to no societies, return an empty list
        if not society_ids:
            logger.info("User is not part of any society. Returning empty list.")
            return Response([], status=200)

        # Fetch events for these societies only
        events = Event.objects.filter(hosted_by__in=society_ids)

        # If you want to do time-based filtering:
        today = now().date()
        current_time = now().time()

        if filter_type == "upcoming":
            events = (
                events.filter(date__gt=today, status="Approved") |
                events.filter(date=today, start_time__gt=current_time, status="Approved")
            )
        elif filter_type == "previous":
            events = (
                events.filter(date__lt=today, status="Approved") |
                events.filter(date=today, start_time__lt=current_time, status="Approved")
            )
        elif filter_type == "pending":
            events = events.filter(status="Pending")
        # else: no filter → returns all events from these societies

        serializer = EventSerializer(events, many=True)
        return Response(serializer.data, status=200)


class ManageEventDetailsView(APIView):
    """
    API View for society presidents, vice presidents, and event manager to edit or delete events.
    """
    permission_classes = [IsAuthenticated]
    
    def get_event(self, event_id):
        return get_object_or_404(Event, pk=event_id)

    def is_event_editable(self, event: Event):
        """
        Determines if an event is editable.
        Editable if:
         - The event status is "Pending", or
         - The event's datetime (date + start_time) is in the future.
        """
        current_datetime = now()
        # If event is pending, allow edits regardless of date/time.
        if event.status == "Pending":
            return True

        # Combine the event's date and start_time.
        event_datetime = datetime.combine(event.date, event.start_time)
        if current_datetime.tzinfo:
            event_datetime = make_aware(event_datetime)
        return event_datetime > current_datetime

    def get(self, request, event_id):
        event = self.get_event(event_id)
        serializer = EventSerializer(event)
        return Response(serializer.data, status=status.HTTP_200_OK)
    
    def patch(self, request, event_id):
        user = request.user
        # Ensure the user is a valid student
        try:
            student = Student.objects.get(pk=user.pk)
        except Student.DoesNotExist:
            return Response({"error": "User is not a valid student."}, status=status.HTTP_403_FORBIDDEN)
        
        event = self.get_event(event_id)
        if not self.is_event_editable(event):
            return Response({"error": "Only upcoming or pending events can be edited."}, status=status.HTTP_400_BAD_REQUEST)
        
        # Check if the user has management permissions for the society
        if not has_society_management_permission(student, event.hosted_by, for_events_only=True):
            return Response({"error": "Only society presidents, vice presidents, and event managers can modify events."}, 
                            status=status.HTTP_403_FORBIDDEN)

        # Prepare data for the update request.
        data = request.data.copy()
        data.setdefault("title", event.title)
        data.setdefault("description", event.description)
        data.setdefault("location", event.location)
        data.setdefault("date", event.date)
        data.setdefault("start_time", event.start_time)
        data.setdefault("duration", event.duration)

        # Instantiate the serializer.
        serializer = EventRequestSerializer(
            data=data,
            context={
                "request": request,
                "hosted_by": event.hosted_by,
                "event": event, 
            }
        )
        if serializer.is_valid():
            event_request = serializer.save()
            return Response(
                {
                    "message": "Event update requested. Await admin approval.",
                    "event_request_id": event_request.id,
                },
                status=status.HTTP_200_OK,
            )
        return Response(serializer.errors, status=status.HTTP_400_BAD_REQUEST)

    def delete(self, request, event_id):
        user = request.user
        # Ensure the user is a valid student
        try:
            student = Student.objects.get(pk=user.pk)
        except Student.DoesNotExist:
            return Response({"error": "User is not a valid student."}, status=status.HTTP_403_FORBIDDEN)
        
        event = self.get_event(event_id)
        if not self.is_event_editable(event):
            return Response({"error": "Only upcoming or pending events can be deleted."}, status=status.HTTP_400_BAD_REQUEST)
        
        # Check if the user has management permissions for the society
        if not has_society_management_permission(student, event.hosted_by, for_events_only=True):
            return Response({"error": "Only society presidents, vice presidents, and event managers can modify events."}, 
                            status=status.HTTP_403_FORBIDDEN)

        event.delete()
        return Response({"message": "Event deleted successfully."}, status=status.HTTP_200_OK)


class PendingMembersView(APIView):
    """
    API View for Society Presidents and Vice Presidents to manage pending membership requests.
    """
    permission_classes = [IsAuthenticated]

    def get(self, request, society_id):
        """
        Retrieve all pending membership requests for a specific society.
        """
        user = request.user

        if not hasattr(user, "student"):
            return Response({"error": "Only society presidents and vice presidents can manage members."}, 
                           status=status.HTTP_403_FORBIDDEN)

        society = Society.objects.filter(id=society_id).first()
        if not society:
            return Response({"error": "Society not found."}, status=status.HTTP_404_NOT_FOUND)

        # Check for management permissions using utility function
        if not has_society_management_permission(user.student, society):
            return Response({"error": "Only the society president or vice president can manage members."}, 
                           status=status.HTTP_403_FORBIDDEN)

        # Get all pending membership requests
        pending_requests = UserRequest.objects.filter(
            intent="JoinSoc", approved=False, from_student__societies_belongs_to=society
        )

        serializer = PendingMemberSerializer(pending_requests, many=True)
        return Response(serializer.data)

    def post(self, request, society_id, request_id):
        """
        Approve or reject a membership request.
        """
        user = request.user

        if not hasattr(user, "student"):
            return Response({"error": "Only society presidents and vice presidents can manage members."}, 
                           status=status.HTTP_403_FORBIDDEN)

        society = Society.objects.filter(id=society_id).first()
        if not society:
            return Response({"error": "Society not found."}, status=status.HTTP_404_NOT_FOUND)

        # Check for management permissions using utility function
        if not has_society_management_permission(user.student, society):
            return Response({"error": "Only the society president or vice president can manage members."}, 
                           status=status.HTTP_403_FORBIDDEN)

        # Find the pending request
        pending_request = UserRequest.objects.filter(id=request_id, intent="JoinSoc", approved=False).first()
        if not pending_request:
            return Response({"error": "Request not found."}, status=status.HTTP_404_NOT_FOUND)

        action = request.data.get("action")  # "approve" or "reject"

        if action == "approve":
            # Add student to society
            student = pending_request.from_student
            society.society_members.add(student)
            pending_request.approved = True
            pending_request.save()
            return Response({"message": f"{student.first_name} has been approved."}, status=status.HTTP_200_OK)

        elif action == "reject":
            # Delete the request
            pending_request.delete()
            return Response({"message": "Request has been rejected."}, status=status.HTTP_200_OK)

        return Response({"error": "Invalid action."}, status=status.HTTP_400_BAD_REQUEST)


class AdminEventView(APIView):
    """
    Event view to show upcoming approved events.
    """

    def get(self, request, event_status) -> Response:
        """
        Returns a list of upcoming approved events sorted by date and time.
        """
        event_status = event_status.capitalize()
        print("event_status: ", event_status)
        events = Event.objects.filter(status=event_status).order_by("date", "start_time")
        serializer = EventSerializer(events, many=True)
        return Response(serializer.data, status=status.HTTP_200_OK)
    

class AdminEventRequestView(APIView):
    """
    Event view to show upcoming approved events.
    """

    def put(self, request, event_id):
        """
        PUT request to update the status of the event request from pending to approved or rejected for admins
        """
        user = request.user
        if not (user.role == "admin" or user.is_super_admin):
            return Response({"error": "Only admins can approve or reject event requests."}, status=status.HTTP_403_FORBIDDEN)

        event = Event.objects.filter(id=event_id).first()
        print("event xxx: ", event)
        if not event:
            return Response({"error": "Event request not found."}, status=status.HTTP_404_NOT_FOUND)

        serializer = EventSerializer(event, data=request.data, partial=True)
        print("serializer sss: ", serializer)
        if serializer.is_valid():
            serializer.save()

        channel_layer = get_channel_layer()

        print("serializer.validated_data.get('status'): ", serializer.validated_data.get("status")) # working
        if serializer.validated_data.get("status"):
            async_to_sync(channel_layer.group_send)(
                "events_updates",
                {
                    "type": "event_update",
                    "message": "A new event has been approved.",
                    "data": serializer.data,
                    "status": serializer.validated_data.get("status")
                }
            )

            return Response({"message": "Event request updated successfully.", "data": serializer.data}, status=status.HTTP_200_OK)
        return Response(serializer.errors, status=status.HTTP_400_BAD_REQUEST)


class AdminView(APIView):
    """
    admin view for admins to view all admins
    """
    permission_classes = [IsAuthenticated]

    def get(self, request) -> Response:
        """
        get the list of admins for the admin.
        """
        admins = User.get_admins()
        serializer = UserSerializer(admins, many=True)
        return Response(serializer.data, status=status.HTTP_200_OK)

    def post(self, request):
        """
        post request to create a new admin user
        """
        if not request.user.is_super_admin:
            return Response(
                {"error": "You do not have permission to create admins."},
                status=status.HTTP_403_FORBIDDEN
            )

        serializer = UserSerializer(data=request.data)
        if serializer.is_valid():
            user = serializer.save(role="admin", is_staff=True)   
            return Response(
                {"message": "Admin registered successfully.", "admin": UserSerializer(user).data},
                status=status.HTTP_201_CREATED
            )

        return Response(serializer.errors, status=status.HTTP_400_BAD_REQUEST)


class StudentView(APIView):
    """
    Student view for admins to view all students.
    """
    permission_classes = [IsAdminUser]

    def get(self, request) -> Response:
        """
        Get the list of students for the admin.
        """
        students = Student.objects.all()
        serializer = StudentSerializer(students, many=True)
        return Response(serializer.data, status=status.HTTP_200_OK)


class DashboardStatsView(APIView):
    """
    View to provide aggregated statistics for the dashboard.
    """
    permission_classes = [IsAuthenticated]

    def get(self, request):
        # Aggregated statistics from the database
        total_societies = Society.objects.count()
        total_events = Event.objects.count()
        pending_approvals = Society.objects.filter(status="Pending").count()
        active_members = Student.objects.aggregate(active_members=Count("id"))["active_members"]

        stats = {
            "total_societies": total_societies,
            "total_events": total_events,
            "pending_approvals": pending_approvals,
            "active_members": active_members,
        }
        serializer = DashboardStatisticSerializer(stats)
        return Response(serializer.data, status=200)


class RecentActivitiesView(APIView):
    """
    View to provide a list of recent activities for the dashboard.
    """
    permission_classes = [IsAuthenticated]

    def get(self, request):
        activities = [
            {"description": "John Doe joined the Chess Society", "timestamp": now()},
            {"description": "A new event was created: 'AI Workshop'", "timestamp": now()},
        ]

        serializer = RecentActivitySerializer(activities, many=True)
        return Response(serializer.data, status=200)


class NotificationsView(APIView):
    """
    View to provide notifications for the logged-in user.
    """
    permission_classes = [IsAuthenticated]

    def get(self, request):
        if request.user.role != "student":
            return Response({"error": "Only students can view notifications."}, status=403)

        notifications = Notification.objects.filter(for_user=request.user).order_by("-id")
        notifications = [n for n in notifications if n.is_sent()]
        serializer = DashboardNotificationSerializer(notifications, many=True)
        return Response(serializer.data, status=200)


class EventCalendarView(APIView):
    """
    View to provide events for the dashboard calendar.
    """
    permission_classes = [IsAuthenticated]

    def get(self, request):
        events = Event.objects.all()
        serializer = EventCalendarSerializer(events, many=True)
        return Response(serializer.data, status=200)


class MySocietiesView(APIView):
    pass


@csrf_exempt
def get_popular_societies(request):
    """
    Returns the top 5 most popular societies based on:
    - Number of members
    - Number of hosted events
    - Total event attendees
    """

    popular_societies = (
        Society.objects.annotate(
            total_members=Count("society_members"),
            total_events=Count("events"),
            total_event_attendance=Sum("events__current_attendees")
        )
        .annotate(
            popularity_score=(
                (2 * Count("society_members")) +
                (3 * Count("events")) +
                (4 * Sum("events__current_attendees"))
            )
        )
        .order_by("-popularity_score")[:5]
        .values("id", "name", "total_members", "total_events", "total_event_attendance", "popularity_score")
    )

    return JsonResponse(list(popular_societies), safe=False)

@api_view(["GET"])
@permission_classes([])
def get_sorted_events(request):
    # Get only upcoming events
    events = Event.objects.filter(status="Approved", date__gte=now()).order_by("date", "start_time")
    serializer = EventSerializer(events, many=True)
    return Response(serializer.data)


class AwardView(APIView):
    """Handles listing, creating, retrieving, updating, and deleting awards"""
    permission_classes = [IsAuthenticated]

    def get(self, request, pk=None) -> Response:
        """List all awards or retrieve a specific award if ID is provided"""
        if pk:
            try:
                award = Award.objects.get(pk=pk)
                serializer = AwardSerializer(award)
                return Response(serializer.data, status=status.HTTP_200_OK)
            except Award.DoesNotExist:
                return Response({"error": "Award not found"}, status=status.HTTP_404_NOT_FOUND)
        
        # List all awards if no ID is provided
        awards = Award.objects.all()
        serializer = AwardSerializer(awards, many=True)
        return Response(serializer.data, status=status.HTTP_200_OK)

    def post(self, request) -> Response:
        """Create a new award"""
        serializer = AwardSerializer(data=request.data)
        if serializer.is_valid():
            serializer.save()
            return Response(serializer.data, status=status.HTTP_201_CREATED)
        return Response(serializer.errors, status=status.HTTP_400_BAD_REQUEST)

    def put(self, request, pk: int) -> Response:
        """Update an award by ID"""
        try:
            award = Award.objects.get(pk=pk)
        except Award.DoesNotExist:
            return Response({"error": "Award not found"}, status=status.HTTP_404_NOT_FOUND)

        serializer = AwardSerializer(award, data=request.data)
        if serializer.is_valid():
            serializer.save()
            return Response(serializer.data, status=status.HTTP_200_OK)
        return Response(serializer.errors, status=status.HTTP_400_BAD_REQUEST)

    def delete(self, request, pk: int) -> Response:
        """Delete an award by ID"""
        try:
            award = Award.objects.get(pk=pk)
        except Award.DoesNotExist:
            return Response({"error": "Award not found"}, status=status.HTTP_404_NOT_FOUND)

        award.delete()
        return Response({"message": "Award deleted successfully"}, status=status.HTTP_204_NO_CONTENT)


class AwardStudentView(APIView):
    """Handles listing, assigning, retrieving, updating, and deleting awards for students"""
    permission_classes = [IsAuthenticated]

    def get(self, request, pk=None) -> Response:
        """List all award assignments or retrieve a specific one if ID is provided"""
        if pk:
            try:
                award_student = AwardStudent.objects.get(pk=pk)
                serializer = AwardStudentSerializer(award_student)
                return Response(serializer.data, status=status.HTTP_200_OK)
            except AwardStudent.DoesNotExist:
                return Response({"error": "Award assignment not found"}, status=status.HTTP_404_NOT_FOUND)

        # List all award assignments
        awards_students = AwardStudent.objects.filter(student=request.user)
        serializer = AwardStudentSerializer(awards_students, many=True)
        return Response(serializer.data, status=status.HTTP_200_OK)

    def post(self, request) -> Response:
        """Assign an award to a student"""
        serializer = AwardStudentSerializer(data=request.data)
        if serializer.is_valid():
            serializer.save()
            return Response(serializer.data, status=status.HTTP_201_CREATED)
        return Response(serializer.errors, status=status.HTTP_400_BAD_REQUEST)

    def put(self, request, pk: int) -> Response:
        """Update a specific award assignment"""
        try:
            award_student = AwardStudent.objects.get(pk=pk)
        except AwardStudent.DoesNotExist:
            return Response({"error": "Award assignment not found"}, status=status.HTTP_404_NOT_FOUND)

        serializer = AwardStudentSerializer(award_student, data=request.data)
        if serializer.is_valid():
            serializer.save()
            return Response(serializer.data, status=status.HTTP_200_OK)
        return Response(serializer.errors, status=status.HTTP_400_BAD_REQUEST)

    def delete(self, request, pk: int) -> Response:
        """Delete a specific award assignment"""
        try:
            award_student = AwardStudent.objects.get(pk=pk)
        except AwardStudent.DoesNotExist:
            return Response({"error": "Award assignment not found"}, status=status.HTTP_404_NOT_FOUND)

        award_student.delete()
        return Response({"message": "Award assignment deleted successfully"}, status=status.HTTP_204_NO_CONTENT)


class AdminReportView(APIView):
    """
    API view for students and society presidents to submit reports to admins and admins receive reports.
    """
    permission_classes = [IsAuthenticated]
    
    def post(self, request):
        serializer = AdminReportRequestSerializer(data=request.data)
        if serializer.is_valid():
            serializer.save(from_student=request.user.student)
            return Response({"message": "Report submitted successfully."}, status=status.HTTP_201_CREATED)
        return Response(serializer.errors, status=status.HTTP_400_BAD_REQUEST)
    
    def get(self, request, report_id=None):
        if report_id:
            try:
                report = AdminReportRequest.objects.get(id=report_id)
                serializer = AdminReportRequestSerializer(report)
                return Response(serializer.data, status=status.HTTP_200_OK)
            except AdminReportRequest.DoesNotExist:
                return Response({"error": "Report not found"}, status=status.HTTP_404_NOT_FOUND)
        
        reports = AdminReportRequest.objects.exclude(
            replies__is_admin_reply=True
        ).order_by("-requested_at")
        serializer = AdminReportRequestSerializer(reports, many=True)
        return Response(serializer.data, status=status.HTTP_200_OK)

class ReportReplyView(APIView):
    """
    API view for admins and presidents to reply to reports or other replies.
    """
    permission_classes = [IsAuthenticated]
    
    def post(self, request):
        serializer = ReportReplySerializer(data=request.data)
        if serializer.is_valid():
            report_id = serializer.validated_data.get('report').id
            report = AdminReportRequest.objects.get(id=report_id)
            
            parent_reply_id = serializer.validated_data.get('parent_reply')

            user = request.user
            is_admin = user.role == "admin" or user.is_super_admin
            is_president = user.role == "president"
            
            if parent_reply_id is None and not is_admin:
                return Response(
                    {"error": "Only admins or super admins can reply to reports directly."}, 
                    status=status.HTTP_403_FORBIDDEN
                )

            if parent_reply_id:
                parent_reply = ReportReply.objects.get(id=parent_reply_id.id)
                if is_president and not parent_reply.is_admin_reply:
                    return Response({"error": "Presidents can only reply to admin replies."}, 
                                    status=status.HTTP_403_FORBIDDEN)
            
            reply = serializer.save(
                replied_by=user,
                is_admin_reply=is_admin
            )
            
            return Response(ReportReplySerializer(reply).data, status=status.HTTP_201_CREATED)
        return Response(serializer.errors, status=status.HTTP_400_BAD_REQUEST)
    
    def get(self, request, report_id=None):
        """Get all replies or replies for a specific report"""
        if report_id:
            replies = ReportReply.objects.filter(report_id=report_id, parent_reply=None).order_by('created_at')
        else:
            replies = ReportReply.objects.all().order_by('created_at')
        
        serializer = ReportReplySerializer(replies, many=True)
        return Response(serializer.data, status=status.HTTP_200_OK)

class MyReportsView(APIView):
    """
    API view for users to view their own submitted reports.
    """
    permission_classes = [IsAuthenticated]
    
    def get(self, request):
        reports = AdminReportRequest.objects.filter(from_student=request.user.student).order_by("-requested_at")
        serializer = AdminReportRequestSerializer(reports, many=True)
        return Response(serializer.data, status=status.HTTP_200_OK)

class MyReportsWithRepliesView(APIView):
    """
    API view for users to view their own submitted reports with associated replies.
    """
    permission_classes = [IsAuthenticated]
    
    def get(self, request):
        reports = AdminReportRequest.objects.filter(from_student=request.user.student).order_by("-requested_at")
        
        reports_with_replies = []
        
        for report in reports:
            replies = ReportReply.objects.filter(report=report).order_by('created_at')
            
            report_data = AdminReportRequestSerializer(report).data
            report_data['replies'] = ReportReplySerializer(replies, many=True).data
            reports_with_replies.append(report_data)
        
        return Response(reports_with_replies, status=status.HTTP_200_OK)

class AdminReportsWithRepliesView(APIView):
    """
    API view for admins to view reports they've replied to without user response.
    """
    permission_classes = [IsAuthenticated, IsAdminUser]
    
    def get(self, request):
        user = request.user
        if not (user.role == "admin" or user.is_super_admin):
            return Response({"error": "Only admins can access this endpoint."}, 
                            status=status.HTTP_403_FORBIDDEN)
        
        all_reports = AdminReportRequest.objects.all().order_by("-requested_at")
        
        reports_with_admin_replies = []
        
        for report in all_reports:
            admin_replies = ReportReply.objects.filter(
                report=report,
                is_admin_reply=True
            ).order_by('-created_at')
            
            if admin_replies.exists():
                latest_admin_reply = admin_replies.first()
                
                newer_user_replies = ReportReply.objects.filter(
                    report=report,
                    is_admin_reply=False,
                    created_at__gt=latest_admin_reply.created_at
                ).exists()
                
                if not newer_user_replies:
                    report_data = AdminReportRequestSerializer(report).data
                    all_replies = ReportReply.objects.filter(report=report).order_by('created_at')
                    report_data['replies'] = ReportReplySerializer(all_replies, many=True).data
                    reports_with_admin_replies.append(report_data)
        
        return Response(reports_with_admin_replies, status=status.HTTP_200_OK)

class AdminRepliesListView(APIView):
    """
    API view for admins to view reports where students have replied but admin hasn't responded yet.
    """
    permission_classes = [IsAuthenticated]
    
    def get(self, request):
        user = request.user
        if not (user.role == "admin" or user.is_super_admin):
            return Response({"error": "Only admins can access this endpoint."}, 
                            status=status.HTTP_403_FORBIDDEN)
        
        all_reports = AdminReportRequest.objects.all().order_by("-requested_at")
        
        reports_needing_attention = []
        
        for report in all_reports:
            replies = ReportReply.objects.filter(report=report).order_by('created_at')
            
            if replies.exists():
                latest_reply = replies.order_by('-created_at').first()
                
                if not latest_reply.is_admin_reply:
                    report_data = AdminReportRequestSerializer(report).data
                    if report.from_student:
                        report_data['from_student_name'] = report.from_student.get_full_name() or report.from_student.username
                    else:
                        report_data['from_student_name'] = "Unknown"
                    report_data['replies'] = ReportReplySerializer(replies, many=True).data
                    report_data['latest_reply'] = {
                        'content': latest_reply.content,
                        'created_at': latest_reply.created_at,
                        'replied_by': latest_reply.replied_by.get_full_name() if latest_reply.replied_by else "Unknown"
                    }
                    reports_needing_attention.append(report_data)
        
        return Response(reports_needing_attention, status=status.HTTP_200_OK)

class ReportReplyNotificationsView(APIView):
    """
    student notifications for replies to their reports
    """
    permission_classes = [IsAuthenticated]
    
    def get(self, request):
        student = request.user.student
        
        student_reports = AdminReportRequest.objects.filter(from_student=student)
        replies = ReportReply.objects.filter(
            report__in=student_reports
        ).filter(
            Q(replied_by__role="admin") | Q(replied_by__is_super_admin=True)
        ).exclude(
            hidden_for_students=request.user
        ).order_by('-created_at')

        notifications = []
        for reply in replies:
            replier_name = reply.replied_by.get_full_name() if reply.replied_by else "Admin"
            is_read = request.user in reply.read_by_students.all()
            notifications.append({
                'id': reply.id,
                'report_id': reply.report.id,
                'header': f"New Reply to Your Report",
                'body': f"{replier_name} replied to your report regarding {reply.report.report_type}",
                'created_at': reply.created_at,
                'is_read': is_read,
                'type': "report_reply",
                'content_preview': reply.content[:100] + "..." if len(reply.content) > 100 else reply.content
            })
        
        return Response(notifications, status=status.HTTP_200_OK)

    def patch(self, request, reply_id):
        """
        Mark a specific reply as read
        """
        try:
            student = request.user.student     
            reply = ReportReply.objects.get(
                id=reply_id,
                report__from_student=student
            )
            reply.read_by_students.add(request.user)
            
            return Response({"status": "success"}, status=status.HTTP_200_OK)
        except ReportReply.DoesNotExist:
            return Response({"error": "Reply not found or not authorized"}, status=status.HTTP_404_NOT_FOUND)

    def delete(self, request, reply_id):
        """
        Delete a notification for a specific reply (remove from student's view)
        """
        try:
            student = request.user.student
            reply = ReportReply.objects.get(
                id=reply_id,
                report__from_student=student
            )
            reply.hidden_for_students.add(request.user)
            
            return Response(status=status.HTTP_204_NO_CONTENT)
        except ReportReply.DoesNotExist:
            return Response({"error": "Reply not found or not authorized"}, status=status.HTTP_404_NOT_FOUND)


class ReportThreadView(APIView):
    """
    API view for viewing a complete report thread with hierarchical replies.
    """
    permission_classes = [IsAuthenticated]
    
    def get(self, request, report_id):
        try:
            report = AdminReportRequest.objects.get(id=report_id)
            
            user = request.user
            is_admin = hasattr(user, 'admin')
            is_creator = hasattr(user, 'student') and user.student == report.from_student
            
            is_president = False
            if hasattr(user, 'student'):
                is_president = user.student.is_president
            
            has_replied = ReportReply.objects.filter(
                report=report, 
                replied_by=user
            ).exists()
            
            if not (is_admin or is_creator or is_president or has_replied):
                return Response(
                    {"error": "You don't have permission to view this report thread."}, 
                    status=status.HTTP_403_FORBIDDEN
                )
            
            top_replies = ReportReply.objects.filter(
                report=report, 
                parent_reply=None
            ).order_by('created_at')
            
            def get_nested_replies(reply):
                reply_data = ReportReplySerializer(reply).data
                child_replies = ReportReply.objects.filter(parent_reply=reply).order_by('created_at')
                if child_replies.exists():
                    reply_data['child_replies'] = [get_nested_replies(child) for child in child_replies]
                else:
                    reply_data['child_replies'] = []
                return reply_data
            
            report_data = AdminReportRequestSerializer(report).data
            report_data['replies'] = [get_nested_replies(reply) for reply in top_replies]
            
            return Response(report_data, status=status.HTTP_200_OK)
            
        except AdminReportRequest.DoesNotExist:
            return Response({"error": "Report not found"}, status=status.HTTP_404_NOT_FOUND)


class StudentSocietyDataView(APIView):
    """
    API View to inspect a specific society.
    """
    permission_classes = [IsAuthenticated]

    def get(self, request, society_id):
        # Manual society access via id
        society = get_object_or_404(Society, id=society_id)
        serializer = SocietySerializer(society)

        # Return extra data indicating membership
        serializer_data = serializer.data
        is_member = society.society_members.filter(
            id=request.user.student.id
        ).exists()
        if is_member:
            serializer_data["is_member"] = 2
        else:
            request_exists = SocietyRequest.objects.filter(
                society=society,
                from_student=request.user.student,
                intent="JoinSoc"
            ).exists()
            if request_exists:
                serializer_data["is_member"] = 1
            else:
                serializer_data["is_member"] = 0

        return Response(serializer_data, status=status.HTTP_200_OK)


def custom_media_view(request, path):
    """Used to serve media, i.e. photos to the frontend"""
    return serve(request, path, document_root=settings.MEDIA_ROOT)


class SocietyMembersListView(APIView):

    def get(self, request, society_id):

        society = get_object_or_404(Society, pk=society_id)
        members = society.society_members.all()
        serializer = StudentSerializer(members, many=True)
        return Response(serializer.data, status=status.HTTP_200_OK)


class EventCommentsView(APIView):
    """
    API view for create and manage event comments
    """
    permission_classes = [IsAuthenticated]

    def get(self, request):
        event_id = request.query_params.get("event_id")
        if not event_id:
            return Response({"error": "event_id is required"}, status=status.HTTP_400_BAD_REQUEST)

        comments = Comment.objects.filter(event_id=event_id, parent_comment__isnull=True).order_by("create_at")
        serializer = CommentSerializer(comments, many=True, context={"request": request})
        return Response(serializer.data, status=status.HTTP_200_OK)

    def post(self, request):
        """
        Allow user to create the comments
        """
        event_id = request.data.get("event")
        content = request.data.get("content")
        parent_comment_id = request.data.get("parent_comment", None)

        if not event_id or not content:
            return Response({"error": "event and content are required."}, status=status.HTTP_400_BAD_REQUEST)

        event = get_object_or_404(Event, pk=event_id)
        parent_comment = None
        if parent_comment_id:
            parent_comment = get_object_or_404(Comment, pk=parent_comment_id)

        comment = Comment.objects.create(
            event=event,
            user=request.user,
            content=content,
            parent_comment=parent_comment
        )

        serializer = CommentSerializer(comment, context={"request": request})
        return Response(serializer.data, status=status.HTTP_201_CREATED)


@api_view(["POST"])
def like_comment(request, comment_id):
    """Allow user to like a comment"""
    comment = Comment.objects.get(id=comment_id)
    user = request.user

    if user in comment.likes.all():
        comment.likes.remove(user)
        return Response({"status": "unliked"}, status=status.HTTP_200_OK)
    else:
        comment.likes.add(user)
        comment.dislikes.remove(user)
        return Response({"status": "liked"}, status=status.HTTP_200_OK)


@api_view(["POST"])
def dislike_comment(request, comment_id):
    """Allow user to dislike a comment"""
    comment = Comment.objects.get(id=comment_id)
    user = request.user

    if user in comment.dislikes.all():
        comment.dislikes.remove(user)
        return Response({"status": "undisliked"}, status=status.HTTP_200_OK)
    else:
        comment.dislikes.add(user)
        comment.likes.remove(user)
        return Response({"status": "disliked"}, status=status.HTTP_200_OK)


class AdminDescriptionRequestView(APIView):
    """
    Description request view for admins to approve/reject descriptions
    """
    permission_classes = [IsAuthenticated]

    def get(self, request):
        """Get all pending description requests (Admins only)."""
        user = request.user
        if not (user.role == "admin" or user.is_super_admin):
            return Response(
                {"error": "Only admins can view pending description requests."},
                status=status.HTTP_403_FORBIDDEN
            )

        pending_requests = DescriptionRequest.objects.filter(status="Pending")
        serializer = DescriptionRequestSerializer(pending_requests, many=True)
        return Response(serializer.data, status=status.HTTP_200_OK)

    def put(self, request, request_id):
        """Approve or reject a pending description request."""
        user = request.user
        if not (user.role == "admin" or user.is_super_admin):
            return Response(
                {"error": "Only admins can approve or reject description requests."},
                status=status.HTTP_403_FORBIDDEN
            )

        description_request = get_object_or_404(DescriptionRequest, id=request_id)

        status_update = request.data.get("status")
        if status_update not in ["Approved", "Rejected"]:
            return Response({"error": "Invalid status update."}, status=status.HTTP_400_BAD_REQUEST)

        if status_update == "Approved":
            society = description_request.society
            society.description = description_request.new_description
            society.save()

        description_request.status = status_update
        description_request.reviewed_by = user.admin
        description_request.save()

        channel_layer = get_channel_layer()
        async_to_sync(channel_layer.group_send)(
            "society_updates",
            {
                "type": "society_list_update",
                "message": f"Description request for {description_request.society.name} has been {status_update.lower()}.",
                "data": DescriptionRequestSerializer(description_request).data,
                "status": status_update
            }
        )

        return Response(
            {"message": f"Description request {status_update.lower()} successfully."},
            status=status.HTTP_200_OK
        )


@api_view(["POST"])
@permission_classes([IsAuthenticated])
def toggle_follow(request, user_id):
    """
    Process User's follow/unfollow request
    - only can follow other users
    - if followed then just can unfollow, vice versa
    """
    current_user = request.user
    target_user = get_object_or_404(User, id=user_id)

    if current_user == target_user:
        return Response({"error": "You cannot follow yourself."}, status=status.HTTP_400_BAD_REQUEST)

    if current_user.following.filter(id=target_user.id).exists():
        current_user.following.remove(target_user)
        return Response({"message": "Unfollowed successfully."}, status=status.HTTP_200_OK)
    else:
        current_user.following.add(target_user)
        return Response({"message": "Followed successfully."}, status=status.HTTP_200_OK)


class StudentProfileView(APIView):
    """API view to show Student's Profile"""
    permission_classes = [AllowAny]

    def get(self, request, user_id):
        student = get_object_or_404(Student, id=user_id)
        serializer = StudentSerializer(student, context={'request': request})
        return Response(serializer.data, status=status.HTTP_200_OK)


class IsAdminOrPresident(BasePermission):
    def has_permission(self, request, view):
        return request.user.is_authenticated and (request.user.is_admin() or request.user.is_president)


class NewsView(APIView):
    permission_classes = [IsAuthenticated, IsAdminOrPresident]

    def post(self, request):
        user = request.user
        data = request.data
        societies = list(map(int, data.get("societies", [])))  # Ensure integer IDs
        events = list(map(int, data.get("events", [])))  # Ensure integer IDs
        message = data.get("message", "")
        recipients = set()

        # Debugging prints
        print(f"Received societies: {societies}")  
        print(f"Received events: {events}")  
        print(f"Total Student Users: {User.objects.filter(student__isnull=False).count()}")  

        if not message:
            return Response({"error": "Message content is required."}, status=status.HTTP_400_BAD_REQUEST)

        if 'all' in data.get('target', []):
            print("Sending to all users")
            recipients.update(User.objects.all())
        else:
            print("Filtering recipients based on societies and events")

            if societies:
                society_members = User.objects.filter(
                    student__isnull=False,  # Ensure the user has a student profile
                    student__societies__in=Society.objects.filter(id__in=societies)
                ).distinct()
                print(f"Society Members: {list(society_members.values('id', 'username'))}")
                recipients.update(society_members)

            if events:
                event_attendees = User.objects.filter(
                    student__isnull=False,  # Ensure the user has a student profile
                    student__attended_events__in=Event.objects.filter(id__in=events)
                ).distinct()
                print(f"Event Attendees: {list(event_attendees.values('id', 'username'))}")
                recipients.update(event_attendees)

        # Create the Broadcast Message
        broadcast = BroadcastMessage.objects.create(sender=user, message=message)

        # Assign societies and events
        if societies:
            broadcast.societies.set(Society.objects.filter(id__in=societies))  # Ensure valid societies
        if events:
            broadcast.events.set(Event.objects.filter(id__in=events))  # Ensure valid events
        broadcast.save()

        # Assign recipients
        if recipients:
            broadcast.recipients.set(list(recipients))

        return Response(BroadcastSerializer(broadcast).data, status=status.HTTP_201_CREATED)


class BroadcastListAPIView(APIView):
    permission_classes = [IsAuthenticated]

    def get(self, request):
        user = request.user

        # Initialize an empty query
        query = Q(recipients=user)

        # Check if the user has a student relation before accessing societies/events
        if hasattr(user, 'student'):
            student = user.student
            query |= Q(societies__in=student.societies.all()) | Q(events__in=student.attended_events.all())

        # Fetch broadcasts based on the query
        broadcasts = BroadcastMessage.objects.filter(query).distinct()

        serializer = BroadcastSerializer(broadcasts, many=True)
        return Response(serializer.data)
<<<<<<< HEAD
    

class AdminActivityLogView(APIView):
=======

class NewsPublicationRequestView(APIView):
    """
    API view for managing news publication requests.
    """
    permission_classes = [IsAuthenticated]
    
    def post(self, request):
        """
        Create a new publication request for a news post — no longer requires 'Draft' status.
        If the post is already 'PendingApproval' (or any other), that's okay.
        """
        print("\n" + "="*80)
        print("DEBUG - NewsPublicationRequestView POST called to create a publication request")

        user = request.user
        # 1) Ensure the user is a Student
        if not hasattr(user, "student"):
            print("DEBUG - User has no 'student' attribute. Returning 403.")
            return Response(
                {"error": "Only students can submit publication requests"}, 
                status=status.HTTP_403_FORBIDDEN
            )
        
        # 2) Check 'news_post' param
        news_post_id = request.data.get('news_post')
        print(f"DEBUG - Incoming 'news_post' ID={news_post_id}")
        if not news_post_id:
            print("DEBUG - No news_post ID provided. Returning 400.")
            return Response(
                {"error": "News post ID is required"}, 
                status=status.HTTP_400_BAD_REQUEST
            )
        
        # 3) Fetch the news post
        try:
            news_post = SocietyNews.objects.get(id=news_post_id)
            print(f"DEBUG - Found news_post: ID={news_post.id}, Title='{news_post.title}', Status='{news_post.status}'")
        except SocietyNews.DoesNotExist:
            print("DEBUG - News post does not exist. Returning 404.")
            return Response(
                {"error": "News post not found"}, 
                status=status.HTTP_404_NOT_FOUND
            )

        # 4) Check user permission (author or management)
        society = news_post.society
        is_author = (news_post.author and news_post.author.id == user.student.id)
        has_permission = is_author or has_society_management_permission(user.student, society)

        if not has_permission:
            print("DEBUG - User lacks permission. Returning 403.")
            return Response(
                {"error": "You do not have permission to publish this news post"}, 
                status=status.HTTP_403_FORBIDDEN
            )

        # 5) REMOVE the old "must be Draft" check:
        # if news_post.status != "Draft":
        #     return Response({"error": "Only draft news posts can be submitted for publication"}, 
        #                    status=status.HTTP_400_BAD_REQUEST)
        #
        # We've removed this block, so it's now OK to request publication
        # even if the post is 'PendingApproval' or some other status.

        # 6) Check if there's already a pending request
        existing_request = NewsPublicationRequest.objects.filter(
            news_post=news_post,
            status="Pending"
        ).exists()
        if existing_request:
            print("DEBUG - A pending request already exists for this post. Returning 400.")
            return Response(
                {"error": "A publication request for this news post is already pending"}, 
                status=status.HTTP_400_BAD_REQUEST
            )

        # 7) Create the new publication request
        print("DEBUG - Creating new NewsPublicationRequest with status='Pending' ...")
        publication_request = NewsPublicationRequest.objects.create(
            news_post=news_post,
            requested_by=user.student,
            status="Pending"
        )
        print(f"DEBUG - Successfully created request ID={publication_request.id} for news_post ID={news_post.id}")

        # 8) OPTIONAL: Remove/relax code that forcibly sets the post to 'PendingApproval'
        #    If you want the post's status to remain as the user set it (e.g. 'PendingApproval'),
        #    comment out or remove this block.
        # ----------------------------------------------------
        # news_post.status = "PendingApproval"
        # news_post.save()
        # print("DEBUG - Overwrote news_post.status to 'PendingApproval'")
        # ----------------------------------------------------

        # 9) Return the newly created request
        serializer = NewsPublicationRequestSerializer(publication_request)
        print("DEBUG - Returning created NewsPublicationRequest")
        print("="*80)
        return Response(serializer.data, status=status.HTTP_201_CREATED)
    
    def get(self, request):
        """List publication requests for the current user"""
        user = request.user
        
        # Check if we should include all statuses (from query parameter)
        all_statuses = request.query_params.get('all_statuses') == 'true'
        
        print(f"DEBUG - User: {user.username}, is_admin: {user.is_admin()}, all_statuses: {all_statuses}")
        
        if hasattr(user, "student"):
            # For students, return their own requests
            requests = NewsPublicationRequest.objects.filter(
                requested_by=user.student
            ).order_by('-requested_at')
            print(f"DEBUG - Student view, found {requests.count()} requests")
        elif user.is_admin():
            if all_statuses:
                # Return ALL requests regardless of status
                requests = NewsPublicationRequest.objects.all().order_by('-requested_at')
                print(f"DEBUG - Admin view with all_statuses=true, found {requests.count()} total requests")
            else:
                # Return only pending requests (original behavior)
                requests = NewsPublicationRequest.objects.filter(
                    status="Pending"
                ).order_by('-requested_at')
                print(f"DEBUG - Admin view with all_statuses=false, found {requests.count()} pending requests")
                
            # Check if any requests exist at all
            all_requests = NewsPublicationRequest.objects.all()
            print(f"DEBUG - Total requests in database: {all_requests.count()}")
            for req in all_requests:
                if req:  # Add null check
                    print(f"DEBUG - Request ID: {req.id}, Status: {req.status}, News: {req.news_post.title}")
        else:
            return Response({"error": "Unauthorized"}, 
                        status=status.HTTP_403_FORBIDDEN)
            
        # Make sure this line runs for all code paths above
        serializer = NewsPublicationRequestSerializer(requests, many=True)
        return Response(serializer.data, status=status.HTTP_200_OK)


class AdminNewsApprovalView(APIView):
    """
    API view for admins to approve or reject news publication requests.
    """
    permission_classes = [IsAuthenticated]
    
    def get(self, request):
        """Get all pending news publication requests (admins only)"""
        print("DEBUG - AdminNewsApprovalView GET called")
        print(f"DEBUG - User: {request.user.username}, ID: {request.user.id}, is_admin={request.user.is_admin() if hasattr(request.user, 'is_admin') else 'N/A'}")

        if not request.user.is_admin():
            print("DEBUG - Access denied: user is not admin. Returning 403.")
            return Response({"error": "Only admins can view pending publication requests"}, 
                            status=status.HTTP_403_FORBIDDEN)
        
        # Fetch requests with status='Pending'
        requests_qs = NewsPublicationRequest.objects.filter(status="Pending").order_by('-requested_at')
        print(f"DEBUG - Found {requests_qs.count()} 'Pending' publication requests.")

        serializer = NewsPublicationRequestSerializer(requests_qs, many=True)
        return Response(serializer.data, status=status.HTTP_200_OK)
    
    def put(self, request, request_id):
        """Approve or reject a news publication request"""
        print("DEBUG - AdminNewsApprovalView PUT called")
        print(f"DEBUG - User: {request.user.username}, ID: {request.user.id}, is_admin={request.user.is_admin() if hasattr(request.user, 'is_admin') else 'N/A'}")
        print(f"DEBUG - Attempting to approve/reject request ID={request_id}")

        if not request.user.is_admin():
            print("DEBUG - Access denied: user is not admin. Returning 403.")
            return Response({"error": "Only admins can approve or reject publication requests"}, 
                            status=status.HTTP_403_FORBIDDEN)
        
        try:
            publication_request = NewsPublicationRequest.objects.get(id=request_id)
            print(f"DEBUG - Found publication request (ID={publication_request.id}), current status={publication_request.status}")
        except NewsPublicationRequest.DoesNotExist:
            print(f"DEBUG - Publication request not found with ID={request_id}")
            return Response({"error": "Publication request not found"}, 
                            status=status.HTTP_404_NOT_FOUND)
        
        action = request.data.get('status')
        print(f"DEBUG - Requested action: {action}")

        if action not in ['Approved', 'Rejected']:
            print(f"DEBUG - Invalid action '{action}'. Must be 'Approved' or 'Rejected'. Returning 400.")
            return Response({"error": "Invalid action. Must be 'Approved' or 'Rejected'"}, 
                            status=status.HTTP_400_BAD_REQUEST)
        
        # Update the publication request
        publication_request.status = action
        publication_request.reviewed_by = request.user
        publication_request.reviewed_at = timezone.now()
        publication_request.admin_notes = request.data.get('admin_notes', '')

        news_post = publication_request.news_post
        print(f"DEBUG - Old news post status: {news_post.status}")

        if action == "Approved":
            news_post.status = "Published"
            news_post.published_at = timezone.now()
            print(f"DEBUG - News post status set to 'Published'")
        else:  # Rejected
            news_post.status = "Rejected"
            print(f"DEBUG - News post status set to 'Rejected'")

        # Save changes
        news_post.save()
        publication_request.save()

        # Notify requester
        notification_header = f"News Publication {action}"
        notification_body = f"Your news publication request for '{news_post.title}' has been {action.lower()}."

        if action == "Rejected" and publication_request.admin_notes:
            notification_body += f" Admin notes: {publication_request.admin_notes}"

        Notification.objects.create(
            header=notification_header,
            body=notification_body,
            for_user=publication_request.requested_by,
            is_important=True
        )

        print(f"DEBUG - Request {request_id} marked as {action}. Notification sent to user ID={publication_request.requested_by.id}")
        
        serializer = NewsPublicationRequestSerializer(publication_request)
        return Response(serializer.data, status=status.HTTP_200_OK)


class ActivityLogView(APIView):
>>>>>>> 478bf662
    permission_classes = [IsAuthenticated]

    def get(self, request, log_id=None):
        logs = ActivityLog.objects.all().order_by('-timestamp')
        serializer = ActivityLogSerializer(logs, many=True)
        return Response(serializer.data)
    
    def delete(self, request, log_id):
        user = request.user
        if not (user.role == "admin" or user.is_super_admin):
            return Response({"error": "Only admins can delete activity logs."}, status=status.HTTP_403_FORBIDDEN)
        activity_log = ActivityLog.objects.filter(id=log_id).first()
        if not activity_log:
            return Response({"error": "Activity log not found."}, status=status.HTTP_404_NOT_FOUND)
        activity_log.delete()
        return Response({"message": "Activity log deleted successfully."}, status=status.HTTP_200_OK)<|MERGE_RESOLUTION|>--- conflicted
+++ resolved
@@ -3038,11 +3038,7 @@
 
         serializer = BroadcastSerializer(broadcasts, many=True)
         return Response(serializer.data)
-<<<<<<< HEAD
     
-
-class AdminActivityLogView(APIView):
-=======
 
 class NewsPublicationRequestView(APIView):
     """
@@ -3276,9 +3272,7 @@
         serializer = NewsPublicationRequestSerializer(publication_request)
         return Response(serializer.data, status=status.HTTP_200_OK)
 
-
-class ActivityLogView(APIView):
->>>>>>> 478bf662
+class AdminActivityLogView(APIView):
     permission_classes = [IsAuthenticated]
 
     def get(self, request, log_id=None):
