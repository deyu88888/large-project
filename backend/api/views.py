--- conflicted
+++ resolved
@@ -970,7 +970,7 @@
         serializer = AdminReportRequestSerializer(reports, many=True)
         return Response(serializer.data, status=status.HTTP_200_OK)
 
-<<<<<<< HEAD
+
 class StudentSocietyDataView(APIView):
     """
     API View to inspect a specific society.
@@ -994,7 +994,8 @@
 def custom_media_view(request, path):
     """Used to serve media, i.e. photos to the frontend"""
     return serve(request, path, document_root=settings.MEDIA_ROOT)
-=======
+
+
 class SocietyMembersListView(APIView):
     
     def get(self, request, society_id):
@@ -1002,5 +1003,4 @@
         society = get_object_or_404(Society, pk=society_id)
         members = society.society_members.all()
         serializer = StudentSerializer(members, many=True)
-        return Response(serializer.data, status=status.HTTP_200_OK)
->>>>>>> 4b4bce07
+        return Response(serializer.data, status=status.HTTP_200_OK)