import logging
import json
from django.utils import timezone
from datetime import datetime, date, timedelta, time
from django.db.models.fields.files import ImageFieldFile
from django.db.models import ForeignKey, ManyToManyField
from django.forms.models import model_to_dict
from asgiref.sync import async_to_sync
from channels.layers import get_channel_layer
from django.contrib.auth import authenticate
from django.db.models import Count, Sum
from django.utils.timezone import now, make_aware
from django.http import JsonResponse
from django.shortcuts import get_object_or_404
from django.views.decorators.csrf import csrf_exempt
from django.conf import settings
from django.views.static import serve
from rest_framework import generics, status
import traceback
import sys
from rest_framework.decorators import api_view, permission_classes
from rest_framework.permissions import AllowAny, IsAuthenticated, IsAdminUser, BasePermission
from django.views.decorators.csrf import csrf_exempt
from rest_framework.permissions import AllowAny, IsAuthenticated, IsAuthenticatedOrReadOnly
from rest_framework.response import Response
from rest_framework.views import APIView
from rest_framework_simplejwt.authentication import JWTAuthentication
<<<<<<< HEAD
from api.models import AdminReportRequest, Event, Notification, Society, Student, User, Award, AwardStudent, \
    UserRequest, DescriptionRequest, AdminReportRequest, Comment, ActivityLog, ReportReply, SocietyRequest, \
    BroadcastMessage
=======
from api.models import AdminReportRequest, BroadcastMessage, Event, Notification, Society, SocietyRequest, Student, User, Award, AwardStudent, \
    UserRequest, DescriptionRequest, AdminReportRequest, Comment, ActivityLog, ReportReply, NewsPublicationRequest, SocietyNews
>>>>>>> 8cb035ce
from api.serializers import (
    AdminReportRequestSerializer,
    BroadcastSerializer,
    DashboardNotificationSerializer,
    DashboardStatisticSerializer,
    EventCalendarSerializer,
    EventRequestSerializer,
    EventSerializer,
    JoinSocietySerializer,
    LeaveSocietySerializer,
    NotificationSerializer,
    RecentActivitySerializer,
    RSVPEventSerializer,
    SocietyRequestSerializer,
    SocietySerializer,
    StartSocietyRequestSerializer,
    StudentSerializer,
    UserSerializer,
    AwardSerializer,
    AwardStudentSerializer,
    PendingMemberSerializer,
    DescriptionRequestSerializer, 
    CommentSerializer,
    ActivityLogSerializer,
    ReportReplySerializer,
    NewsPublicationRequestSerializer,
)
from api.utils import *
from django.db.models import Q


class CreateUserView(generics.CreateAPIView):
    """
    View for creating a new user. This view allows only POST requests for creating a user instance.

    - **POST**: Creates a new user from the provided data. Expects the following fields in the request body:
        - first_name
        - last_name
        - email
        - username
        - password

    Permissions:
        - Open to all users (AllowAny).

    This view uses the `UserSerializer` to validate the input data and save the new user to the database.
    """
    queryset = User.objects.all()
    serializer_class = UserSerializer
    permission_classes = [AllowAny]


class RegisterView(APIView):
    permission_classes = [AllowAny]

    def post(self, request):
        email = request.data.get("email")

        if not email:
            return Response({"error": "Email is required."}, status=status.HTTP_400_BAD_REQUEST)

        if User.objects.filter(email=email).exists():
            return Response({"error": "This email is already registered."}, status=status.HTTP_400_BAD_REQUEST)

        serializer = StudentSerializer(data=request.data)

        if not serializer.is_valid():
            print(serializer.errors)
            return Response(serializer.errors, status=status.HTTP_400_BAD_REQUEST)

        serializer.save()

        return Response({"message": "Student registered successfully"}, status=status.HTTP_201_CREATED)


class CurrentUserView(APIView):
    """
    View for retrieving and updating the currently authenticated user.
    
    - **GET**: Retrieves the details of the currently authenticated user.
    - **PUT**: Updates the details of the currently authenticated user.
    
    Permissions:
        - Requires a valid JWT token to access.
    """

    def get(self, request):
        try:
            jwt_authenticator = JWTAuthentication()
            decoded_auth = jwt_authenticator.authenticate(request)

            if decoded_auth is None:
                return Response({
                    "error": "Invalid or expired token. Please log in again."
                }, status=status.HTTP_401_UNAUTHORIZED)

            user, _ = decoded_auth
            
            try:
                student_user = Student.objects.get(pk=user.pk)
                serializer = StudentSerializer(student_user)
            except Student.DoesNotExist:
                serializer = UserSerializer(user)

            if not serializer.data:
                return Response(
                    {"error": "User data could not be retrieved. Please try again later."},
                    status=status.HTTP_500_INTERNAL_SERVER_ERROR
                )
            
            return Response(serializer.data, status=status.HTTP_200_OK)
            
        except Exception as e:
            return Response(
                {"error": "Server error fetching user data", "detail": str(e)},
                status=status.HTTP_500_INTERNAL_SERVER_ERROR
            )

    def put(self, request):
        """
        Update user details
        """
        try:
            jwt_authenticator = JWTAuthentication()
            decoded_auth = jwt_authenticator.authenticate(request)

            if decoded_auth is None:
                return Response({
                    "error": "Invalid or expired token. Please log in again."
                }, status=status.HTTP_401_UNAUTHORIZED)

            user, _ = decoded_auth
            serializer = UserSerializer(user, data=request.data, partial=True)
            
            if serializer.is_valid():
                serializer.save()
                return Response(serializer.data, status=status.HTTP_200_OK)
            else:
                return Response(serializer.errors, status=status.HTTP_400_BAD_REQUEST)
        except Exception as e:
            return Response(
                {"error": "Server error updating user data", "detail": str(e)},
                status=status.HTTP_500_INTERNAL_SERVER_ERROR
            )

class StudentSocietiesView(APIView):
    """
    API View for managing societies that a student has joined.

    - **GET**: Retrieves a list of societies the currently logged-in student has joined.
        - Permissions: Requires the user to be authenticated and a student.
        - Response:
            - 200: A list of societies with details such as name and president.
            - 403: If the user is not a student.

    - **POST**: Allows the student to leave a society they are part of.
        - Permissions: Requires the user to be authenticated and a student.
        - Request Body:
            - `society_id` (int): ID of the society to leave.
        - Response:
            - 200: Confirmation message indicating the student has successfully left the society.
            - 400: Validation errors, such as invalid society ID.
            - 403: If the user is not a student.
    """
    permission_classes = [IsAuthenticated]

    def get(self, request):
        user = request.user
        if not hasattr(user, "student"):
            return Response({"error": "Only students can manage societies."}, status=status.HTTP_403_FORBIDDEN)

        societies = user.student.societies_belongs_to.all()
        serializer = SocietySerializer(societies, many=True)
        return Response(serializer.data, status=status.HTTP_200_OK)

    def delete(self, request, society_id):
        """
        Handle DELETE request to leave a society.
        """
        user = request.user

        # Ensure the user is a student
        if not hasattr(user, "student"):
            return Response({"error": "Only students can leave societies."}, status=status.HTTP_403_FORBIDDEN)

        # Check if the society exists
        try:
            society = Society.objects.get(id=society_id)
        except Society.DoesNotExist:
            return Response({"error": "Society does not exist."}, status=status.HTTP_404_NOT_FOUND)

        # Check if the user is actually a member of the society
        if not user.student.societies_belongs_to.filter(id=society_id).exists():
            return Response({"error": "You are not a member of this society."}, status=status.HTTP_400_BAD_REQUEST)
        
        # Check if the user is in a leadership position (president, vice president, or event manager)
        student = user.student
        
        # Check for president role
        if society.president == student:
            return Response(
                {"error": "As the president, you cannot leave the society. Please transfer presidency first."},
                status=status.HTTP_403_FORBIDDEN
            )
        
        # Check for vice president role
        if society.vice_president == student:
            return Response(
                {"error": "As the vice president, you cannot leave the society. Please resign from your position first."},
                status=status.HTTP_403_FORBIDDEN
            )
        
        # Check for event manager role
        if society.event_manager == student:
            return Response(
                {"error": "As the event manager, you cannot leave the society. Please resign from your position first."},
                status=status.HTTP_403_FORBIDDEN
            )

        # Remove the student from the society
        user.student.societies_belongs_to.remove(society)

        return Response({"message": f"Successfully left society '{society.name}'."}, status=status.HTTP_200_OK)


class JoinSocietyView(APIView):
    """
    API View for managing the joining of new societies by a student.
    - **GET**: Retrieves a list of societies the currently logged-in student has NOT joined.
        - Permissions: Requires the user to be authenticated and a student.
        - Response:
            - 200: A list of available societies with details such as name and president.
            - 403: If the user is not a student.

    - **POST**: Creates a request for president approval to join a society.
        - Permissions: Requires the user to be authenticated and a student.
        - Request Body:
            - `society_id` (int): ID of the society to join.
        - Response:
            - 201: Confirmation message indicating the join request has been submitted.
            - 400: Validation errors, such as invalid society ID.
            - 403: If the user is not a student.
    """
    permission_classes = [IsAuthenticated]
    
    def get(self, request):
        user = request.user
        if not hasattr(user, "student"):
            return Response({"error": "Only students can join societies."}, status=status.HTTP_403_FORBIDDEN)
        joined_societies = user.student.societies_belongs_to.all()
        available_societies = Society.objects.exclude(id__in=joined_societies)
        serializer = SocietySerializer(available_societies, many=True)
        return Response(serializer.data, status=status.HTTP_200_OK)
    
    def post(self, request, society_id=None):
        user = request.user
        # Debugging prints:
        print("DEBUG: User:", user, "User ID:", user.id)
        print("DEBUG: society_id:", society_id)

        if not hasattr(user, "student"):
            print("DEBUG: User is not a student.")
            return Response({"error": "Only students can join societies."}, status=status.HTTP_403_FORBIDDEN)

        if not society_id:
            print("DEBUG: No society_id provided in URL.")
            return Response({"error": "Society ID is required."}, status=status.HTTP_400_BAD_REQUEST)

        try:
            society = Society.objects.get(id=society_id)
        except Society.DoesNotExist:
            return Response({"error": "Society does not exist."}, status=status.HTTP_404_NOT_FOUND)

        # Check if the student is already a member
        if society.members.filter(id=user.student.id).exists():
            return Response({"error": "You are already a member of this society."}, status=status.HTTP_400_BAD_REQUEST)

        # Check for existing pending request
        existing_request = SocietyRequest.objects.filter(
            from_student=user.student,
            society=society,
            intent="JoinSoc",
            approved=False
        ).first()

        if existing_request:
            return Response({
                "message": f"You already have a pending request to join {society.name}.",
                "request_id": existing_request.id
            }, status=status.HTTP_400_BAD_REQUEST)

        # Create new society request
        society_request = SocietyRequest.objects.create(
            intent="JoinSoc",
            from_student=user.student,
            society=society,
            approved=False
        )

        return Response({
            "message": f"Request to join society '{society.name}' has been submitted for approval.",
            "request_id": society_request.id
        }, status=status.HTTP_201_CREATED)
        
class PendingRequestsView(APIView):
    """API View to retrieve all pending requests for the current user."""
    permission_classes = [IsAuthenticated]

    def get(self, request):
        user = request.user
        if not hasattr(user, "student"):
            return Response({"error": "Only students can view their requests."}, 
                            status=status.HTTP_403_FORBIDDEN)
        
        # Get all pending requests for this student
        pending_requests = SocietyRequest.objects.filter(
            from_student=user.student,
            approved=False
        )
        
        serializer = SocietyRequestSerializer(pending_requests, many=True)
        return Response(serializer.data, status=status.HTTP_200_OK)

class RSVPEventView(APIView):
    """ API View for RSVPing to events. """

    permission_classes = [IsAuthenticated]

    def get(self, request):
        """
        List events the student is eligible to RSVP for.
        """
        student = request.user.student
        events = Event.objects.filter(
            date__gte=now().date(),  # Future events only
        ).exclude(
            current_attendees=student  # Exclude already RSVP’d events
        ).filter(
            # Hosted by societies the student belongs to
            hosted_by__in=student.societies.all()
        )
        serializer = EventSerializer(events, many=True)
        return Response(serializer.data, status=status.HTTP_200_OK)

    def post(self, request):
        """
        RSVP for an event.
        """
        event_id = request.data.get('event_id')
        try:
            event = Event.objects.get(id=event_id)
        except Event.DoesNotExist:
            return Response({"error": "Event not found."}, status=status.HTTP_404_NOT_FOUND)

        serializer = RSVPEventSerializer(instance=event, data={}, context={
                                         'request': request, 'action': 'RSVP'})
        if serializer.is_valid():
            serializer.save()
            return Response({"message": f"RSVP'd for event '{event.title}'."}, status=status.HTTP_200_OK)
        return Response(serializer.errors, status=status.HTTP_400_BAD_REQUEST)

    def delete(self, request):
        """
        Cancel RSVP for an event.
        """
        event_id = request.data.get('event_id')
        try:
            event = Event.objects.get(id=event_id)
        except Event.DoesNotExist:
            return Response({"error": "Event not found."}, status=status.HTTP_404_NOT_FOUND)

        serializer = RSVPEventSerializer(instance=event, data={}, context={
                                         'request': request, 'action': 'CANCEL'})
        if serializer.is_valid():
            serializer.save()
            return Response({"message": f"Successfully canceled RSVP for event '{event.title}'."}, status=status.HTTP_200_OK)
        return Response(serializer.errors, status=status.HTTP_400_BAD_REQUEST)


class EventHistoryView(APIView):
    """
    API View for viewing a student's event history.

    - **GET**: Retrieve a list of past events the student attended.
    """
    permission_classes = [IsAuthenticated]

    def get(self, request):
        student = request.user.student
        # attended_events = student.attended_events.filter(
        #     date__lt=timezone.now().date())
        attended_events = student.attended_events.all()
        serializer = EventSerializer(attended_events, many=True)
        return Response(serializer.data, status=status.HTTP_200_OK)


class StudentNotificationsView(APIView):
    """
    View to retrieve and update notifications for a student.
    """
    permission_classes = [IsAuthenticated]

    def get(self, request):
        # Get notifications for societies the student has joined
        user = request.user
        notifications = Notification.objects.filter(for_user=user)
        notifications = [n for n in notifications if n.is_sent()]

        serializer = NotificationSerializer(notifications, many=True)
        return Response(serializer.data, status=status.HTTP_200_OK)

    def patch(self, request, pk):
        if not hasattr(request.user, 'student'):
            return Response({"error": "Only students can mark notifications as read."}, status=status.HTTP_403_FORBIDDEN)

        try:
            notification = Notification.objects.get(id=pk, for_user=request.user.student)
        except Notification.DoesNotExist:
            return Response({"error": "Notification not found."}, status=status.HTTP_404_NOT_FOUND)

        notification.is_read = True  # Manually update is_read field
        notification.save()  # Save the notification explicitly

        return Response({"message": "Notification marked as read.", "id": pk}, status=status.HTTP_200_OK)

class ManageStudentDetailsAdminView(APIView):
    """
    API View for admins to manage any student's details.
    """
    permission_classes = [IsAuthenticated]

    def get(self, request, student_id):
        user = request.user
        if not (user.role == "admin" or user.is_super_admin):
            return Response({"error": "Only admins can access this endpoint."}, status=status.HTTP_403_FORBIDDEN)
        
        student = Student.objects.filter(id=student_id).first()
        if not student:
            return Response({"error": "Student not found."}, status=status.HTTP_404_NOT_FOUND)
        
        serializer = StudentSerializer(student)
        return Response(serializer.data, status=status.HTTP_200_OK)

    def patch(self, request, student_id):
        user = request.user
        if not (user.role == "admin" or user.is_super_admin):
            return Response({"error": "Only admins can update student details."}, status=status.HTTP_403_FORBIDDEN)

        student = Student.objects.filter(id=student_id).first()
        if not student:
            return Response({"error": "Student not found."}, status=status.HTTP_404_NOT_FOUND)

        serializer = StudentSerializer(student, data=request.data, partial=True)
        if serializer.is_valid():
            serializer.save()
            return Response({"message": "Student details updated successfully.", "data": serializer.data}, status=status.HTTP_200_OK)

        return Response(serializer.errors, status=status.HTTP_400_BAD_REQUEST)


class StudentInboxView(StudentNotificationsView):
    """
    View to retrieve, update, and delete important notifications for a student.
    """
    def get(self, request):
        user = request.user
        notifications = Notification.objects.filter(for_user=user, is_important=True)
        notifications = [n for n in notifications if n.is_sent()]
        serializer = NotificationSerializer(notifications, many=True)
        return Response(serializer.data, status=status.HTTP_200_OK)

    def delete(self, request, notification_id):
        try:
            user = request.user
            notification = Notification.objects.get(id=notification_id, for_user=user)
            notification.delete()
            return Response(status=status.HTTP_204_NO_CONTENT)
        except Notification.DoesNotExist:
            return Response({"error": "Notification not found or not authorized"}, status=status.HTTP_404_NOT_FOUND)


class StartSocietyRequestView(APIView):
    """View to handle society creation requests."""
    permission_classes = [IsAuthenticated]

    def post(self, request):
        user = request.user

        # Ensure the user is a student
        if not hasattr(user, "student"):
            return Response({"error": "Only students can request a new society."}, status=status.HTTP_403_FORBIDDEN)
        
        student = user.student
        
        # Check if student is already a president of a society
        if hasattr(student, 'president_of') and student.president_of:
            return Response(
                {"error": "As a society president, you cannot start another society."},
                status=status.HTTP_403_FORBIDDEN
            )
            
        # Check if student is already a vice president of a society
        if hasattr(student, 'vice_president_of_society') and student.vice_president_of_society:
            return Response(
                {"error": "As a society vice president, you cannot start another society."},
                status=status.HTTP_403_FORBIDDEN
            )
            
        # Check if student is already an event manager of a society
        if hasattr(student, 'event_manager_of_society') and student.event_manager_of_society:
            return Response(
                {"error": "As a society event manager, you cannot start another society."},
                status=status.HTTP_403_FORBIDDEN
            )

        # Validate and save the data
        serializer = StartSocietyRequestSerializer(data=request.data)
        if serializer.is_valid():
            serializer.save(requested_by=user.student)
            return Response(
                {"message": "Your request has been submitted for review."},
                status=status.HTTP_201_CREATED,
            )
        return Response(serializer.errors, status=status.HTTP_400_BAD_REQUEST)


class SocietyRequestView(APIView):
    permission_classes = [IsAdminUser]
    """
    GET request to get all the society requests that are pending in status for admins.
    """
    def get(self, request, society_status):
        user = request.user
        if not (user.role == "admin" or user.is_super_admin):
            return Response(
                {"error": "Only admins can view society requests."},
                status=status.HTTP_403_FORBIDDEN
            )
       
        # Fetch the society requests
        # TODO: add sort by time, by adding a new field in the model
        society_status = society_status.capitalize()
        pending_societies = Society.objects.filter(status=society_status)
        serializer = SocietySerializer(pending_societies, many=True)
        return Response(serializer.data, status=status.HTTP_200_OK)

    def put(self, request, society_id):
        """
        PUT request to update the status of the society request from pending to approved or rejected for admins.
        """
        user = request.user
        if not (user.role == "admin" or user.is_super_admin):
            return Response(
                {"error": "Only admins can approve or reject society requests."},
                status=status.HTTP_403_FORBIDDEN
            )

        # Fetch the society request using manual lookup
        society = Society.objects.filter(id=society_id).first()
        print("society xxx ", society)
        if not society:
            return Response(
                {"error": "Society request not found."},
                status=status.HTTP_404_NOT_FOUND
            )

        # Update the society request status
        serializer = SocietySerializer(society, data=request.data, partial=True)
        if serializer.is_valid():
            serializer.save()

            # # Notify WebSocket clients about the update
            channel_layer = get_channel_layer()


            # If society was approved, notify the society view WebSocket clients
            society_status = serializer.validated_data.get("status")
            action_type_map = {
                "Approved": "Approve",
                "Rejected": "Reject",
                "Pending": "Update",
            }
            action_type = action_type_map.get(society_status, "Update")

            ActivityLog.objects.create(
                action_type=action_type,
                target_type="Society",
                target_id=society.id,
                target_name=society.name,
                performed_by=user,
                timestamp=timezone.now(),
                expiration_date=timezone.now() + timedelta(days=30),
            )
            ActivityLog.delete_expired_logs()

            if society_status in ["Approved", "Rejected", "Pending"]:
                async_to_sync(channel_layer.group_send)(
                    "society_updates",
                    {
                        "type": "society_list_update",
                        "message": f"A new society has been {society_status}.",
                        "data": serializer.data,
                        "status": society_status,
                    }
                )

            return Response(
                {"message": "Society request updated successfully.", "data": serializer.data},
                status=status.HTTP_200_OK
            )
        return Response(serializer.errors, status=status.HTTP_400_BAD_REQUEST)

def has_society_management_permission(student, society, for_events_only=False):
    """
    Check if a student has management permissions for a society.
    This includes being either the president, vice president, or event manager (for event operations).
    """
    # Check if student is president
    is_president = student.is_president and hasattr(society, 'president') and society.president and society.president.id == student.id
    
    # Check if student is vice president
    is_vice_president = hasattr(society, 'vice_president') and society.vice_president and society.vice_president.id == student.id
    
    # If this is specifically for event operations, also check if student is the event manager
    is_event_manager = False
    if for_events_only:
        is_event_manager = (hasattr(society, 'event_manager') and 
                           society.event_manager and 
                           society.event_manager.id == student.id)
    
    return is_president or is_vice_president or is_event_manager

class ManageSocietyDetailsView(APIView):
    """
    API View for society presidents and vice presidents to manage their societies.
    """
    permission_classes = [IsAuthenticated]

    def get(self, request, society_id):
        user = request.user

        # Ensure the user is a student
        try:
            student = Student.objects.get(pk=user.pk)
        except Student.DoesNotExist:
            return Response({"error": "Only society presidents and vice presidents can manage their societies."}, 
                           status=status.HTTP_403_FORBIDDEN)
        
        print("Logged-in student id:", student.id)
        print("Requested society id:", society_id)
        
        # Fetch the society
        society = Society.objects.filter(id=society_id).first()
        if not society:
            return Response({"error": "Society not found."}, status=status.HTTP_404_NOT_FOUND)
            
        # Check for management permissions using utility function
        if not has_society_management_permission(student, society):
            return Response({"error": "Only the society president or vice president can manage this society."}, 
                           status=status.HTTP_403_FORBIDDEN)

        # Serialize the society details
        serializer = SocietySerializer(society)
        print("Sending response data:", serializer.data)
        return Response(serializer.data, status=status.HTTP_200_OK)

    def patch(self, request, society_id):
        user = request.user
        
        if not user.is_student():
            return Response(
                {"error": "Only society presidents and vice presidents can manage their societies."},
                status=status.HTTP_403_FORBIDDEN
            )
            
        society = Society.objects.filter(id=society_id).first()
        if not society:
            return Response(
                {"error": "Society not found."},
                status=status.HTTP_404_NOT_FOUND
            )
            
        # Check for management permissions using utility function
        if not has_society_management_permission(user.student, society):
            return Response(
                {"error": "Only the society president or vice president can manage this society."},
                status=status.HTTP_403_FORBIDDEN
            )

        # Pass the request context so the serializer can access the current user.
        serializer = SocietyRequestSerializer(data=request.data, context={"request": request}, partial=True)
        if serializer.is_valid():
            # Pass the society instance explicitly to the serializer's save() method.
            society_request = serializer.save(society=society)
            return Response(
                {
                    "message": "Society update request submitted. Await admin approval.",
                    "request_id": society_request.id,
                },
                status=status.HTTP_200_OK,
            )
        return Response(serializer.errors, status=status.HTTP_400_BAD_REQUEST)

class ManageSocietyDetailsAdminView(APIView):
    """
    API View for admins to manage any society's details.
    """
    permission_classes = [IsAuthenticated]

    def get(self, request, society_id):
        user = request.user
        if not (user.role == "admin" or user.is_super_admin):
            return Response({"error": "Only admins can access this endpoint."}, status=status.HTTP_403_FORBIDDEN)
        society = Society.objects.filter(id=society_id).first()
        if not society:
            return Response({"error": "Society not found."}, status=status.HTTP_404_NOT_FOUND)
        serializer = SocietySerializer(society)
        return Response(serializer.data, status=status.HTTP_200_OK)

    def patch(self, request, society_id):
        user = request.user
        if not (user.role == "admin" or user.is_super_admin):
            return Response({"error": "Only admins can update society details."}, status=status.HTTP_403_FORBIDDEN)

        society = Society.objects.filter(id=society_id).first()
        if not society:
            return Response({"error": "Society not found."}, status=status.HTTP_404_NOT_FOUND)
        
        # IMPORTANT: Store the original data BEFORE making any changes
        original_data = {}
        
        # Handle regular fields first
        for field in society._meta.fields:
            field_name = field.name
            if field_name not in ['id', 'user_ptr']:  # Skip certain fields
                value = getattr(society, field_name)
                
                # Handle date/time objects
                if isinstance(value, (date, datetime)):
                    original_data[field_name] = value.isoformat()
                # Handle foreign keys - store the ID instead of the object
                elif hasattr(value, 'id') and not isinstance(value, (list, dict)):
                    original_data[field_name] = value.id
                # Handle ImageField and FileField objects
                elif hasattr(value, 'url') and hasattr(value, 'name'):
                    # Store the filename or URL path instead of the file object
                    original_data[field_name] = value.name if value.name else None
                else:
                    original_data[field_name] = value
        
        # Handle many-to-many fields separately
        for field in society._meta.many_to_many:
            field_name = field.name
            # Get IDs of related objects instead of objects themselves
            related_ids = [item.id for item in getattr(society, field_name).all()]
            original_data[field_name] = related_ids
        
        # Store the original data as JSON
        try:
            original_data_json = json.dumps(original_data)
        except TypeError as e:
            # Debug info if serialization fails
            problematic_fields = {}
            for key, value in original_data.items():
                try:
                    json.dumps({key: value})
                except TypeError:
                    problematic_fields[key] = str(type(value))
            
            return Response({
                "error": f"JSON serialization error: {str(e)}",
                "problematic_fields": problematic_fields
            }, status=status.HTTP_500_INTERNAL_SERVER_ERROR)
        
        # Process the update
        serializer = SocietySerializer(society, data=request.data, partial=True)
        if serializer.is_valid():
            # Create log entry with original data
            log_entry = ActivityLog.objects.create(
                action_type="Update",
                target_type="Society",
                target_id=society.id,
                target_name=society.name,
                performed_by=user,
                timestamp=timezone.now(),
                expiration_date=timezone.now() + timedelta(days=30),
                original_data=original_data_json  # Store original data here
            )
            
            # Now save the changes
            serializer.save()
            ActivityLog.delete_expired_logs()
            
            return Response({
                "message": "Society details updated successfully.",
                "data": serializer.data
            }, status=status.HTTP_200_OK)
        
        return Response(serializer.errors, status=status.HTTP_400_BAD_REQUEST)

class ManageEventDetailsAdminView(APIView):
    """
    API View for admins to manage any event's details.
    """
    permission_classes = [IsAuthenticated]

    def get(self, request, event_id):
        user = request.user
        if not (user.role == "admin" or user.is_super_admin):
            return Response({"error": "Only admins can access this endpoint."}, status=status.HTTP_403_FORBIDDEN)
        event = Event.objects.filter(id=event_id).first()
        if not event:
            return Response({"error": "Event not found."}, status=status.HTTP_404_NOT_FOUND)
        serializer = EventSerializer(event)
        return Response(serializer.data, status=status.HTTP_200_OK)

    def patch(self, request, event_id):
        user = request.user
        if not (user.role == "admin" or user.is_super_admin):
            return Response({"error": "Only admins can update event details."}, status=status.HTTP_403_FORBIDDEN)
        
        event = Event.objects.filter(id=event_id).first()
        if not event:
            return Response({"error": "Event not found."}, status=status.HTTP_404_NOT_FOUND)
        
        # IMPORTANT: Store the original data BEFORE making any changes
        original_data = {}
        
        # Handle regular fields first
        for field in event._meta.fields:
            field_name = field.name
            if field_name not in ['id', 'user_ptr']:  # Skip certain fields
                value = getattr(event, field_name)
                
                # Handle datetime objects
                if isinstance(value, datetime):
                    original_data[field_name] = value.isoformat()
                # Handle date objects
                elif isinstance(value, date) and not isinstance(value, datetime):
                    original_data[field_name] = value.isoformat()
                # Handle time objects
                elif isinstance(value, time):
                    original_data[field_name] = value.strftime('%H:%M:%S')
                # Handle timedelta objects
                elif isinstance(value, timedelta):
                    original_data[field_name] = value.total_seconds()
                # Handle foreign keys - store the ID instead of the object
                elif hasattr(value, 'id') and not isinstance(value, (list, dict)):
                    original_data[field_name] = value.id
                # Handle ImageField and FileField objects
                elif hasattr(value, 'url') and hasattr(value, 'name'):
                    # Store the filename or URL path instead of the file object
                    original_data[field_name] = value.name if value.name else None
                else:
                    original_data[field_name] = value
        
        # Handle many-to-many fields separately
        for field in event._meta.many_to_many:
            field_name = field.name
            # Get IDs of related objects instead of objects themselves
            related_ids = [item.id for item in getattr(event, field_name).all()]
            original_data[field_name] = related_ids
        
        # Store the original data as JSON
        try:
            original_data_json = json.dumps(original_data)
        except TypeError as e:
            # Debug info if serialization fails
            problematic_fields = {}
            for key, value in original_data.items():
                try:
                    json.dumps({key: value})
                except TypeError:
                    problematic_fields[key] = str(type(value))
            
            return Response({
                "error": f"JSON serialization error: {str(e)}",
                "problematic_fields": problematic_fields
            }, status=status.HTTP_500_INTERNAL_SERVER_ERROR)
        
        # Process the update
        data = request.data.copy()
        current_attendees_data = data.pop("current_attendees", None)
        serializer = EventSerializer(event, data=data, partial=True)
        
        if serializer.is_valid():
            # Create log entry with original data
            log_entry = ActivityLog.objects.create(
                action_type="Update",
                target_type="Event",
                target_id=event.id,
                target_name=event.title,
                performed_by=user,
                timestamp=timezone.now(),
                expiration_date=timezone.now() + timedelta(days=30),
                original_data=original_data_json  # Store original data here
            )
            
            # Now save the changes
            serializer.save()
            
            # Handle current_attendees separately if provided
            if current_attendees_data is not None:
                event.current_attendees.set(current_attendees_data)
            
            ActivityLog.delete_expired_logs()
            
            return Response({
                "message": "Event details updated successfully.",
                "data": serializer.data
            }, status=status.HTTP_200_OK)
        
        return Response(serializer.errors, status=status.HTTP_400_BAD_REQUEST)

class DeleteView(APIView):
    """
    View for admins to delete students, societies, and events
    """
    permission_classes = [IsAuthenticated]

    model_mapping = {
        "Student": Student,
        "Society": Society,
        "Event": Event,
    }

    def delete(self, request, target_type, target_id):
        user = request.user
        if not (user.role == "admin" or user.is_super_admin):
            return Response({"error": "Only admins can delete resources."}, status=status.HTTP_403_FORBIDDEN)

        model = self.model_mapping.get(target_type)
        if not model:
            return Response({"error": "Invalid target type."}, status=status.HTTP_400_BAD_REQUEST)

        target = model.objects.filter(id=target_id).first()
        if not target:
            return Response({"error": f"{target_type} not found."}, status=status.HTTP_404_NOT_FOUND)

        original_data = model_to_dict(target)

        reason = request.data.get('reason', None)  # Extract the reason (it might be optional)
        if not reason:
            return Response({"error": "Reason for deletion is required."}, status=status.HTTP_400_BAD_REQUEST)

        
        serializable_data = {}
        for key, value in original_data.items():
            if value is None:
                serializable_data[key] = None
            elif isinstance(value, (datetime, date)):
                serializable_data[key] = value.isoformat()
            elif isinstance(value, time):
                serializable_data[key] = value.strftime("%H:%M:%S")
            elif isinstance(value, timedelta):
                serializable_data[key] = str(value)
            elif isinstance(value, ImageFieldFile):
                serializable_data[key] = value.url if value else None
            elif isinstance(value, (list, tuple)) and value and hasattr(value[0], 'email'):
                serializable_data[key] = [item.email if hasattr(item, 'email') else str(item) for item in value]
            elif hasattr(value, 'email'):
                serializable_data[key] = value.email
            elif hasattr(value, 'all'):
                related_items = list(value.all())
                if related_items and hasattr(related_items[0], 'email'):
                    serializable_data[key] = [item.email for item in related_items]
                else:
                    serializable_data[key] = [str(item) for item in related_items]
            elif hasattr(value, 'pk'):
                serializable_data[key] = str(value)
            else:
                serializable_data[key] = value
        
        try:
            original_data_json = json.dumps(serializable_data)
        except TypeError as e:
            return Response({
                "error": f"Serialization error: {str(e)}",
                "details": "Cannot serialize data for activity log"
            }, status=status.HTTP_500_INTERNAL_SERVER_ERROR)

        ActivityLog.objects.create(
            action_type="Delete",
            target_type=target_type,
            target_id=target_id,
            target_name=str(target),
            performed_by=user,
            timestamp=timezone.now(),
            reason=reason,
            expiration_date=timezone.now() + timedelta(days=30),
            original_data=original_data_json,
        )
        target.delete()
        ActivityLog.delete_expired_logs()

        return Response({"message": f"Deleted {target_type.lower()} moved to Activity Log."}, status=status.HTTP_200_OK)

    
    def post(self, request, log_id):
        """
        Handle undo requests for various actions (Delete, Approve, Reject, Update)
        """
        try:
            log_entry = ActivityLog.objects.get(id=log_id)

            # Check if the action type is supported
            supported_actions = ["Delete", "Approve", "Reject", "Update"]
            if log_entry.action_type not in supported_actions:
                return Response({"error": "Invalid action type."}, status=status.HTTP_400_BAD_REQUEST)

            target_type = log_entry.target_type
            
            # For Delete and Update actions, we need original data
            if log_entry.action_type in ["Delete", "Update"]:
                original_data_json = log_entry.original_data  # Get JSON string

                if not original_data_json:
                    return Response({"error": "No original data found for restoration."}, status=status.HTTP_400_BAD_REQUEST)

                try:
                    original_data = json.loads(original_data_json)  # Convert back to dict
                except json.JSONDecodeError:
                    return Response({"error": "Error decoding original data."}, status=status.HTTP_400_BAD_REQUEST)
            else:
                # For Approve/Reject, we don't necessarily need original data
                original_data = {}
                if log_entry.original_data:
                    try:
                        original_data = json.loads(log_entry.original_data)
                    except json.JSONDecodeError:
                        pass  # Just use empty dict if we can't parse it

            model = self.model_mapping.get(target_type)

            if not model:
                return Response({"error": "Unsupported target type."}, status=status.HTTP_400_BAD_REQUEST)

            # Process restoration based on action type and target type
            if log_entry.action_type == "Delete":
                # Handle delete undos
                if target_type == "Student":
                    return self._restore_student(original_data, log_entry)
                elif target_type == "Society":
                    return self._restore_society(original_data, log_entry)
                elif target_type == "Event":
                    return self._restore_event(original_data, log_entry)
                else:
                    return Response({"error": "Unsupported target type."}, status=status.HTTP_400_BAD_REQUEST)
            elif log_entry.action_type == "Update":
                # Handle update undos
                if target_type == "Society":
                    return self._undo_society_update(original_data, log_entry)
                elif target_type == "Event":
                    return self._undo_event_update(original_data, log_entry)
                else:
                    return Response({"error": "Unsupported target type for this action."}, status=status.HTTP_400_BAD_REQUEST)
            elif log_entry.action_type in ["Approve", "Reject"]:
                # Handle approve/reject undos
                if target_type == "Society":
                    return self._undo_society_status_change(original_data, log_entry)
                elif target_type == "Event":
                    return self._undo_event_status_change(original_data, log_entry)
                else:
                    return Response({"error": "Unsupported target type for this action."}, status=status.HTTP_400_BAD_REQUEST)
            else:
                return Response({"error": "Unsupported action type."}, status=status.HTTP_400_BAD_REQUEST)
                
        except ActivityLog.DoesNotExist:
            return Response({"error": "Log entry not found."}, status=status.HTTP_404_NOT_FOUND)
        except Exception as e:
            return Response({"error": str(e)}, status=status.HTTP_500_INTERNAL_SERVER_ERROR)

    def _undo_society_update(self, original_data, log_entry):
        """Handle undoing society detail updates with comprehensive relationship handling"""
        try:
            # Find the society
            society_id = log_entry.target_id
            society = Society.objects.filter(id=society_id).first()
            
            if not society:
                society_name = log_entry.target_name
                society = Society.objects.filter(name=society_name).first()
                
            if not society:
                return Response({"error": "Society not found."}, status=status.HTTP_404_NOT_FOUND)
            
            # Define all special fields that need specialized treatment
            many_to_many_fields = ['society_members', 'tags', 'showreel_images']
            foreign_key_fields = ['leader', 'vice_president', 'event_manager', 'treasurer', 'approved_by']
            complex_json_fields = ['social_media_links']
            
            # Create a working copy of the original data
            data = original_data.copy()
            
            # First, apply simple fields that don't involve relationships
            for key, value in data.items():
                if (key not in many_to_many_fields and 
                    key not in foreign_key_fields and 
                    key not in complex_json_fields):
                    if hasattr(society, key) and value is not None:
                        setattr(society, key, value)
            
            # Handle complex JSON fields
            if 'social_media_links' in data and isinstance(data['social_media_links'], dict):
                society.social_media_links = data['social_media_links']
            
            # Save basic field changes
            society.save()
            
            # Handle the approved_by field specifically
            if 'approved_by' in data and data['approved_by']:
                admin_id = data['approved_by']
                try:
                    from users.models import Admin
                    admin_obj = Admin.objects.get(id=admin_id)
                    society.approved_by = admin_obj
                    society.save()
                except Exception as e:
                    print(f"Error setting approved_by: {str(e)}")
            
            # Handle student role foreign keys
            for role in ['leader', 'vice_president', 'event_manager']:
                if role in data and data[role] and isinstance(data[role], dict):
                    role_id = data[role].get('id')
                    if role_id:
                        setattr(society, f"{role}_id", role_id)
            
            # Save after setting foreign keys
            society.save()
            
            # Handle society_members (many-to-many)
            if 'society_members' in data and isinstance(data['society_members'], list):
                society.society_members.clear()
                for member_id in data['society_members']:
                    try:
                        # Assuming Student model is imported or accessible
                        from users.models import Student
                        student = Student.objects.get(id=member_id)
                        society.society_members.add(student)
                    except Exception as e:
                        print(f"Error adding member {member_id}: {str(e)}")
            
            # Handle tags (many-to-many)
            if 'tags' in data and isinstance(data['tags'], list):
                society.tags.clear()
                for tag_value in data['tags']:
                    # Tags might be complex - handle different possible formats
                    try:
                        # If it's a JSON string within the list (unusual but possible)
                        if isinstance(tag_value, str) and tag_value.startswith('['):
                            import json
                            tag_objects = json.loads(tag_value)
                            # Now handle tag_objects appropriately...
                            # This depends on your tag model structure
                        # If it's a direct tag ID
                        else:
                            society.tags.add(tag_value)
                    except Exception as e:
                        print(f"Error adding tag {tag_value}: {str(e)}")
            
            # Handle showreel_images (many-to-many or similar)
            if 'showreel_images' in data:
                # You may need specialized handling depending on exactly what showreel_images is
                try:
                    # If it's a clear/add situation:
                    society.showreel_images.clear()
                    if data['showreel_images'] and isinstance(data['showreel_images'], list):
                        for image in data['showreel_images']:
                            society.showreel_images.add(image)
                except Exception as e:
                    print(f"Error handling showreel_images: {str(e)}")
            
            # Final save after all relationships are set
            society.save()
            
            # Delete the log entry
            log_entry.delete()
            
            return Response({"message": "Society update undone successfully!"}, status=status.HTTP_200_OK)
            
        except Exception as e:
            return Response({
                "error": f"Failed to undo Society update: {str(e)}",
                "original_data_content": original_data
            }, status=status.HTTP_500_INTERNAL_SERVER_ERROR)


    def _undo_society_status_change(self, original_data, log_entry):
        """Handle undoing society status changes (approve/reject)"""
        try:
            # Find the society by ID
            society_id = log_entry.target_id
            society = Society.objects.filter(id=society_id).first()
            
            if not society:
                # Try to find by name if the ID doesn't work
                society_name = log_entry.target_name
                society = Society.objects.filter(name=society_name).first()
                
            if not society:
                return Response({"error": "Society not found."}, status=status.HTTP_404_NOT_FOUND)
            
            # Simply set the status back to Pending regardless of original data
            society.status = "Pending"
            
            # If there was an approved_by field and we're undoing an approval, clear it
            if log_entry.action_type == "Approve" and hasattr(society, 'approved_by'):
                society.approved_by = None
            
            society.save()
            
            # Create a new activity log for this undo action
            ActivityLog.objects.create(
                action_type="Update",
                target_type="Society",
                target_id=society.id,
                target_name=society.name,
                performed_by=log_entry.performed_by,  # Use the same user who performed the original action
                timestamp=timezone.now(),
                expiration_date=timezone.now() + timedelta(days=30),
            )
            
            # Delete the original log entry
            log_entry.delete()
            
            return Response({
                "message": "Society status change undone successfully. Status set back to Pending."
            }, status=status.HTTP_200_OK)
        
        except Exception as e:
            return Response({"error": f"Failed to undo society status change: {str(e)}"}, 
                        status=status.HTTP_500_INTERNAL_SERVER_ERROR)

    def _undo_event_update(self, original_data, log_entry):
        """Handle undoing event detail updates with comprehensive relationship handling"""
        try:
            # Find the event
            event_id = log_entry.target_id
            event = Event.objects.filter(id=event_id).first()
            
            if not event:
                event_name = log_entry.target_name
                event = Event.objects.filter(title=event_name).first()
                
            if not event:
                return Response({"error": "Event not found."}, status=status.HTTP_404_NOT_FOUND)
            
            # Define all special fields that need specialized treatment
            many_to_many_fields = ['attendees', 'tags', 'images', 'current_attendees']
            foreign_key_fields = ['society', 'organizer', 'approved_by', 'hosted_by']
            complex_json_fields = ['location_details']
            date_fields = ['date']
            time_fields = ['start_time']
            timedelta_fields = ['duration']
            
            # Create a working copy of the original data
            data = original_data.copy()
            
            # Process date fields
            for field_name in date_fields:
                if field_name in data and data[field_name]:
                    try:
                        # Convert string date back to date object
                        date_str = data[field_name]
                        date_obj = datetime.strptime(date_str, '%Y-%m-%d').date()
                        setattr(event, field_name, date_obj)
                    except Exception as e:
                        print(f"Error restoring date field {field_name}: {str(e)}")
            
            # Process time fields
            for field_name in time_fields:
                if field_name in data and data[field_name]:
                    try:
                        # Convert string time back to time object
                        time_str = data[field_name]
                        hour, minute, second = map(int, time_str.split(':'))
                        time_obj = time(hour, minute, second)
                        setattr(event, field_name, time_obj)
                    except Exception as e:
                        print(f"Error restoring time field {field_name}: {str(e)}")
            
            # Process timedelta fields
            for field_name in timedelta_fields:
                if field_name in data and data[field_name] is not None:
                    try:
                        # Convert seconds back to timedelta
                        seconds = float(data[field_name])
                        delta = timedelta(seconds=seconds)
                        setattr(event, field_name, delta)
                    except Exception as e:
                        print(f"Error restoring timedelta field {field_name}: {str(e)}")
            
            # Apply simple fields that don't involve relationships
            for key, value in data.items():
                if (key not in many_to_many_fields and 
                    key not in foreign_key_fields and 
                    key not in complex_json_fields and
                    key not in date_fields and
                    key not in time_fields and
                    key not in timedelta_fields):
                    if hasattr(event, key) and value is not None:
                        setattr(event, key, value)
            
            # Handle complex JSON fields
            if 'location_details' in data and isinstance(data['location_details'], dict):
                event.location_details = data['location_details']
            
            # Save basic field changes
            event.save()
            
            # Handle the approved_by field specifically
            if 'approved_by' in data and data['approved_by']:
                admin_id = data['approved_by']
                try:
                    from users.models import Admin
                    admin_obj = Admin.objects.get(id=admin_id)
                    event.approved_by = admin_obj
                    event.save()
                except Exception as e:
                    print(f"Error setting approved_by: {str(e)}")
            
            # Handle society foreign key
            if 'society' in data and data['society']:
                try:
                    society_id = data['society'] if isinstance(data['society'], int) else data['society'].get('id')
                    if society_id:
                        event.society_id = society_id
                except Exception as e:
                    print(f"Error setting society: {str(e)}")
            
            # Handle organizer foreign key
            if 'organizer' in data and data['organizer']:
                try:
                    organizer_id = data['organizer'] if isinstance(data['organizer'], int) else data['organizer'].get('id')
                    if organizer_id:
                        event.organizer_id = organizer_id
                except Exception as e:
                    print(f"Error setting organizer: {str(e)}")
                    
            # Handle hosted_by foreign key
            if 'hosted_by' in data and data['hosted_by']:
                try:
                    society_id = data['hosted_by'] if isinstance(data['hosted_by'], int) else data['hosted_by'].get('id')
                    if society_id:
                        event.hosted_by_id = society_id
                except Exception as e:
                    print(f"Error setting hosted_by: {str(e)}")
            
            # Save after setting foreign keys
            event.save()
            
            # Handle attendees (many-to-many)
            if 'attendees' in data and isinstance(data['attendees'], list):
                event.attendees.clear()
                for attendee_id in data['attendees']:
                    try:
                        from users.models import Student
                        student = Student.objects.get(id=attendee_id)
                        event.attendees.add(student)
                    except Exception as e:
                        print(f"Error adding attendee {attendee_id}: {str(e)}")
            
            # Handle current_attendees (many-to-many)
            if 'current_attendees' in data and isinstance(data['current_attendees'], list):
                event.current_attendees.clear()
                for attendee_id in data['current_attendees']:
                    try:
                        from users.models import Student
                        student = Student.objects.get(id=attendee_id)
                        event.current_attendees.add(student)
                    except Exception as e:
                        print(f"Error adding current attendee {attendee_id}: {str(e)}")
            
            # Handle tags (many-to-many)
            if 'tags' in data and isinstance(data['tags'], list):
                event.tags.clear()
                for tag_value in data['tags']:
                    try:
                        event.tags.add(tag_value)
                    except Exception as e:
                        print(f"Error adding tag {tag_value}: {str(e)}")
            
            # Handle images (many-to-many or similar)
            if 'images' in data:
                try:
                    event.images.clear()
                    if data['images'] and isinstance(data['images'], list):
                        for image in data['images']:
                            event.images.add(image)
                except Exception as e:
                    print(f"Error handling images: {str(e)}")
            
            # Final save after all relationships are set
            event.save()
            
            # Delete the log entry
            log_entry.delete()
            
            return Response({"message": "Event update undone successfully!"}, status=status.HTTP_200_OK)
            
        except Exception as e:
            return Response({
                "error": f"Failed to undo Event update: {str(e)}",
                "original_data_content": original_data
            }, status=status.HTTP_500_INTERNAL_SERVER_ERROR)

    def _undo_event_status_change(self, original_data, log_entry):
        """Handle undoing event status changes (approve/reject)"""
        try:
            # Find the event by ID
            event_id = log_entry.target_id
            event = Event.objects.filter(id=event_id).first()
            
            if not event:
                # Try to find by name if the ID doesn't work
                event_name = log_entry.target_name
                event = Event.objects.filter(name=event_name).first()
                
            if not event:
                return Response({"error": "Event not found."}, status=status.HTTP_404_NOT_FOUND)
            
            # Simply set the status back to Pending regardless of original data
            event.status = "Pending"
            
            # If there was an approved_by field and we're undoing an approval, clear it
            if log_entry.action_type == "Approve" and hasattr(event, 'approved_by'):
                event.approved_by = None
            
            event.save()
            
            # Create a new activity log for this undo action
            ActivityLog.objects.create(
                action_type="Update",
                target_type="Event",
                target_id=event.id,
                target_name=event.name,
                performed_by=log_entry.performed_by,  # Use the same user who performed the original action
                timestamp=timezone.now(),
                expiration_date=timezone.now() + timedelta(days=30),
            )
            
            # Delete the original log entry
            log_entry.delete()
            
            return Response({
                "message": "Event status change undone successfully. Status set back to Pending."
            }, status=status.HTTP_200_OK)
        
        except Exception as e:
            return Response({"error": f"Failed to undo event status change: {str(e)}"}, 
                        status=status.HTTP_500_INTERNAL_SERVER_ERROR)
    
    def _restore_student(self, original_data, log_entry):
        """Handle student restoration"""
        try:
            # Extract basic fields for the User model - INCLUDE ROLE HERE
            user_data = {
                'username': original_data.get('username'),
                'email': original_data.get('email'),
                'first_name': original_data.get('first_name'),
                'last_name': original_data.get('last_name'),
                'is_active': original_data.get('is_active', True),
                'role': original_data.get('role', 'student'),  # Make sure role goes in User model
            }
            
            # Try to find existing user
            user_id = original_data.get('id')
            email = user_data.get('email')
            username = user_data.get('username')
            
            user = None
            if user_id:
                try:
                    user = User.objects.filter(id=int(user_id)).first()
                except (ValueError, TypeError):
                    pass
                    
            if not user and email:
                user = User.objects.filter(email=email).first()
                
            if not user and username:
                user = User.objects.filter(username=username).first()
            
            # If user doesn't exist, create a new one
            if not user:
                # Make email unique if needed
                if email:
                    while User.objects.filter(email=email).exists():
                        timestamp = int(time.time())
                        email_parts = email.split('@')
                        if len(email_parts) == 2:
                            email = f"{email_parts[0]}+{timestamp}@{email_parts[1]}"
                        else:
                            email = f"restored_{timestamp}@example.com"
                    user_data['email'] = email
                
                # Make username unique if needed
                if username:
                    while User.objects.filter(username=username).exists():
                        timestamp = int(time.time())
                        username = f"{username}_{timestamp}"
                    user_data['username'] = username
                    
                # Create new user
                user = User.objects.create(**user_data)
            
            # Check if student already exists for this user
            student = Student.objects.filter(user_ptr=user).first()
            
            # Prepare student-specific data - EXCLUDE ROLE
            student_data = {k: v for k, v in original_data.items() if k not in [
                'id', 'username', 'email', 'first_name', 'last_name', 'is_active',
                'password', 'last_login', 'is_superuser', 'is_staff', 'date_joined',
                'groups', 'user_permissions', 'societies', 'attended_events', 'followers',
                'following', 'president_of', 'user_ptr', 'role'  # Exclude role from student data
            ]}
            
            if not student:
                # Create new student using the proper inheritance approach
                from django.contrib.contenttypes.models import ContentType
                
                # Create student with proper User inheritance
                student = Student(user_ptr_id=user.id)
                student.__dict__.update(user.__dict__)
                
                # Apply student-specific fields
                for key, value in student_data.items():
                    if value is not None:  # Only set non-None values
                        setattr(student, key, value)
                
                # Save with raw=True to avoid problems with inheritance
                student.save_base(raw=True)
            else:
                # Update existing student with student-specific fields
                for key, value in student_data.items():
                    if value is not None:  # Only set non-None values
                        setattr(student, key, value)
                student.save()
            
            # Handle M2M relationships using .set() method
            society_ids = original_data.get('societies', [])
            if society_ids:
                try:
                    societies = []
                    for society_id in society_ids:
                        try:
                            society = Society.objects.get(id=int(society_id))
                            societies.append(society)
                        except (Society.DoesNotExist, ValueError, TypeError):
                            pass
                    student.societies.set(societies)
                except Exception:
                    pass
            
            event_ids = original_data.get('attended_events', [])
            if event_ids:
                try:
                    events = []
                    for event_id in event_ids:
                        try:
                            event = Event.objects.get(id=int(event_id))
                            events.append(event)
                        except (Event.DoesNotExist, ValueError, TypeError):
                            pass
                    student.attended_events.set(events)
                except Exception:
                    pass
            
            follower_ids = original_data.get('followers', [])
            if follower_ids:
                try:
                    followers = []
                    for follower_id in follower_ids:
                        try:
                            follower = User.objects.get(id=int(follower_id))
                            followers.append(follower)
                        except (User.DoesNotExist, ValueError, TypeError):
                            pass
                    student.followers.set(followers)
                except Exception:
                    pass
            
            # Add handling for following relationship
            following_ids = original_data.get('following', [])
            if following_ids:
                try:
                    following = []
                    for following_id in following_ids:
                        try:
                            follow_user = User.objects.get(id=int(following_id))
                            following.append(follow_user)
                        except (User.DoesNotExist, ValueError, TypeError):
                            pass
                    student.following.set(following)
                except Exception:
                    pass
            
            # Handle president_of relationship
            president_of_id = original_data.get('president_of')
            if president_of_id:
                try:
                    society = Society.objects.get(id=int(president_of_id))
                    student.president_of = society
                    student.save()
                except (Society.DoesNotExist, ValueError, TypeError):
                    pass
            
            log_entry.delete()  # Remove log after restoration
            return Response({"message": "Student restored successfully!"}, status=status.HTTP_200_OK)
            
        except Exception as e:
            return Response({"error": f"Failed to restore Student: {str(e)}"}, status=status.HTTP_500_INTERNAL_SERVER_ERROR)

    def _restore_society(self, original_data, log_entry):
        """Handle society restoration"""
        try:
            # Extract basic fields for Society
            society_data = {k: v for k, v in original_data.items() if k not in [
                'id', 'president', 'vice_president', 'treasurer', 'event_manager', 
                'leader', 'approved_by', 'members', 'society_members', 'events'
            ]}
            
            # Create the society without relationship fields first
            society = Society.objects.create(**society_data)
            
            # Handle ForeignKey relationships
            president_id = original_data.get('president')
            if president_id:
                try:
                    president = Student.objects.get(id=int(president_id))
                    society.president = president
                except (Student.DoesNotExist, ValueError, TypeError):
                    pass
            
            vice_president_id = original_data.get('vice_president')
            if vice_president_id:
                try:
                    vice_president = Student.objects.get(id=int(vice_president_id))
                    society.vice_president = vice_president
                except (Student.DoesNotExist, ValueError, TypeError):
                    pass
            
            treasurer_id = original_data.get('treasurer')
            if treasurer_id:
                try:
                    treasurer = Student.objects.get(id=int(treasurer_id))
                    society.treasurer = treasurer
                except (Student.DoesNotExist, ValueError, TypeError):
                    pass
            
            event_manager_id = original_data.get('event_manager')
            if event_manager_id:
                try:
                    event_manager = Student.objects.get(id=int(event_manager_id))
                    society.event_manager = event_manager
                except (Student.DoesNotExist, ValueError, TypeError):
                    pass
            
            leader_id = original_data.get('leader')
            if leader_id:
                try:
                    leader = Student.objects.get(id=int(leader_id))
                    society.leader = leader
                except (Student.DoesNotExist, ValueError, TypeError):
                    pass
            
            approved_by_id = original_data.get('approved_by')
            if approved_by_id:
                try:
                    approved_by = Admin.objects.get(id=int(approved_by_id))
                    society.approved_by = approved_by
                except (Admin.DoesNotExist, ValueError, TypeError):
                    pass
            
            society.save()
            
            # Handle M2M relationships using .set() method
            member_ids = original_data.get('members', [])
            if member_ids:
                try:
                    members = []
                    for member_id in member_ids:
                        try:
                            member = Student.objects.get(id=int(member_id))
                            members.append(member)
                        except (Student.DoesNotExist, ValueError, TypeError):
                            pass
                    society.members.set(members)
                except Exception:
                    pass  # If this fails, continue with restoration
            
            # Handle society_members if it exists
            society_member_ids = original_data.get('society_members', [])
            if society_member_ids:
                try:
                    society_members = []
                    for member_id in society_member_ids:
                        try:
                            member = Student.objects.get(id=int(member_id))
                            society_members.append(member)
                        except (Student.DoesNotExist, ValueError, TypeError):
                            pass
                    society.society_members.set(society_members)
                except Exception:
                    pass  # If this fails, continue with restoration
            
            event_ids = original_data.get('events', [])
            if event_ids:
                try:
                    events = []
                    for event_id in event_ids:
                        try:
                            event = Event.objects.get(id=int(event_id))
                            events.append(event)
                        except (Event.DoesNotExist, ValueError, TypeError):
                            pass
                    society.events.set(events)
                except Exception:
                    pass  # If this fails, continue with restoration
            
            log_entry.delete()  # Remove log after restoration
            return Response({"message": "Society restored successfully!"}, status=status.HTTP_200_OK)
            
        except Exception as e:
            return Response({"error": f"Failed to restore Society: {str(e)}"}, status=status.HTTP_500_INTERNAL_SERVER_ERROR)

    def _restore_event(self, original_data, log_entry):
        """Handle event restoration"""
        try:
            # Extract basic fields for Event - excluding relationship fields
            event_data = {k: v for k, v in original_data.items() if k not in [
                'id', 'hosted_by', 'current_attendees', 'duration'  # Exclude duration for now
            ]}
            
            for field in ['date', 'start_time', 'end_time']:
                if field in event_data:
                    if event_data[field] and isinstance(event_data[field], str):
                        if field == 'date':
                            try:
                                event_data[field] = datetime.strptime(event_data[field], '%Y-%m-%d').date()
                            except ValueError:
                                event_data[field] = None
                        else:
                            try:
                                event_data[field] = datetime.strptime(event_data[field], '%H:%M:%S').time()
                            except ValueError:
                                event_data[field] = None
            
            event = Event.objects.create(**event_data)
            duration_str = original_data.get('duration')
            if duration_str:
                try:
                    if isinstance(duration_str, str):
                        if ',' in duration_str:
                            days_part, time_part = duration_str.split(',', 1)
                            days = int(days_part.strip().split()[0])
                            hours, minutes, seconds = map(int, time_part.strip().split(':'))
                            duration = timedelta(days=days, hours=hours, minutes=minutes, seconds=seconds)
                        else:
                            time_parts = duration_str.strip().split(':')
                            if len(time_parts) == 3:
                                hours, minutes, seconds = map(int, time_parts)
                                duration = timedelta(hours=hours, minutes=minutes, seconds=seconds)
                            else:
                                duration = timedelta(hours=1)
                        
                        event.duration = duration
                        event.save()
                except Exception:
                    event.duration = timedelta(hours=1)
                    event.save()
            
            hosted_by_id = original_data.get('hosted_by')
            if hosted_by_id:
                try:
                    society = Society.objects.get(id=int(hosted_by_id))
                    event.hosted_by = society
                    event.save()
                except (Society.DoesNotExist, ValueError, TypeError):
                    pass
            
            attendee_ids = original_data.get('current_attendees', [])
            if attendee_ids:
                try:
                    attendees = []
                    for attendee_id in attendee_ids:
                        try:
                            attendee = Student.objects.get(id=int(attendee_id))
                            attendees.append(attendee)
                        except (Student.DoesNotExist, ValueError, TypeError):
                            pass
                    event.current_attendees.set(attendees)
                except Exception:
                    pass
            
            log_entry.delete()
            return Response({"message": "Event restored successfully!"}, status=status.HTTP_200_OK)
            
        except Exception as e:
            return Response({"error": f"Failed to restore Event: {str(e)}"}, status=status.HTTP_500_INTERNAL_SERVER_ERROR)


class CreateEventRequestView(APIView):
    """
    API View for society presidents and vice presidents to create events that require admin approval.
    """
    permission_classes = [IsAuthenticated]

    def post(self, request, society_id):
        """
        Create a new event request (Pending approval)
        """
        user = request.user

        if not user.is_student():
            return Response(
                {"error": "Only society presidents and vice presidents can create events."},
                status=status.HTTP_403_FORBIDDEN
            )

        # Fetch the society
        society = Society.objects.filter(id=society_id).first()
        if not society:
            return Response(
                {"error": "Society not found."},
                status=status.HTTP_404_NOT_FOUND
            )

        # Check for management permissions using utility function
        if not has_society_management_permission(user.student, society, for_events_only=True):
            return Response(
                {"error": "Only the society president, vice president, or event manager can create events for this society."},
                status=status.HTTP_403_FORBIDDEN
            )

        # Validate and save the event request instead of creating an event directly
        serializer = EventRequestSerializer(data=request.data, context={"request": request})

        if serializer.is_valid():
            serializer.save(hosted_by=society, from_student=user.student, intent="CreateEve", approved=False)  # Default: Pending
            return Response(
                {"message": "Event request submitted successfully. Awaiting admin approval.", "data": serializer.data},
                status=status.HTTP_201_CREATED
            )

        return Response(serializer.errors, status=status.HTTP_400_BAD_REQUEST)


class AllEventsView(APIView):
    """API View to list all approved events for public user"""
    permission_classes = [AllowAny]

    def get(self, request):
        events = Event.objects.filter(status="Approved").order_by("date", "start_time")
        serializer = EventSerializer(events, many=True)
        return Response(serializer.data, status=status.HTTP_200_OK)


class EventDetailView(APIView):
    """API View to get details of an event"""
    permission_classes = [AllowAny]

    def get(self, request, event_id):
        event = get_object_or_404(Event, id=event_id, status="Approved")
        serializer = EventSerializer(event)
        return Response(serializer.data, status=status.HTTP_200_OK)


logger = logging.getLogger(__name__)


class EventListView(APIView):
    """
    Lists events for the society the currently logged-in president/vice-president/event manager is managing.
    Optionally applies a filter (upcoming, previous, pending).
    """
    permission_classes = [IsAuthenticated]

    def get(self, request):
        filter_type = request.query_params.get("filter", "upcoming")

        # Ensure the user is a student
        if not hasattr(request.user, "student"):
            logger.warning("User is not a student.")
            return Response({"error": "Only students can retrieve society events."}, status=403)

        # Gather all society IDs the student is in
        societies = request.user.student.societies_belongs_to.all()
        society_ids = [s.id for s in societies]

        # If the user belongs to no societies, return an empty list
        if not society_ids:
            logger.info("User is not part of any society. Returning empty list.")
            return Response([], status=200)

        # Fetch events for these societies only
        events = Event.objects.filter(hosted_by__in=society_ids)

        # If you want to do time-based filtering:
        today = now().date()
        current_time = now().time()

        if filter_type == "upcoming":
            events = (
                events.filter(date__gt=today, status="Approved") |
                events.filter(date=today, start_time__gt=current_time, status="Approved")
            )
        elif filter_type == "previous":
            events = (
                events.filter(date__lt=today, status="Approved") |
                events.filter(date=today, start_time__lt=current_time, status="Approved")
            )
        elif filter_type == "pending":
            events = events.filter(status="Pending")
        # else: no filter → returns all events from these societies

        serializer = EventSerializer(events, many=True)
        return Response(serializer.data, status=200)


class ManageEventDetailsView(APIView):
    """
    API View for society presidents, vice presidents, and event manager to edit or delete events.
    """
    permission_classes = [IsAuthenticated]
    
    def get_event(self, event_id):
        return get_object_or_404(Event, pk=event_id)

    def is_event_editable(self, event: Event):
        """
        Determines if an event is editable.
        Editable if:
         - The event status is "Pending", or
         - The event's datetime (date + start_time) is in the future.
        """
        current_datetime = now()
        # If event is pending, allow edits regardless of date/time.
        if event.status == "Pending":
            return True

        # Combine the event's date and start_time.
        event_datetime = datetime.combine(event.date, event.start_time)
        if current_datetime.tzinfo:
            event_datetime = make_aware(event_datetime)
        return event_datetime > current_datetime

    def get(self, request, event_id):
        event = self.get_event(event_id)
        serializer = EventSerializer(event)
        return Response(serializer.data, status=status.HTTP_200_OK)
    
    def patch(self, request, event_id):
        user = request.user
        # Ensure the user is a valid student
        try:
            student = Student.objects.get(pk=user.pk)
        except Student.DoesNotExist:
            return Response({"error": "User is not a valid student."}, status=status.HTTP_403_FORBIDDEN)
        
        event = self.get_event(event_id)
        if not self.is_event_editable(event):
            return Response({"error": "Only upcoming or pending events can be edited."}, status=status.HTTP_400_BAD_REQUEST)
        
        # Check if the user has management permissions for the society
        if not has_society_management_permission(student, event.hosted_by, for_events_only=True):
            return Response({"error": "Only society presidents, vice presidents, and event managers can modify events."}, 
                            status=status.HTTP_403_FORBIDDEN)

        # Prepare data for the update request.
        data = request.data.copy()
        data.setdefault("title", event.title)
        data.setdefault("description", event.description)
        data.setdefault("location", event.location)
        data.setdefault("date", event.date)
        data.setdefault("start_time", event.start_time)
        data.setdefault("duration", event.duration)

        # Instantiate the serializer.
        serializer = EventRequestSerializer(
            data=data,
            context={
                "request": request,
                "hosted_by": event.hosted_by,
                "event": event, 
            }
        )
        if serializer.is_valid():
            event_request = serializer.save()
            return Response(
                {
                    "message": "Event update requested. Await admin approval.",
                    "event_request_id": event_request.id,
                },
                status=status.HTTP_200_OK,
            )
        return Response(serializer.errors, status=status.HTTP_400_BAD_REQUEST)

    def delete(self, request, event_id):
        user = request.user
        # Ensure the user is a valid student
        try:
            student = Student.objects.get(pk=user.pk)
        except Student.DoesNotExist:
            return Response({"error": "User is not a valid student."}, status=status.HTTP_403_FORBIDDEN)
        
        event = self.get_event(event_id)
        if not self.is_event_editable(event):
            return Response({"error": "Only upcoming or pending events can be deleted."}, status=status.HTTP_400_BAD_REQUEST)
        
        # Check if the user has management permissions for the society
        if not has_society_management_permission(student, event.hosted_by, for_events_only=True):
            return Response({"error": "Only society presidents, vice presidents, and event managers can modify events."}, 
                            status=status.HTTP_403_FORBIDDEN)

        event.delete()
        return Response({"message": "Event deleted successfully."}, status=status.HTTP_200_OK)


class PendingMembersView(APIView):
    """
    API View for Society Presidents and Vice Presidents to manage pending membership requests.
    """
    permission_classes = [IsAuthenticated]

    def get(self, request, society_id):
        """
        Retrieve all pending membership requests for a specific society.
        """
        user = request.user

        if not hasattr(user, "student"):
            return Response({"error": "Only society presidents and vice presidents can manage members."}, 
                           status=status.HTTP_403_FORBIDDEN)

        society = Society.objects.filter(id=society_id).first()
        if not society:
            return Response({"error": "Society not found."}, status=status.HTTP_404_NOT_FOUND)

        # Check for management permissions using utility function
        if not has_society_management_permission(user.student, society):
            return Response({"error": "Only the society president or vice president can manage members."}, 
                           status=status.HTTP_403_FORBIDDEN)

        # Get all pending membership requests
        pending_requests = UserRequest.objects.filter(
            intent="JoinSoc", approved=False, from_student__societies_belongs_to=society
        )

        serializer = PendingMemberSerializer(pending_requests, many=True)
        return Response(serializer.data)

    def post(self, request, society_id, request_id):
        """
        Approve or reject a membership request.
        """
        user = request.user

        if not hasattr(user, "student"):
            return Response({"error": "Only society presidents and vice presidents can manage members."}, 
                           status=status.HTTP_403_FORBIDDEN)

        society = Society.objects.filter(id=society_id).first()
        if not society:
            return Response({"error": "Society not found."}, status=status.HTTP_404_NOT_FOUND)

        # Check for management permissions using utility function
        if not has_society_management_permission(user.student, society):
            return Response({"error": "Only the society president or vice president can manage members."}, 
                           status=status.HTTP_403_FORBIDDEN)

        # Find the pending request
        pending_request = UserRequest.objects.filter(id=request_id, intent="JoinSoc", approved=False).first()
        if not pending_request:
            return Response({"error": "Request not found."}, status=status.HTTP_404_NOT_FOUND)

        action = request.data.get("action")  # "approve" or "reject"

        if action == "approve":
            # Add student to society
            student = pending_request.from_student
            society.society_members.add(student)
            pending_request.approved = True
            pending_request.save()
            return Response({"message": f"{student.first_name} has been approved."}, status=status.HTTP_200_OK)

        elif action == "reject":
            # Delete the request
            pending_request.delete()
            return Response({"message": "Request has been rejected."}, status=status.HTTP_200_OK)

        return Response({"error": "Invalid action."}, status=status.HTTP_400_BAD_REQUEST)


class EventView(APIView):
    """
    Event view to show upcoming approved events.
    """

    def get(self, request, event_status) -> Response:
        """
        Returns a list of upcoming approved events sorted by date and time.
        """
        event_status = event_status.capitalize()
        print("event_status: ", event_status)
        events = Event.objects.filter(status=event_status).order_by("date", "start_time")
        serializer = EventSerializer(events, many=True)
        return Response(serializer.data, status=status.HTTP_200_OK)
    

class EventRequestView(APIView):
    """
    Event view to show upcoming approved events.
    """

    def put(self, request, event_id):
        """
        PUT request to update the status of the event request from pending to approved or rejected for admins
        """
        user = request.user
        if not (user.role == "admin" or user.is_super_admin):
            return Response({"error": "Only admins can approve or reject event requests."}, status=status.HTTP_403_FORBIDDEN)

        event = Event.objects.filter(id=event_id).first()
        print("event xxx: ", event)
        if not event:
            return Response({"error": "Event request not found."}, status=status.HTTP_404_NOT_FOUND)

        serializer = EventSerializer(event, data=request.data, partial=True)
        print("serializer sss: ", serializer)
        if serializer.is_valid():
            serializer.save()

        channel_layer = get_channel_layer()

        print("serializer.validated_data.get('status'): ", serializer.validated_data.get("status")) # working
        if serializer.validated_data.get("status"):
            async_to_sync(channel_layer.group_send)(
                "events_updates",
                {
                    "type": "event_update",
                    "message": "A new event has been approved.",
                    "data": serializer.data,
                    "status": serializer.validated_data.get("status")
                }
            )

            return Response({"message": "Event request updated successfully.", "data": serializer.data}, status=status.HTTP_200_OK)
        return Response(serializer.errors, status=status.HTTP_400_BAD_REQUEST)


class AdminView(APIView):
    """
    admin view for admins to view all admins
    """
    permission_classes = [IsAuthenticated]

    def get(self, request) -> Response:
        """
        get the list of admins for the admin.
        """
        admins = User.get_admins()
        serializer = UserSerializer(admins, many=True)
        return Response(serializer.data, status=status.HTTP_200_OK)

    def post(self, request):
        """
        post request to create a new admin user
        """
        if not request.user.is_super_admin:
            return Response(
                {"error": "You do not have permission to create admins."},
                status=status.HTTP_403_FORBIDDEN
            )

        serializer = UserSerializer(data=request.data)
        if serializer.is_valid():
            user = serializer.save(role="admin", is_staff=True)   
            return Response(
                {"message": "Admin registered successfully.", "admin": UserSerializer(user).data},
                status=status.HTTP_201_CREATED
            )

        return Response(serializer.errors, status=status.HTTP_400_BAD_REQUEST)


class StudentView(APIView):
    """
    Student view for admins to view all students.
    """
    permission_classes = [IsAdminUser]

    def get(self, request) -> Response:
        """
        Get the list of students for the admin.
        """
        students = Student.objects.all()
        serializer = StudentSerializer(students, many=True)
        return Response(serializer.data, status=status.HTTP_200_OK)


class DashboardStatsView(APIView):
    """
    View to provide aggregated statistics for the dashboard.
    """
    permission_classes = [IsAuthenticated]

    def get(self, request):
        # Aggregated statistics from the database
        total_societies = Society.objects.count()
        total_events = Event.objects.count()
        pending_approvals = Society.objects.filter(status="Pending").count()
        active_members = Student.objects.aggregate(active_members=Count("id"))["active_members"]

        stats = {
            "total_societies": total_societies,
            "total_events": total_events,
            "pending_approvals": pending_approvals,
            "active_members": active_members,
        }
        serializer = DashboardStatisticSerializer(stats)
        return Response(serializer.data, status=200)


class RecentActivitiesView(APIView):
    """
    View to provide a list of recent activities for the dashboard.
    """
    permission_classes = [IsAuthenticated]

    def get(self, request):
        activities = [
            {"description": "John Doe joined the Chess Society", "timestamp": now()},
            {"description": "A new event was created: 'AI Workshop'", "timestamp": now()},
        ]

        serializer = RecentActivitySerializer(activities, many=True)
        return Response(serializer.data, status=200)


class NotificationsView(APIView):
    """
    View to provide notifications for the logged-in user.
    """
    permission_classes = [IsAuthenticated]

    def get(self, request):
        if request.user.role != "student":
            return Response({"error": "Only students can view notifications."}, status=403)

        notifications = Notification.objects.filter(for_user=request.user).order_by("-id")
        notifications = [n for n in notifications if n.is_sent()]
        serializer = DashboardNotificationSerializer(notifications, many=True)
        return Response(serializer.data, status=200)


class EventCalendarView(APIView):
    """
    View to provide events for the dashboard calendar.
    """
    permission_classes = [IsAuthenticated]

    def get(self, request):
        events = Event.objects.all()
        serializer = EventCalendarSerializer(events, many=True)
        return Response(serializer.data, status=200)


class MySocietiesView(APIView):
    pass


@csrf_exempt
def get_popular_societies(request):
    """
    Returns the top 5 most popular societies based on:
    - Number of members
    - Number of hosted events
    - Total event attendees
    """

    popular_societies = (
        Society.objects.annotate(
            total_members=Count("society_members"),
            total_events=Count("events"),
            total_event_attendance=Sum("events__current_attendees")
        )
        .annotate(
            popularity_score=(
                (2 * Count("society_members")) +
                (3 * Count("events")) +
                (4 * Sum("events__current_attendees"))
            )
        )
        .order_by("-popularity_score")[:5]
        .values("id", "name", "total_members", "total_events", "total_event_attendance", "popularity_score")
    )

    return JsonResponse(list(popular_societies), safe=False)

@api_view(["GET"])
@permission_classes([])
def get_sorted_events(request):
    # Get only upcoming events
    events = Event.objects.filter(status="Approved", date__gte=now()).order_by("date", "start_time")
    serializer = EventSerializer(events, many=True)
    return Response(serializer.data)


class AwardView(APIView):
    """Handles listing, creating, retrieving, updating, and deleting awards"""
    permission_classes = [IsAuthenticated]

    def get(self, request, pk=None) -> Response:
        """List all awards or retrieve a specific award if ID is provided"""
        if pk:
            try:
                award = Award.objects.get(pk=pk)
                serializer = AwardSerializer(award)
                return Response(serializer.data, status=status.HTTP_200_OK)
            except Award.DoesNotExist:
                return Response({"error": "Award not found"}, status=status.HTTP_404_NOT_FOUND)
        
        # List all awards if no ID is provided
        awards = Award.objects.all()
        serializer = AwardSerializer(awards, many=True)
        return Response(serializer.data, status=status.HTTP_200_OK)

    def post(self, request) -> Response:
        """Create a new award"""
        serializer = AwardSerializer(data=request.data)
        if serializer.is_valid():
            serializer.save()
            return Response(serializer.data, status=status.HTTP_201_CREATED)
        return Response(serializer.errors, status=status.HTTP_400_BAD_REQUEST)

    def put(self, request, pk: int) -> Response:
        """Update an award by ID"""
        try:
            award = Award.objects.get(pk=pk)
        except Award.DoesNotExist:
            return Response({"error": "Award not found"}, status=status.HTTP_404_NOT_FOUND)

        serializer = AwardSerializer(award, data=request.data)
        if serializer.is_valid():
            serializer.save()
            return Response(serializer.data, status=status.HTTP_200_OK)
        return Response(serializer.errors, status=status.HTTP_400_BAD_REQUEST)

    def delete(self, request, pk: int) -> Response:
        """Delete an award by ID"""
        try:
            award = Award.objects.get(pk=pk)
        except Award.DoesNotExist:
            return Response({"error": "Award not found"}, status=status.HTTP_404_NOT_FOUND)

        award.delete()
        return Response({"message": "Award deleted successfully"}, status=status.HTTP_204_NO_CONTENT)


class AwardStudentView(APIView):
    """Handles listing, assigning, retrieving, updating, and deleting awards for students"""
    permission_classes = [IsAuthenticated]

    def get(self, request, pk=None) -> Response:
        """List all award assignments or retrieve a specific one if ID is provided"""
        if pk:
            try:
                award_student = AwardStudent.objects.get(pk=pk)
                serializer = AwardStudentSerializer(award_student)
                return Response(serializer.data, status=status.HTTP_200_OK)
            except AwardStudent.DoesNotExist:
                return Response({"error": "Award assignment not found"}, status=status.HTTP_404_NOT_FOUND)

        # List all award assignments
        awards_students = AwardStudent.objects.filter(student=request.user)
        serializer = AwardStudentSerializer(awards_students, many=True)
        return Response(serializer.data, status=status.HTTP_200_OK)

    def post(self, request) -> Response:
        """Assign an award to a student"""
        serializer = AwardStudentSerializer(data=request.data)
        if serializer.is_valid():
            serializer.save()
            return Response(serializer.data, status=status.HTTP_201_CREATED)
        return Response(serializer.errors, status=status.HTTP_400_BAD_REQUEST)

    def put(self, request, pk: int) -> Response:
        """Update a specific award assignment"""
        try:
            award_student = AwardStudent.objects.get(pk=pk)
        except AwardStudent.DoesNotExist:
            return Response({"error": "Award assignment not found"}, status=status.HTTP_404_NOT_FOUND)

        serializer = AwardStudentSerializer(award_student, data=request.data)
        if serializer.is_valid():
            serializer.save()
            return Response(serializer.data, status=status.HTTP_200_OK)
        return Response(serializer.errors, status=status.HTTP_400_BAD_REQUEST)

    def delete(self, request, pk: int) -> Response:
        """Delete a specific award assignment"""
        try:
            award_student = AwardStudent.objects.get(pk=pk)
        except AwardStudent.DoesNotExist:
            return Response({"error": "Award assignment not found"}, status=status.HTTP_404_NOT_FOUND)

        award_student.delete()
        return Response({"message": "Award assignment deleted successfully"}, status=status.HTTP_204_NO_CONTENT)


class AdminReportView(APIView):
    """
    API view for students and society presidents to submit reports to admins and admins receive reports.
    """
    permission_classes = [IsAuthenticated]
    
    def post(self, request):
        serializer = AdminReportRequestSerializer(data=request.data)
        if serializer.is_valid():
            serializer.save(from_student=request.user.student)
            return Response({"message": "Report submitted successfully."}, status=status.HTTP_201_CREATED)
        return Response(serializer.errors, status=status.HTTP_400_BAD_REQUEST)
    
    def get(self, request, report_id=None):
        if report_id:
            try:
                report = AdminReportRequest.objects.get(id=report_id)
                serializer = AdminReportRequestSerializer(report)
                return Response(serializer.data, status=status.HTTP_200_OK)
            except AdminReportRequest.DoesNotExist:
                return Response({"error": "Report not found"}, status=status.HTTP_404_NOT_FOUND)
        
        reports = AdminReportRequest.objects.exclude(
            replies__is_admin_reply=True
        ).order_by("-requested_at")
        serializer = AdminReportRequestSerializer(reports, many=True)
        return Response(serializer.data, status=status.HTTP_200_OK)

class ReportReplyView(APIView):
    """
    API view for admins and presidents to reply to reports or other replies.
    """
    permission_classes = [IsAuthenticated]
    
    def post(self, request):
        serializer = ReportReplySerializer(data=request.data)
        if serializer.is_valid():
            report_id = serializer.validated_data.get('report').id
            report = AdminReportRequest.objects.get(id=report_id)
            
            parent_reply_id = serializer.validated_data.get('parent_reply')

            user = request.user
            is_admin = user.role == "admin" or user.is_super_admin
            is_president = user.role == "president"
            
            if parent_reply_id is None and not is_admin:
                return Response(
                    {"error": "Only admins or super admins can reply to reports directly."}, 
                    status=status.HTTP_403_FORBIDDEN
                )

            if parent_reply_id:
                parent_reply = ReportReply.objects.get(id=parent_reply_id.id)
                if is_president and not parent_reply.is_admin_reply:
                    return Response({"error": "Presidents can only reply to admin replies."}, 
                                    status=status.HTTP_403_FORBIDDEN)
            
            reply = serializer.save(
                replied_by=user,
                is_admin_reply=is_admin
            )
            
            return Response(ReportReplySerializer(reply).data, status=status.HTTP_201_CREATED)
        return Response(serializer.errors, status=status.HTTP_400_BAD_REQUEST)
    
    def get(self, request, report_id=None):
        """Get all replies or replies for a specific report"""
        if report_id:
            replies = ReportReply.objects.filter(report_id=report_id, parent_reply=None).order_by('created_at')
        else:
            replies = ReportReply.objects.all().order_by('created_at')
        
        serializer = ReportReplySerializer(replies, many=True)
        return Response(serializer.data, status=status.HTTP_200_OK)

class MyReportsView(APIView):
    """
    API view for users to view their own submitted reports.
    """
    permission_classes = [IsAuthenticated]
    
    def get(self, request):
        reports = AdminReportRequest.objects.filter(from_student=request.user.student).order_by("-requested_at")
        serializer = AdminReportRequestSerializer(reports, many=True)
        return Response(serializer.data, status=status.HTTP_200_OK)

class MyReportsWithRepliesView(APIView):
    """
    API view for users to view their own submitted reports with associated replies.
    """
    permission_classes = [IsAuthenticated]
    
    def get(self, request):
        reports = AdminReportRequest.objects.filter(from_student=request.user.student).order_by("-requested_at")
        
        reports_with_replies = []
        
        for report in reports:
            replies = ReportReply.objects.filter(report=report).order_by('created_at')
            
            report_data = AdminReportRequestSerializer(report).data
            report_data['replies'] = ReportReplySerializer(replies, many=True).data
            reports_with_replies.append(report_data)
        
        return Response(reports_with_replies, status=status.HTTP_200_OK)

class AdminReportsWithRepliesView(APIView):
    """
    API view for admins to view reports they've replied to without user response.
    """
    permission_classes = [IsAuthenticated, IsAdminUser]
    
    def get(self, request):
        user = request.user
        if not (user.role == "admin" or user.is_super_admin):
            return Response({"error": "Only admins can access this endpoint."}, 
                            status=status.HTTP_403_FORBIDDEN)
        
        all_reports = AdminReportRequest.objects.all().order_by("-requested_at")
        
        reports_with_admin_replies = []
        
        for report in all_reports:
            admin_replies = ReportReply.objects.filter(
                report=report,
                is_admin_reply=True
            ).order_by('-created_at')
            
            if admin_replies.exists():
                latest_admin_reply = admin_replies.first()
                
                newer_user_replies = ReportReply.objects.filter(
                    report=report,
                    is_admin_reply=False,
                    created_at__gt=latest_admin_reply.created_at
                ).exists()
                
                if not newer_user_replies:
                    report_data = AdminReportRequestSerializer(report).data
                    all_replies = ReportReply.objects.filter(report=report).order_by('created_at')
                    report_data['replies'] = ReportReplySerializer(all_replies, many=True).data
                    reports_with_admin_replies.append(report_data)
        
        return Response(reports_with_admin_replies, status=status.HTTP_200_OK)

class AdminRepliesListView(APIView):
    """
    API view for admins to view reports where students have replied but admin hasn't responded yet.
    """
    permission_classes = [IsAuthenticated]
    
    def get(self, request):
        user = request.user
        if not (user.role == "admin" or user.is_super_admin):
            return Response({"error": "Only admins can access this endpoint."}, 
                            status=status.HTTP_403_FORBIDDEN)
        
        all_reports = AdminReportRequest.objects.all().order_by("-requested_at")
        
        reports_needing_attention = []
        
        for report in all_reports:
            replies = ReportReply.objects.filter(report=report).order_by('created_at')
            
            if replies.exists():
                latest_reply = replies.order_by('-created_at').first()
                
                if not latest_reply.is_admin_reply:
                    report_data = AdminReportRequestSerializer(report).data
                    if report.from_student:
                        report_data['from_student_name'] = report.from_student.get_full_name() or report.from_student.username
                    else:
                        report_data['from_student_name'] = "Unknown"
                    report_data['replies'] = ReportReplySerializer(replies, many=True).data
                    report_data['latest_reply'] = {
                        'content': latest_reply.content,
                        'created_at': latest_reply.created_at,
                        'replied_by': latest_reply.replied_by.get_full_name() if latest_reply.replied_by else "Unknown"
                    }
                    reports_needing_attention.append(report_data)
        
        return Response(reports_needing_attention, status=status.HTTP_200_OK)

class ReportReplyNotificationsView(APIView):
    """
    student notifications for replies to their reports
    """
    permission_classes = [IsAuthenticated]
    
    def get(self, request):
        student = request.user.student
        
        student_reports = AdminReportRequest.objects.filter(from_student=student)
        replies = ReportReply.objects.filter(
            report__in=student_reports
        ).filter(
            Q(replied_by__role="admin") | Q(replied_by__is_super_admin=True)
        ).exclude(
            hidden_for_students=request.user
        ).order_by('-created_at')

        notifications = []
        for reply in replies:
            replier_name = reply.replied_by.get_full_name() if reply.replied_by else "Admin"
            is_read = request.user in reply.read_by_students.all()
            notifications.append({
                'id': reply.id,
                'report_id': reply.report.id,
                'header': f"New Reply to Your Report",
                'body': f"{replier_name} replied to your report regarding {reply.report.report_type}",
                'created_at': reply.created_at,
                'is_read': is_read,
                'type': "report_reply",
                'content_preview': reply.content[:100] + "..." if len(reply.content) > 100 else reply.content
            })
        
        return Response(notifications, status=status.HTTP_200_OK)

    def patch(self, request, reply_id):
        """
        Mark a specific reply as read
        """
        try:
            student = request.user.student     
            reply = ReportReply.objects.get(
                id=reply_id,
                report__from_student=student
            )
            reply.read_by_students.add(request.user)
            
            return Response({"status": "success"}, status=status.HTTP_200_OK)
        except ReportReply.DoesNotExist:
            return Response({"error": "Reply not found or not authorized"}, status=status.HTTP_404_NOT_FOUND)

    def delete(self, request, reply_id):
        """
        Delete a notification for a specific reply (remove from student's view)
        """
        try:
            student = request.user.student
            reply = ReportReply.objects.get(
                id=reply_id,
                report__from_student=student
            )
            reply.hidden_for_students.add(request.user)
            
            return Response(status=status.HTTP_204_NO_CONTENT)
        except ReportReply.DoesNotExist:
            return Response({"error": "Reply not found or not authorized"}, status=status.HTTP_404_NOT_FOUND)


class ReportThreadView(APIView):
    """
    API view for viewing a complete report thread with hierarchical replies.
    """
    permission_classes = [IsAuthenticated]
    
    def get(self, request, report_id):
        try:
            report = AdminReportRequest.objects.get(id=report_id)
            
            user = request.user
            is_admin = hasattr(user, 'admin')
            is_creator = hasattr(user, 'student') and user.student == report.from_student
            
            is_president = False
            if hasattr(user, 'student'):
                is_president = user.student.is_president
            
            has_replied = ReportReply.objects.filter(
                report=report, 
                replied_by=user
            ).exists()
            
            if not (is_admin or is_creator or is_president or has_replied):
                return Response(
                    {"error": "You don't have permission to view this report thread."}, 
                    status=status.HTTP_403_FORBIDDEN
                )
            
            top_replies = ReportReply.objects.filter(
                report=report, 
                parent_reply=None
            ).order_by('created_at')
            
            def get_nested_replies(reply):
                reply_data = ReportReplySerializer(reply).data
                child_replies = ReportReply.objects.filter(parent_reply=reply).order_by('created_at')
                if child_replies.exists():
                    reply_data['child_replies'] = [get_nested_replies(child) for child in child_replies]
                else:
                    reply_data['child_replies'] = []
                return reply_data
            
            report_data = AdminReportRequestSerializer(report).data
            report_data['replies'] = [get_nested_replies(reply) for reply in top_replies]
            
            return Response(report_data, status=status.HTTP_200_OK)
            
        except AdminReportRequest.DoesNotExist:
            return Response({"error": "Report not found"}, status=status.HTTP_404_NOT_FOUND)


class StudentSocietyDataView(APIView):
    """
    API View to inspect a specific society (accessible to anyone).
    """
    permission_classes = [AllowAny]

    def get(self, request, society_id):
        society = get_object_or_404(Society, id=society_id)
        serializer = SocietySerializer(society, context={"request": request})
        serializer_data = serializer.data

        if request.user.is_authenticated and hasattr(request.user, 'student'):
            is_member = society.society_members.filter(id=request.user.student.id).exists()
            if is_member:
                serializer_data["is_member"] = 2
            else:
                request_exists = SocietyRequest.objects.filter(
                    society=society,
                    from_student=request.user.student,
                    intent="JoinSoc"
                ).exists()
                serializer_data["is_member"] = 1 if request_exists else 0

        return Response(serializer_data, status=status.HTTP_200_OK)



def custom_media_view(request, path):
    """Used to serve media, i.e. photos to the frontend"""
    return serve(request, path, document_root=settings.MEDIA_ROOT)


class SocietyMembersListView(APIView):

    def get(self, request, society_id):

        society = get_object_or_404(Society, pk=society_id)
        members = society.society_members.all()
        serializer = StudentSerializer(members, many=True)
        return Response(serializer.data, status=status.HTTP_200_OK)


class EventCommentsView(APIView):
    """
    API view for create and manage event comments
    """
    permission_classes = [IsAuthenticated]

    def get(self, request):
        event_id = request.query_params.get("event_id")
        if not event_id:
            return Response({"error": "event_id is required"}, status=status.HTTP_400_BAD_REQUEST)

        comments = Comment.objects.filter(event_id=event_id, parent_comment__isnull=True).order_by("create_at")
        serializer = CommentSerializer(comments, many=True, context={"request": request})
        return Response(serializer.data, status=status.HTTP_200_OK)

    def post(self, request):
        """
        Allow user to create the comments
        """
        event_id = request.data.get("event")
        content = request.data.get("content")
        parent_comment_id = request.data.get("parent_comment", None)

        if not event_id or not content:
            return Response({"error": "event and content are required."}, status=status.HTTP_400_BAD_REQUEST)

        event = get_object_or_404(Event, pk=event_id)
        parent_comment = None
        if parent_comment_id:
            parent_comment = get_object_or_404(Comment, pk=parent_comment_id)

        comment = Comment.objects.create(
            event=event,
            user=request.user,
            content=content,
            parent_comment=parent_comment
        )

        serializer = CommentSerializer(comment, context={"request": request})
        return Response(serializer.data, status=status.HTTP_201_CREATED)


@api_view(["POST"])
def like_comment(request, comment_id):
    """Allow user to like a comment"""
    comment = Comment.objects.get(id=comment_id)
    user = request.user

    if user in comment.likes.all():
        comment.likes.remove(user)
        return Response({"status": "unliked"}, status=status.HTTP_200_OK)
    else:
        comment.likes.add(user)
        comment.dislikes.remove(user)
        return Response({"status": "liked"}, status=status.HTTP_200_OK)


@api_view(["POST"])
def dislike_comment(request, comment_id):
    """Allow user to dislike a comment"""
    comment = Comment.objects.get(id=comment_id)
    user = request.user

    if user in comment.dislikes.all():
        comment.dislikes.remove(user)
        return Response({"status": "undisliked"}, status=status.HTTP_200_OK)
    else:
        comment.dislikes.add(user)
        comment.likes.remove(user)
        return Response({"status": "disliked"}, status=status.HTTP_200_OK)


class DescriptionRequestView(APIView):
    """
    Description request view for admins to approve/reject descriptions
    """
    permission_classes = [IsAuthenticated]

    def get(self, request):
        """Get all pending description requests (Admins only)."""
        user = request.user
        if not (user.role == "admin" or user.is_super_admin):
            return Response(
                {"error": "Only admins can view pending description requests."},
                status=status.HTTP_403_FORBIDDEN
            )

        pending_requests = DescriptionRequest.objects.filter(status="Pending")
        serializer = DescriptionRequestSerializer(pending_requests, many=True)
        return Response(serializer.data, status=status.HTTP_200_OK)

    def put(self, request, request_id):
        """Approve or reject a pending description request."""
        user = request.user
        if not (user.role == "admin" or user.is_super_admin):
            return Response(
                {"error": "Only admins can approve or reject description requests."},
                status=status.HTTP_403_FORBIDDEN
            )

        description_request = get_object_or_404(DescriptionRequest, id=request_id)

        status_update = request.data.get("status")
        if status_update not in ["Approved", "Rejected"]:
            return Response({"error": "Invalid status update."}, status=status.HTTP_400_BAD_REQUEST)

        if status_update == "Approved":
            society = description_request.society
            society.description = description_request.new_description
            society.save()

        description_request.status = status_update
        description_request.reviewed_by = user.admin
        description_request.save()

        channel_layer = get_channel_layer()
        async_to_sync(channel_layer.group_send)(
            "society_updates",
            {
                "type": "society_list_update",
                "message": f"Description request for {description_request.society.name} has been {status_update.lower()}.",
                "data": DescriptionRequestSerializer(description_request).data,
                "status": status_update
            }
        )

        return Response(
            {"message": f"Description request {status_update.lower()} successfully."},
            status=status.HTTP_200_OK
        )


@api_view(["POST"])
@permission_classes([IsAuthenticated])
def toggle_follow(request, user_id):
    """
    Process User's follow/unfollow request
    - only can follow other users
    - if followed then just can unfollow, vice versa
    """
    current_user = request.user
    target_user = get_object_or_404(User, id=user_id)

    if current_user == target_user:
        return Response({"error": "You cannot follow yourself."}, status=status.HTTP_400_BAD_REQUEST)

    if current_user.following.filter(id=target_user.id).exists():
        current_user.following.remove(target_user)
        return Response({"message": "Unfollowed successfully."}, status=status.HTTP_200_OK)
    else:
        current_user.following.add(target_user)
        return Response({"message": "Followed successfully."}, status=status.HTTP_200_OK)


class StudentProfileView(APIView):
    """API view to show Student's Profile"""
    permission_classes = [AllowAny]

    def get(self, request, user_id):
        student = get_object_or_404(Student, id=user_id)
        serializer = StudentSerializer(student, context={'request': request})
        return Response(serializer.data, status=status.HTTP_200_OK)


class IsAdminOrPresident(BasePermission):
    def has_permission(self, request, view):
        return request.user.is_authenticated and (request.user.is_admin() or request.user.is_president)


class NewsView(APIView):
    permission_classes = [IsAuthenticated, IsAdminOrPresident]

    def post(self, request):
        user = request.user
        data = request.data
        societies = list(map(int, data.get("societies", [])))  # Ensure integer IDs
        events = list(map(int, data.get("events", [])))  # Ensure integer IDs
        message = data.get("message", "")
        recipients = set()

        # Debugging prints
        print(f"Received societies: {societies}")  
        print(f"Received events: {events}")  
        print(f"Total Student Users: {User.objects.filter(student__isnull=False).count()}")  

        if not message:
            return Response({"error": "Message content is required."}, status=status.HTTP_400_BAD_REQUEST)

        if 'all' in data.get('target', []):
            print("Sending to all users")
            recipients.update(User.objects.all())
        else:
            print("Filtering recipients based on societies and events")

            if societies:
                society_members = User.objects.filter(
                    student__isnull=False,  # Ensure the user has a student profile
                    student__societies__in=Society.objects.filter(id__in=societies)
                ).distinct()
                print(f"Society Members: {list(society_members.values('id', 'username'))}")
                recipients.update(society_members)

            if events:
                event_attendees = User.objects.filter(
                    student__isnull=False,  # Ensure the user has a student profile
                    student__attended_events__in=Event.objects.filter(id__in=events)
                ).distinct()
                print(f"Event Attendees: {list(event_attendees.values('id', 'username'))}")
                recipients.update(event_attendees)

        # Create the Broadcast Message
        broadcast = BroadcastMessage.objects.create(sender=user, message=message)

        # Assign societies and events
        if societies:
            broadcast.societies.set(Society.objects.filter(id__in=societies))  # Ensure valid societies
        if events:
            broadcast.events.set(Event.objects.filter(id__in=events))  # Ensure valid events
        broadcast.save()

        # Assign recipients
        if recipients:
            broadcast.recipients.set(list(recipients))

        return Response(BroadcastSerializer(broadcast).data, status=status.HTTP_201_CREATED)


class BroadcastListAPIView(APIView):
    permission_classes = [IsAuthenticated]

    def get(self, request):
        user = request.user

        # Initialize an empty query
        query = Q(recipients=user)

        # Check if the user has a student relation before accessing societies/events
        if hasattr(user, 'student'):
            student = user.student
            query |= Q(societies__in=student.societies.all()) | Q(events__in=student.attended_events.all())

        # Fetch broadcasts based on the query
        broadcasts = BroadcastMessage.objects.filter(query).distinct()

        serializer = BroadcastSerializer(broadcasts, many=True)
        return Response(serializer.data)

class NewsPublicationRequestView(APIView):
    """
    API view for managing news publication requests.
    """
    permission_classes = [IsAuthenticated]
    
    def post(self, request):
        """
        Create a new publication request for a news post — no longer requires 'Draft' status.
        If the post is already 'PendingApproval' (or any other), that's okay.
        """
        print("\n" + "="*80)
        print("DEBUG - NewsPublicationRequestView POST called to create a publication request")

        user = request.user
        # 1) Ensure the user is a Student
        if not hasattr(user, "student"):
            print("DEBUG - User has no 'student' attribute. Returning 403.")
            return Response(
                {"error": "Only students can submit publication requests"}, 
                status=status.HTTP_403_FORBIDDEN
            )
        
        # 2) Check 'news_post' param
        news_post_id = request.data.get('news_post')
        print(f"DEBUG - Incoming 'news_post' ID={news_post_id}")
        if not news_post_id:
            print("DEBUG - No news_post ID provided. Returning 400.")
            return Response(
                {"error": "News post ID is required"}, 
                status=status.HTTP_400_BAD_REQUEST
            )
        
        # 3) Fetch the news post
        try:
            news_post = SocietyNews.objects.get(id=news_post_id)
            print(f"DEBUG - Found news_post: ID={news_post.id}, Title='{news_post.title}', Status='{news_post.status}'")
        except SocietyNews.DoesNotExist:
            print("DEBUG - News post does not exist. Returning 404.")
            return Response(
                {"error": "News post not found"}, 
                status=status.HTTP_404_NOT_FOUND
            )

        # 4) Check user permission (author or management)
        society = news_post.society
        is_author = (news_post.author and news_post.author.id == user.student.id)
        has_permission = is_author or has_society_management_permission(user.student, society)

        if not has_permission:
            print("DEBUG - User lacks permission. Returning 403.")
            return Response(
                {"error": "You do not have permission to publish this news post"}, 
                status=status.HTTP_403_FORBIDDEN
            )

        # 5) REMOVE the old "must be Draft" check:
        # if news_post.status != "Draft":
        #     return Response({"error": "Only draft news posts can be submitted for publication"}, 
        #                    status=status.HTTP_400_BAD_REQUEST)
        #
        # We've removed this block, so it's now OK to request publication
        # even if the post is 'PendingApproval' or some other status.

        # 6) Check if there's already a pending request
        existing_request = NewsPublicationRequest.objects.filter(
            news_post=news_post,
            status="Pending"
        ).exists()
        if existing_request:
            print("DEBUG - A pending request already exists for this post. Returning 400.")
            return Response(
                {"error": "A publication request for this news post is already pending"}, 
                status=status.HTTP_400_BAD_REQUEST
            )

        # 7) Create the new publication request
        print("DEBUG - Creating new NewsPublicationRequest with status='Pending' ...")
        publication_request = NewsPublicationRequest.objects.create(
            news_post=news_post,
            requested_by=user.student,
            status="Pending"
        )
        print(f"DEBUG - Successfully created request ID={publication_request.id} for news_post ID={news_post.id}")

        # 8) OPTIONAL: Remove/relax code that forcibly sets the post to 'PendingApproval'
        #    If you want the post's status to remain as the user set it (e.g. 'PendingApproval'),
        #    comment out or remove this block.
        # ----------------------------------------------------
        # news_post.status = "PendingApproval"
        # news_post.save()
        # print("DEBUG - Overwrote news_post.status to 'PendingApproval'")
        # ----------------------------------------------------

        # 9) Return the newly created request
        serializer = NewsPublicationRequestSerializer(publication_request)
        print("DEBUG - Returning created NewsPublicationRequest")
        print("="*80)
        return Response(serializer.data, status=status.HTTP_201_CREATED)
    
    def get(self, request):
        """List publication requests for the current user"""
        user = request.user
        
        # Check if we should include all statuses (from query parameter)
        all_statuses = request.query_params.get('all_statuses') == 'true'
        
        print(f"DEBUG - User: {user.username}, is_admin: {user.is_admin()}, all_statuses: {all_statuses}")
        
        if hasattr(user, "student"):
            # For students, return their own requests
            requests = NewsPublicationRequest.objects.filter(
                requested_by=user.student
            ).order_by('-requested_at')
            print(f"DEBUG - Student view, found {requests.count()} requests")
        elif user.is_admin():
            if all_statuses:
                # Return ALL requests regardless of status
                requests = NewsPublicationRequest.objects.all().order_by('-requested_at')
                print(f"DEBUG - Admin view with all_statuses=true, found {requests.count()} total requests")
            else:
                # Return only pending requests (original behavior)
                requests = NewsPublicationRequest.objects.filter(
                    status="Pending"
                ).order_by('-requested_at')
                print(f"DEBUG - Admin view with all_statuses=false, found {requests.count()} pending requests")
                
            # Check if any requests exist at all
            all_requests = NewsPublicationRequest.objects.all()
            print(f"DEBUG - Total requests in database: {all_requests.count()}")
            for req in all_requests:
                if req:  # Add null check
                    print(f"DEBUG - Request ID: {req.id}, Status: {req.status}, News: {req.news_post.title}")
        else:
            return Response({"error": "Unauthorized"}, 
                        status=status.HTTP_403_FORBIDDEN)
            
        # Make sure this line runs for all code paths above
        serializer = NewsPublicationRequestSerializer(requests, many=True)
        return Response(serializer.data, status=status.HTTP_200_OK)


class AdminNewsApprovalView(APIView):
    """
    API view for admins to approve or reject news publication requests.
    """
    permission_classes = [IsAuthenticated]
    
    def get(self, request):
        """Get all pending news publication requests (admins only)"""
        print("DEBUG - AdminNewsApprovalView GET called")
        print(f"DEBUG - User: {request.user.username}, ID: {request.user.id}, is_admin={request.user.is_admin() if hasattr(request.user, 'is_admin') else 'N/A'}")

        if not request.user.is_admin():
            print("DEBUG - Access denied: user is not admin. Returning 403.")
            return Response({"error": "Only admins can view pending publication requests"}, 
                            status=status.HTTP_403_FORBIDDEN)
        
        # Fetch requests with status='Pending'
        requests_qs = NewsPublicationRequest.objects.filter(status="Pending").order_by('-requested_at')
        print(f"DEBUG - Found {requests_qs.count()} 'Pending' publication requests.")

        serializer = NewsPublicationRequestSerializer(requests_qs, many=True)
        return Response(serializer.data, status=status.HTTP_200_OK)
    
    def put(self, request, request_id):
        """Approve or reject a news publication request"""
        print("DEBUG - AdminNewsApprovalView PUT called")
        print(f"DEBUG - User: {request.user.username}, ID: {request.user.id}, is_admin={request.user.is_admin() if hasattr(request.user, 'is_admin') else 'N/A'}")
        print(f"DEBUG - Attempting to approve/reject request ID={request_id}")

        if not request.user.is_admin():
            print("DEBUG - Access denied: user is not admin. Returning 403.")
            return Response({"error": "Only admins can approve or reject publication requests"}, 
                            status=status.HTTP_403_FORBIDDEN)
        
        try:
            publication_request = NewsPublicationRequest.objects.get(id=request_id)
            print(f"DEBUG - Found publication request (ID={publication_request.id}), current status={publication_request.status}")
        except NewsPublicationRequest.DoesNotExist:
            print(f"DEBUG - Publication request not found with ID={request_id}")
            return Response({"error": "Publication request not found"}, 
                            status=status.HTTP_404_NOT_FOUND)
        
        action = request.data.get('status')
        print(f"DEBUG - Requested action: {action}")

        if action not in ['Approved', 'Rejected']:
            print(f"DEBUG - Invalid action '{action}'. Must be 'Approved' or 'Rejected'. Returning 400.")
            return Response({"error": "Invalid action. Must be 'Approved' or 'Rejected'"}, 
                            status=status.HTTP_400_BAD_REQUEST)
        
        # Update the publication request
        publication_request.status = action
        publication_request.reviewed_by = request.user
        publication_request.reviewed_at = timezone.now()
        publication_request.admin_notes = request.data.get('admin_notes', '')

        news_post = publication_request.news_post
        print(f"DEBUG - Old news post status: {news_post.status}")

        if action == "Approved":
            news_post.status = "Published"
            news_post.published_at = timezone.now()
            print(f"DEBUG - News post status set to 'Published'")
        else:  # Rejected
            news_post.status = "Rejected"
            print(f"DEBUG - News post status set to 'Rejected'")

        # Save changes
        news_post.save()
        publication_request.save()

        # Notify requester
        notification_header = f"News Publication {action}"
        notification_body = f"Your news publication request for '{news_post.title}' has been {action.lower()}."

        if action == "Rejected" and publication_request.admin_notes:
            notification_body += f" Admin notes: {publication_request.admin_notes}"

        Notification.objects.create(
            header=notification_header,
            body=notification_body,
            for_user=publication_request.requested_by,
            is_important=True
        )

        print(f"DEBUG - Request {request_id} marked as {action}. Notification sent to user ID={publication_request.requested_by.id}")
        
        serializer = NewsPublicationRequestSerializer(publication_request)
        return Response(serializer.data, status=status.HTTP_200_OK)


class ActivityLogView(APIView):
    permission_classes = [IsAuthenticated]

    def get(self, request, log_id=None):
        logs = ActivityLog.objects.all().order_by('-timestamp')
        serializer = ActivityLogSerializer(logs, many=True)
        return Response(serializer.data)
    
    def delete(self, request, log_id):
        user = request.user
        if not (user.role == "admin" or user.is_super_admin):
            return Response({"error": "Only admins can delete activity logs."}, status=status.HTTP_403_FORBIDDEN)
        activity_log = ActivityLog.objects.filter(id=log_id).first()
        if not activity_log:
            return Response({"error": "Activity log not found."}, status=status.HTTP_404_NOT_FOUND)
        activity_log.delete()
        return Response({"message": "Activity log deleted successfully."}, status=status.HTTP_200_OK)

class SearchView(APIView):
    permission_classes = [AllowAny]

    def get(self, request):
        query = request.query_params.get('q', '').strip()

        if not query:
            return Response({"error": "No search query provided."}, status=400)

        student_results = Student.objects.filter(username__icontains=query)
        student_serializer = StudentSerializer(student_results, many=True, context={'request': request})

        event_results = Event.objects.filter(
            title__icontains=query,
            status="Approved"
        )
        event_serializer = EventSerializer(event_results, many=True, context={'request': request})

        society_results = Society.objects.filter(name__icontains=query)
        society_serializer = SocietySerializer(society_results, many=True, context={'request': request})

        return Response({
            "students": student_serializer.data,
            "events": event_serializer.data,
            "societies": society_serializer.data
        })<|MERGE_RESOLUTION|>--- conflicted
+++ resolved
@@ -25,14 +25,8 @@
 from rest_framework.response import Response
 from rest_framework.views import APIView
 from rest_framework_simplejwt.authentication import JWTAuthentication
-<<<<<<< HEAD
 from api.models import AdminReportRequest, Event, Notification, Society, Student, User, Award, AwardStudent, \
-    UserRequest, DescriptionRequest, AdminReportRequest, Comment, ActivityLog, ReportReply, SocietyRequest, \
-    BroadcastMessage
-=======
-from api.models import AdminReportRequest, BroadcastMessage, Event, Notification, Society, SocietyRequest, Student, User, Award, AwardStudent, \
-    UserRequest, DescriptionRequest, AdminReportRequest, Comment, ActivityLog, ReportReply, NewsPublicationRequest, SocietyNews
->>>>>>> 8cb035ce
+    UserRequest, DescriptionRequest, AdminReportRequest, Comment, ActivityLog, ReportReply, SocietyRequest
 from api.serializers import (
     AdminReportRequestSerializer,
     BroadcastSerializer,
@@ -3042,7 +3036,7 @@
     API view for managing news publication requests.
     """
     permission_classes = [IsAuthenticated]
-    
+
     def post(self, request):
         """
         Create a new publication request for a news post — no longer requires 'Draft' status.
@@ -3056,20 +3050,20 @@
         if not hasattr(user, "student"):
             print("DEBUG - User has no 'student' attribute. Returning 403.")
             return Response(
-                {"error": "Only students can submit publication requests"}, 
+                {"error": "Only students can submit publication requests"},
                 status=status.HTTP_403_FORBIDDEN
             )
-        
+
         # 2) Check 'news_post' param
         news_post_id = request.data.get('news_post')
         print(f"DEBUG - Incoming 'news_post' ID={news_post_id}")
         if not news_post_id:
             print("DEBUG - No news_post ID provided. Returning 400.")
             return Response(
-                {"error": "News post ID is required"}, 
+                {"error": "News post ID is required"},
                 status=status.HTTP_400_BAD_REQUEST
             )
-        
+
         # 3) Fetch the news post
         try:
             news_post = SocietyNews.objects.get(id=news_post_id)
@@ -3077,7 +3071,7 @@
         except SocietyNews.DoesNotExist:
             print("DEBUG - News post does not exist. Returning 404.")
             return Response(
-                {"error": "News post not found"}, 
+                {"error": "News post not found"},
                 status=status.HTTP_404_NOT_FOUND
             )
 
@@ -3089,13 +3083,13 @@
         if not has_permission:
             print("DEBUG - User lacks permission. Returning 403.")
             return Response(
-                {"error": "You do not have permission to publish this news post"}, 
+                {"error": "You do not have permission to publish this news post"},
                 status=status.HTTP_403_FORBIDDEN
             )
 
         # 5) REMOVE the old "must be Draft" check:
         # if news_post.status != "Draft":
-        #     return Response({"error": "Only draft news posts can be submitted for publication"}, 
+        #     return Response({"error": "Only draft news posts can be submitted for publication"},
         #                    status=status.HTTP_400_BAD_REQUEST)
         #
         # We've removed this block, so it's now OK to request publication
@@ -3109,7 +3103,7 @@
         if existing_request:
             print("DEBUG - A pending request already exists for this post. Returning 400.")
             return Response(
-                {"error": "A publication request for this news post is already pending"}, 
+                {"error": "A publication request for this news post is already pending"},
                 status=status.HTTP_400_BAD_REQUEST
             )
 
@@ -3136,16 +3130,16 @@
         print("DEBUG - Returning created NewsPublicationRequest")
         print("="*80)
         return Response(serializer.data, status=status.HTTP_201_CREATED)
-    
+
     def get(self, request):
         """List publication requests for the current user"""
         user = request.user
-        
+
         # Check if we should include all statuses (from query parameter)
         all_statuses = request.query_params.get('all_statuses') == 'true'
-        
+
         print(f"DEBUG - User: {user.username}, is_admin: {user.is_admin()}, all_statuses: {all_statuses}")
-        
+
         if hasattr(user, "student"):
             # For students, return their own requests
             requests = NewsPublicationRequest.objects.filter(
@@ -3163,7 +3157,7 @@
                     status="Pending"
                 ).order_by('-requested_at')
                 print(f"DEBUG - Admin view with all_statuses=false, found {requests.count()} pending requests")
-                
+
             # Check if any requests exist at all
             all_requests = NewsPublicationRequest.objects.all()
             print(f"DEBUG - Total requests in database: {all_requests.count()}")
@@ -3171,9 +3165,9 @@
                 if req:  # Add null check
                     print(f"DEBUG - Request ID: {req.id}, Status: {req.status}, News: {req.news_post.title}")
         else:
-            return Response({"error": "Unauthorized"}, 
+            return Response({"error": "Unauthorized"},
                         status=status.HTTP_403_FORBIDDEN)
-            
+
         # Make sure this line runs for all code paths above
         serializer = NewsPublicationRequestSerializer(requests, many=True)
         return Response(serializer.data, status=status.HTTP_200_OK)
@@ -3184,7 +3178,7 @@
     API view for admins to approve or reject news publication requests.
     """
     permission_classes = [IsAuthenticated]
-    
+
     def get(self, request):
         """Get all pending news publication requests (admins only)"""
         print("DEBUG - AdminNewsApprovalView GET called")
@@ -3192,16 +3186,16 @@
 
         if not request.user.is_admin():
             print("DEBUG - Access denied: user is not admin. Returning 403.")
-            return Response({"error": "Only admins can view pending publication requests"}, 
+            return Response({"error": "Only admins can view pending publication requests"},
                             status=status.HTTP_403_FORBIDDEN)
-        
+
         # Fetch requests with status='Pending'
         requests_qs = NewsPublicationRequest.objects.filter(status="Pending").order_by('-requested_at')
         print(f"DEBUG - Found {requests_qs.count()} 'Pending' publication requests.")
 
         serializer = NewsPublicationRequestSerializer(requests_qs, many=True)
         return Response(serializer.data, status=status.HTTP_200_OK)
-    
+
     def put(self, request, request_id):
         """Approve or reject a news publication request"""
         print("DEBUG - AdminNewsApprovalView PUT called")
@@ -3210,25 +3204,25 @@
 
         if not request.user.is_admin():
             print("DEBUG - Access denied: user is not admin. Returning 403.")
-            return Response({"error": "Only admins can approve or reject publication requests"}, 
+            return Response({"error": "Only admins can approve or reject publication requests"},
                             status=status.HTTP_403_FORBIDDEN)
-        
+
         try:
             publication_request = NewsPublicationRequest.objects.get(id=request_id)
             print(f"DEBUG - Found publication request (ID={publication_request.id}), current status={publication_request.status}")
         except NewsPublicationRequest.DoesNotExist:
             print(f"DEBUG - Publication request not found with ID={request_id}")
-            return Response({"error": "Publication request not found"}, 
+            return Response({"error": "Publication request not found"},
                             status=status.HTTP_404_NOT_FOUND)
-        
+
         action = request.data.get('status')
         print(f"DEBUG - Requested action: {action}")
 
         if action not in ['Approved', 'Rejected']:
             print(f"DEBUG - Invalid action '{action}'. Must be 'Approved' or 'Rejected'. Returning 400.")
-            return Response({"error": "Invalid action. Must be 'Approved' or 'Rejected'"}, 
+            return Response({"error": "Invalid action. Must be 'Approved' or 'Rejected'"},
                             status=status.HTTP_400_BAD_REQUEST)
-        
+
         # Update the publication request
         publication_request.status = action
         publication_request.reviewed_by = request.user
@@ -3265,7 +3259,7 @@
         )
 
         print(f"DEBUG - Request {request_id} marked as {action}. Notification sent to user ID={publication_request.requested_by.id}")
-        
+
         serializer = NewsPublicationRequestSerializer(publication_request)
         return Response(serializer.data, status=status.HTTP_200_OK)
 
