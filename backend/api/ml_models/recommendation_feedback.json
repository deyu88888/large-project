{
  "user_feedback": [
    {
      "student_id": 2,
      "society_id": 2,
      "feedback_type": "view_details",
      "timestamp": "2025-03-26T18:55:16.296719",
      "value": null,
      "metadata": {
        "explanation_request": true
      }
    },
    {
      "student_id": 2,
      "society_id": 2,
      "feedback_type": "rating",
      "timestamp": "2025-03-26T18:55:17.879038",
      "value": 4,
      "metadata": {
        "comment": "This is a great recommendation!",
        "source": "recommendation",
        "feedback_id": null
      }
    },
    {
      "student_id": 2,
      "society_id": 2,
      "feedback_type": "relevance",
      "timestamp": "2025-03-26T18:55:17.879287",
      "value": 5,
      "metadata": {
        "comment": "This is a great recommendation!",
        "source": "recommendation",
        "feedback_id": null
      }
    },
    {
      "student_id": 2,
      "society_id": 2,
      "feedback_type": "join",
      "timestamp": "2025-03-26T18:55:17.880176",
      "value": null,
      "metadata": {
        "timestamp": "2025-03-26T18:55:17.880165+00:00",
        "source": "recommendation",
        "feedback_id": null
      }
    },
    {
      "student_id": 109,
      "society_id": 36,
      "feedback_type": "rating",
      "timestamp": "2025-03-26T20:01:01.098740",
      "value": 5,
      "metadata": {
        "comment": "",
        "source": "recommendation",
        "feedback_id": null
      }
    },
    {
      "student_id": 109,
      "society_id": 36,
      "feedback_type": "relevance",
      "timestamp": "2025-03-26T20:01:01.100010",
      "value": 3,
      "metadata": {
        "comment": "",
        "source": "recommendation",
        "feedback_id": null
      }
    },
    {
      "student_id": 109,
      "society_id": 45,
      "feedback_type": "rating",
      "timestamp": "2025-03-26T20:20:38.824646",
      "value": 5,
      "metadata": {
        "comment": "",
        "source": "recommendation",
        "feedback_id": null
      }
    },
    {
      "student_id": 109,
      "society_id": 45,
      "feedback_type": "relevance",
      "timestamp": "2025-03-26T20:20:38.829962",
      "value": 3,
      "metadata": {
        "comment": "",
        "source": "recommendation",
        "feedback_id": null
      }
    },
    {
      "student_id": 2,
      "society_id": 2,
      "feedback_type": "view_details",
      "timestamp": "2025-03-27T03:22:25.935515",
      "value": null,
      "metadata": {
        "explanation_request": true
      }
    },
    {
      "student_id": 2,
      "society_id": 2,
      "feedback_type": "rating",
      "timestamp": "2025-03-27T03:22:27.243363",
      "value": 4,
      "metadata": {
        "comment": "This is a great recommendation!",
        "source": "recommendation",
        "feedback_id": null
      }
    },
    {
      "student_id": 2,
      "society_id": 2,
      "feedback_type": "relevance",
      "timestamp": "2025-03-27T03:22:27.243770",
      "value": 5,
      "metadata": {
        "comment": "This is a great recommendation!",
        "source": "recommendation",
        "feedback_id": null
      }
    },
    {
      "student_id": 2,
      "society_id": 2,
      "feedback_type": "join",
      "timestamp": "2025-03-27T03:22:27.243946",
      "value": null,
      "metadata": {
        "timestamp": "2025-03-27T03:22:27.243942+00:00",
        "source": "recommendation",
        "feedback_id": null
      }
    },
    {
      "student_id": 109,
      "society_id": 32,
      "feedback_type": "rating",
      "timestamp": "2025-03-27T04:31:29.240633",
      "value": 5,
      "metadata": {
        "comment": "",
        "source": "recommendation",
        "feedback_id": null
      }
    },
    {
      "student_id": 109,
      "society_id": 32,
      "feedback_type": "relevance",
      "timestamp": "2025-03-27T04:31:29.241610",
      "value": 5,
      "metadata": {
        "comment": "",
        "source": "recommendation",
        "feedback_id": null
      }
    },
    {
      "student_id": 2,
      "society_id": 2,
      "feedback_type": "view_details",
      "timestamp": "2025-03-27T13:41:32.647998",
      "value": null,
      "metadata": {
        "explanation_request": true
      }
    },
    {
      "student_id": 2,
      "society_id": 2,
      "feedback_type": "rating",
      "timestamp": "2025-03-27T13:41:34.394639",
      "value": 4,
      "metadata": {
        "comment": "This is a great recommendation!",
        "source": "recommendation",
        "feedback_id": null
      }
    },
    {
      "student_id": 2,
      "society_id": 2,
      "feedback_type": "relevance",
      "timestamp": "2025-03-27T13:41:34.396640",
      "value": 5,
      "metadata": {
        "comment": "This is a great recommendation!",
        "source": "recommendation",
        "feedback_id": null
      }
    },
    {
      "student_id": 2,
      "society_id": 2,
      "feedback_type": "join",
      "timestamp": "2025-03-27T13:41:34.398639",
      "value": null,
      "metadata": {
        "timestamp": "2025-03-27T13:41:34.398639+00:00",
        "source": "recommendation",
        "feedback_id": null
      }
    },
    {
      "student_id": 2,
      "society_id": 2,
      "feedback_type": "view_details",
      "timestamp": "2025-03-27T14:16:18.386034",
      "value": null,
      "metadata": {
        "explanation_request": true
      }
    },
    {
      "student_id": 2,
      "society_id": 2,
      "feedback_type": "rating",
      "timestamp": "2025-03-27T14:16:20.132652",
      "value": 4,
      "metadata": {
        "comment": "This is a great recommendation!",
        "source": "recommendation",
        "feedback_id": null
      }
    },
    {
      "student_id": 2,
      "society_id": 2,
      "feedback_type": "relevance",
      "timestamp": "2025-03-27T14:16:20.134653",
      "value": 5,
      "metadata": {
        "comment": "This is a great recommendation!",
        "source": "recommendation",
        "feedback_id": null
      }
    },
    {
      "student_id": 2,
      "society_id": 2,
      "feedback_type": "join",
      "timestamp": "2025-03-27T14:16:20.136654",
      "value": null,
      "metadata": {
        "timestamp": "2025-03-27T14:16:20.136654+00:00",
        "source": "recommendation",
        "feedback_id": null
      }
    },
    {
      "student_id": 2,
      "society_id": 2,
      "feedback_type": "view_details",
      "timestamp": "2025-03-27T15:07:40.451223",
      "value": null,
      "metadata": {
        "explanation_request": true
      }
    },
    {
      "student_id": 2,
      "society_id": 2,
      "feedback_type": "rating",
      "timestamp": "2025-03-27T15:07:43.283740",
      "value": 4,
      "metadata": {
        "comment": "This is a great recommendation!",
        "source": "recommendation",
        "feedback_id": null
      }
    },
    {
      "student_id": 2,
      "society_id": 2,
      "feedback_type": "relevance",
      "timestamp": "2025-03-27T15:07:43.289258",
      "value": 5,
      "metadata": {
        "comment": "This is a great recommendation!",
        "source": "recommendation",
        "feedback_id": null
      }
    },
    {
      "student_id": 2,
      "society_id": 2,
      "feedback_type": "join",
      "timestamp": "2025-03-27T15:07:43.294272",
      "value": null,
      "metadata": {
        "timestamp": "2025-03-27T15:07:43.294272+00:00",
        "source": "recommendation",
        "feedback_id": null
      }
    },
    {
      "student_id": 2,
      "society_id": 2,
      "feedback_type": "view_details",
      "timestamp": "2025-03-28T22:40:26.020635",
      "value": null,
      "metadata": {
        "explanation_request": true
      }
    },
    {
      "student_id": 2,
      "society_id": 2,
      "feedback_type": "rating",
      "timestamp": "2025-03-28T22:40:29.645583",
      "value": 4,
      "metadata": {
        "comment": "This is a great recommendation!",
        "source": "recommendation",
        "feedback_id": null
      }
    },
    {
      "student_id": 2,
      "society_id": 2,
      "feedback_type": "relevance",
      "timestamp": "2025-03-28T22:40:29.661212",
      "value": 5,
      "metadata": {
        "comment": "This is a great recommendation!",
        "source": "recommendation",
        "feedback_id": null
      }
    },
    {
      "student_id": 2,
      "society_id": 2,
      "feedback_type": "join",
      "timestamp": "2025-03-28T22:40:29.661212",
      "value": null,
      "metadata": {
        "timestamp": "2025-03-28T22:40:29.661212+00:00",
        "source": "recommendation",
        "feedback_id": null
      }
    },
    {
      "student_id": 2,
      "society_id": 2,
      "feedback_type": "view_details",
      "timestamp": "2025-03-29T19:26:27.137399",
      "value": null,
      "metadata": {
        "explanation_request": true
      }
    },
    {
      "student_id": 2,
      "society_id": 2,
      "feedback_type": "rating",
      "timestamp": "2025-03-29T19:26:30.840467",
      "value": 4,
      "metadata": {
        "comment": "This is a great recommendation!",
        "source": "recommendation",
        "feedback_id": null
      }
    },
    {
      "student_id": 2,
      "society_id": 2,
      "feedback_type": "relevance",
      "timestamp": "2025-03-29T19:26:30.856207",
      "value": 5,
      "metadata": {
        "comment": "This is a great recommendation!",
        "source": "recommendation",
        "feedback_id": null
      }
    },
    {
      "student_id": 2,
      "society_id": 2,
      "feedback_type": "join",
      "timestamp": "2025-03-29T19:26:30.856207",
      "value": null,
      "metadata": {
        "timestamp": "2025-03-29T19:26:30.856207+00:00",
        "source": "recommendation",
        "feedback_id": null
      }
    },
    {
      "student_id": 2,
      "society_id": 2,
      "feedback_type": "view_details",
      "timestamp": "2025-03-29T22:53:46.628198",
      "value": null,
      "metadata": {
        "explanation_request": true
      }
    },
    {
      "student_id": 2,
      "society_id": 2,
      "feedback_type": "rating",
      "timestamp": "2025-03-29T22:53:50.210865",
      "value": 4,
      "metadata": {
        "comment": "This is a great recommendation!",
        "source": "recommendation",
        "feedback_id": null
      }
    },
    {
      "student_id": 2,
      "society_id": 2,
      "feedback_type": "relevance",
      "timestamp": "2025-03-29T22:53:50.216868",
      "value": 5,
      "metadata": {
        "comment": "This is a great recommendation!",
        "source": "recommendation",
        "feedback_id": null
      }
    },
    {
      "student_id": 2,
      "society_id": 2,
      "feedback_type": "join",
      "timestamp": "2025-03-29T22:53:50.224864",
      "value": null,
      "metadata": {
        "timestamp": "2025-03-29T22:53:50.224864+00:00",
        "source": "recommendation",
        "feedback_id": null
      }
    },
    {
      "student_id": 2,
      "society_id": 2,
      "feedback_type": "view_details",
      "timestamp": "2025-03-29T23:11:01.092842",
      "value": null,
      "metadata": {
        "explanation_request": true
      }
    },
    {
      "student_id": 2,
      "society_id": 2,
      "feedback_type": "rating",
      "timestamp": "2025-03-29T23:11:04.630890",
      "value": 4,
      "metadata": {
        "comment": "This is a great recommendation!",
        "source": "recommendation",
        "feedback_id": null
      }
    },
    {
      "student_id": 2,
      "society_id": 2,
      "feedback_type": "relevance",
      "timestamp": "2025-03-29T23:11:04.637994",
      "value": 5,
      "metadata": {
        "comment": "This is a great recommendation!",
        "source": "recommendation",
        "feedback_id": null
      }
    },
    {
      "student_id": 2,
      "society_id": 2,
      "feedback_type": "join",
      "timestamp": "2025-03-29T23:11:04.648683",
      "value": null,
      "metadata": {
        "timestamp": "2025-03-29T23:11:04.648683+00:00",
        "source": "recommendation",
        "feedback_id": null
      }
    },
    {
      "student_id": 2,
      "society_id": 2,
      "feedback_type": "view_details",
      "timestamp": "2025-03-30T17:32:02.302900",
      "value": null,
      "metadata": {
        "explanation_request": true
      }
    },
    {
      "student_id": 2,
      "society_id": 2,
      "feedback_type": "rating",
      "timestamp": "2025-03-30T17:32:05.945424",
      "value": 4,
      "metadata": {
        "comment": "This is a great recommendation!",
        "source": "recommendation",
        "feedback_id": null
      }
    },
    {
      "student_id": 2,
      "society_id": 2,
      "feedback_type": "relevance",
      "timestamp": "2025-03-30T17:32:05.955649",
      "value": 5,
      "metadata": {
        "comment": "This is a great recommendation!",
        "source": "recommendation",
        "feedback_id": null
      }
    },
    {
      "student_id": 2,
      "society_id": 2,
      "feedback_type": "join",
      "timestamp": "2025-03-30T17:32:05.966324",
      "value": null,
      "metadata": {
        "timestamp": "2025-03-30T16:32:05.966324+00:00",
        "source": "recommendation",
        "feedback_id": null
      }
    },
    {
      "student_id": 2,
      "society_id": 2,
      "feedback_type": "view_details",
      "timestamp": "2025-03-30T18:38:23.470057",
      "value": null,
      "metadata": {
        "explanation_request": true
      }
    },
    {
      "student_id": 2,
      "society_id": 2,
      "feedback_type": "rating",
      "timestamp": "2025-03-30T18:38:27.129666",
      "value": 4,
      "metadata": {
        "comment": "This is a great recommendation!",
        "source": "recommendation",
        "feedback_id": null
      }
    },
    {
      "student_id": 2,
      "society_id": 2,
      "feedback_type": "relevance",
      "timestamp": "2025-03-30T18:38:27.138251",
      "value": 5,
      "metadata": {
        "comment": "This is a great recommendation!",
        "source": "recommendation",
        "feedback_id": null
      }
    },
    {
      "student_id": 2,
      "society_id": 2,
      "feedback_type": "join",
      "timestamp": "2025-03-30T18:38:27.146872",
      "value": null,
      "metadata": {
        "timestamp": "2025-03-30T17:38:27.146872+00:00",
        "source": "recommendation",
        "feedback_id": null
      }
    },
    {
      "student_id": 158,
      "society_id": 36,
      "feedback_type": "rating",
      "timestamp": "2025-03-31T15:24:08.311475",
      "value": 5,
      "metadata": {
        "comment": "",
        "source": "recommendation",
        "feedback_id": null
      }
    },
    {
      "student_id": 158,
      "society_id": 36,
      "feedback_type": "relevance",
      "timestamp": "2025-03-31T15:24:08.314106",
      "value": 3,
      "metadata": {
        "comment": "",
        "source": "recommendation",
        "feedback_id": null
      }
    },
    {
      "student_id": 158,
      "society_id": 36,
      "feedback_type": "rating",
      "timestamp": "2025-03-31T15:24:24.041988",
      "value": 5,
      "metadata": {
        "comment": "",
        "source": "recommendation",
        "feedback_id": null
      }
    },
    {
      "student_id": 158,
      "society_id": 36,
      "feedback_type": "relevance",
      "timestamp": "2025-03-31T15:24:24.043244",
      "value": 4,
      "metadata": {
        "comment": "",
        "source": "recommendation",
        "feedback_id": null
      }
    },
    {
      "student_id": 158,
      "society_id": 17,
      "feedback_type": "rating",
      "timestamp": "2025-03-31T15:24:39.612779",
      "value": 5,
      "metadata": {
        "comment": "",
        "source": "recommendation",
        "feedback_id": null
      }
    },
    {
      "student_id": 158,
      "society_id": 17,
      "feedback_type": "relevance",
      "timestamp": "2025-03-31T15:24:39.614308",
      "value": 5,
      "metadata": {
        "comment": "",
        "source": "recommendation",
        "feedback_id": null
      }
    },
    {
      "student_id": 158,
      "society_id": 19,
      "feedback_type": "rating",
      "timestamp": "2025-03-31T15:24:48.059435",
      "value": 5,
      "metadata": {
        "comment": "",
        "source": "recommendation",
        "feedback_id": null
      }
    },
    {
      "student_id": 158,
      "society_id": 19,
      "feedback_type": "relevance",
      "timestamp": "2025-03-31T15:24:48.060882",
      "value": 3,
      "metadata": {
        "comment": "",
        "source": "recommendation",
        "feedback_id": null
      }
    },
    {
      "student_id": 2,
      "society_id": 2,
      "feedback_type": "view_details",
      "timestamp": "2025-04-01T11:51:18.004230",
      "value": null,
      "metadata": {
        "explanation_request": true
      }
    },
    {
      "student_id": 2,
      "society_id": 2,
      "feedback_type": "rating",
      "timestamp": "2025-04-01T11:51:19.323258",
      "value": 4,
      "metadata": {
        "comment": "This is a great recommendation!",
        "source": "recommendation",
        "feedback_id": null
      }
    },
    {
      "student_id": 2,
      "society_id": 2,
      "feedback_type": "relevance",
      "timestamp": "2025-04-01T11:51:19.323779",
      "value": 5,
      "metadata": {
        "comment": "This is a great recommendation!",
        "source": "recommendation",
        "feedback_id": null
      }
    },
    {
      "student_id": 2,
      "society_id": 2,
      "feedback_type": "join",
      "timestamp": "2025-04-01T11:51:19.324223",
      "value": null,
      "metadata": {
        "timestamp": "2025-04-01T11:51:19.324219+00:00",
        "source": "recommendation",
        "feedback_id": null
      }
    },
    {
      "student_id": 2,
      "society_id": 2,
      "feedback_type": "view_details",
      "timestamp": "2025-03-31T23:22:51.802013",
      "value": null,
      "metadata": {
        "explanation_request": true
      }
    },
    {
      "student_id": 2,
      "society_id": 2,
      "feedback_type": "rating",
      "timestamp": "2025-03-31T23:22:55.475244",
      "value": 4,
      "metadata": {
        "comment": "This is a great recommendation!",
        "source": "recommendation",
        "feedback_id": null
      }
    },
    {
      "student_id": 2,
      "society_id": 2,
      "feedback_type": "relevance",
      "timestamp": "2025-03-31T23:22:55.487149",
      "value": 5,
      "metadata": {
        "comment": "This is a great recommendation!",
        "source": "recommendation",
        "feedback_id": null
      }
    },
    {
      "student_id": 2,
      "society_id": 2,
      "feedback_type": "join",
      "timestamp": "2025-03-31T23:22:55.506494",
      "value": null,
      "metadata": {
        "timestamp": "2025-03-31T22:22:55.506494+00:00",
        "source": "recommendation",
        "feedback_id": null
      }
    }
  ],
<<<<<<< HEAD
  "last_updated": "2025-03-31T23:22:55.506494"
=======
  "last_updated": "2025-04-01T11:51:19.324232"
>>>>>>> 3d6a766a
}<|MERGE_RESOLUTION|>--- conflicted
+++ resolved
@@ -719,57 +719,7 @@
         "source": "recommendation",
         "feedback_id": null
       }
-    },
-    {
-      "student_id": 2,
-      "society_id": 2,
-      "feedback_type": "view_details",
-      "timestamp": "2025-03-31T23:22:51.802013",
-      "value": null,
-      "metadata": {
-        "explanation_request": true
-      }
-    },
-    {
-      "student_id": 2,
-      "society_id": 2,
-      "feedback_type": "rating",
-      "timestamp": "2025-03-31T23:22:55.475244",
-      "value": 4,
-      "metadata": {
-        "comment": "This is a great recommendation!",
-        "source": "recommendation",
-        "feedback_id": null
-      }
-    },
-    {
-      "student_id": 2,
-      "society_id": 2,
-      "feedback_type": "relevance",
-      "timestamp": "2025-03-31T23:22:55.487149",
-      "value": 5,
-      "metadata": {
-        "comment": "This is a great recommendation!",
-        "source": "recommendation",
-        "feedback_id": null
-      }
-    },
-    {
-      "student_id": 2,
-      "society_id": 2,
-      "feedback_type": "join",
-      "timestamp": "2025-03-31T23:22:55.506494",
-      "value": null,
-      "metadata": {
-        "timestamp": "2025-03-31T22:22:55.506494+00:00",
-        "source": "recommendation",
-        "feedback_id": null
-      }
     }
   ],
-<<<<<<< HEAD
-  "last_updated": "2025-03-31T23:22:55.506494"
-=======
   "last_updated": "2025-04-01T11:51:19.324232"
->>>>>>> 3d6a766a
 }