--- conflicted
+++ resolved
@@ -886,123 +886,86 @@
       "student_id": 2,
       "society_id": 2,
       "feedback_type": "view_details",
-<<<<<<< HEAD
-      "timestamp": "2025-04-01T16:58:49.822885",
-=======
       "timestamp": "2025-04-01T16:50:02.697540",
->>>>>>> 8f7f8295
-      "value": null,
-      "metadata": {
-        "explanation_request": true
-      }
-    },
-    {
-      "student_id": 2,
-      "society_id": 2,
-      "feedback_type": "rating",
-<<<<<<< HEAD
-      "timestamp": "2025-04-01T16:58:53.475250",
-=======
+      "value": null,
+      "metadata": {
+        "explanation_request": true
+      }
+    },
+    {
+      "student_id": 2,
+      "society_id": 2,
+      "feedback_type": "rating",
       "timestamp": "2025-04-01T16:50:04.721071",
->>>>>>> 8f7f8295
-      "value": 4,
-      "metadata": {
-        "comment": "This is a great recommendation!",
-        "source": "recommendation",
-        "feedback_id": null
-      }
-    },
-    {
-      "student_id": 2,
-      "society_id": 2,
-      "feedback_type": "relevance",
-<<<<<<< HEAD
-      "timestamp": "2025-04-01T16:58:53.491563",
-=======
+      "value": 4,
+      "metadata": {
+        "comment": "This is a great recommendation!",
+        "source": "recommendation",
+        "feedback_id": null
+      }
+    },
+    {
+      "student_id": 2,
+      "society_id": 2,
+      "feedback_type": "relevance",
       "timestamp": "2025-04-01T16:50:04.727071",
->>>>>>> 8f7f8295
-      "value": 5,
-      "metadata": {
-        "comment": "This is a great recommendation!",
-        "source": "recommendation",
-        "feedback_id": null
-      }
-    },
-    {
-      "student_id": 2,
-      "society_id": 2,
-      "feedback_type": "join",
-<<<<<<< HEAD
-      "timestamp": "2025-04-01T16:58:53.505138",
-      "value": null,
-      "metadata": {
-        "timestamp": "2025-04-01T15:58:53.505138+00:00",
-=======
+      "value": 5,
+      "metadata": {
+        "comment": "This is a great recommendation!",
+        "source": "recommendation",
+        "feedback_id": null
+      }
+    },
+    {
+      "student_id": 2,
+      "society_id": 2,
+      "feedback_type": "join",
       "timestamp": "2025-04-01T16:50:04.733070",
       "value": null,
       "metadata": {
         "timestamp": "2025-04-01T15:50:04.733070+00:00",
->>>>>>> 8f7f8295
-        "source": "recommendation",
-        "feedback_id": null
-      }
-    },
-    {
-      "student_id": 2,
-      "society_id": 2,
-      "feedback_type": "view_details",
-<<<<<<< HEAD
-      "timestamp": "2025-04-01T18:44:58.961704",
-=======
+        "source": "recommendation",
+        "feedback_id": null
+      }
+    },
+    {
+      "student_id": 2,
+      "society_id": 2,
+      "feedback_type": "view_details",
       "timestamp": "2025-04-01T16:56:46.118601",
->>>>>>> 8f7f8295
-      "value": null,
-      "metadata": {
-        "explanation_request": true
-      }
-    },
-    {
-      "student_id": 2,
-      "society_id": 2,
-      "feedback_type": "rating",
-<<<<<<< HEAD
-      "timestamp": "2025-04-01T18:45:03.036114",
-=======
+      "value": null,
+      "metadata": {
+        "explanation_request": true
+      }
+    },
+    {
+      "student_id": 2,
+      "society_id": 2,
+      "feedback_type": "rating",
       "timestamp": "2025-04-01T16:56:47.911167",
->>>>>>> 8f7f8295
-      "value": 4,
-      "metadata": {
-        "comment": "This is a great recommendation!",
-        "source": "recommendation",
-        "feedback_id": null
-      }
-    },
-    {
-      "student_id": 2,
-      "society_id": 2,
-      "feedback_type": "relevance",
-<<<<<<< HEAD
-      "timestamp": "2025-04-01T18:45:03.051148",
-=======
+      "value": 4,
+      "metadata": {
+        "comment": "This is a great recommendation!",
+        "source": "recommendation",
+        "feedback_id": null
+      }
+    },
+    {
+      "student_id": 2,
+      "society_id": 2,
+      "feedback_type": "relevance",
       "timestamp": "2025-04-01T16:56:47.916164",
->>>>>>> 8f7f8295
-      "value": 5,
-      "metadata": {
-        "comment": "This is a great recommendation!",
-        "source": "recommendation",
-        "feedback_id": null
-      }
-    },
-    {
-      "student_id": 2,
-      "society_id": 2,
-      "feedback_type": "join",
-<<<<<<< HEAD
-      "timestamp": "2025-04-01T18:45:03.074673",
-      "value": null,
-      "metadata": {
-        "timestamp": "2025-04-01T17:45:03.074673+00:00",
-=======
+      "value": 5,
+      "metadata": {
+        "comment": "This is a great recommendation!",
+        "source": "recommendation",
+        "feedback_id": null
+      }
+    },
+    {
+      "student_id": 2,
+      "society_id": 2,
+      "feedback_type": "join",
       "timestamp": "2025-04-01T16:56:47.922164",
       "value": null,
       "metadata": {
@@ -1237,15 +1200,10 @@
       "value": null,
       "metadata": {
         "timestamp": "2025-04-01T17:35:16.212565+00:00",
->>>>>>> 8f7f8295
         "source": "recommendation",
         "feedback_id": null
       }
     }
   ],
-<<<<<<< HEAD
-  "last_updated": "2025-04-01T18:45:03.074673"
-=======
   "last_updated": "2025-04-01T18:35:16.214566"
->>>>>>> 8f7f8295
 }