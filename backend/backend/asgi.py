import os
<<<<<<< HEAD

import django
from django.core.asgi import get_asgi_application
from channels.routing import ProtocolTypeRouter, URLRouter
from channels.security.websocket import AllowedHostsOriginValidator
from channels.auth import AuthMiddlewareStack
from api.routing import websocket_urlpatterns

=======
from django.core.asgi import get_asgi_application
from channels.routing import ProtocolTypeRouter, URLRouter
from channels.auth import AuthMiddlewareStack
from channels.security.websocket import AllowedHostsOriginValidator
from api.routing import websocket_urlpatterns

os.environ.setdefault("DJANGO_SETTINGS_MODULE", "backend.settings")
>>>>>>> 9826c93f

# Initialize Django application
django_asgi_app = get_asgi_application()

<<<<<<< HEAD
application = get_asgi_application()
os.getenv("DJANGO_SETTINGS_MODULE", "backend.settings")
django.setup()  


# Define the ASGI application
application = ProtocolTypeRouter({
    "http": get_asgi_application(),
    # "websocket": URLRouter(websocket_urlpatterns),
=======
# Define the ASGI application
application = ProtocolTypeRouter({
    "http": django_asgi_app,
>>>>>>> 9826c93f
    "websocket": AllowedHostsOriginValidator(
        AuthMiddlewareStack(
            URLRouter(
                websocket_urlpatterns
            )
        )
    ),
})<|MERGE_RESOLUTION|>--- conflicted
+++ resolved
@@ -1,6 +1,13 @@
+"""
+ASGI config for backend project.
+
+It exposes the ASGI callable as a module-level variable named ``application``.
+
+For more information on this file, see
+https://docs.djangoproject.com/en/4.2/howto/deployment/asgi/
+"""
+
 import os
-<<<<<<< HEAD
-
 import django
 from django.core.asgi import get_asgi_application
 from channels.routing import ProtocolTypeRouter, URLRouter
@@ -8,39 +15,18 @@
 from channels.auth import AuthMiddlewareStack
 from api.routing import websocket_urlpatterns
 
-=======
-from django.core.asgi import get_asgi_application
-from channels.routing import ProtocolTypeRouter, URLRouter
-from channels.auth import AuthMiddlewareStack
-from channels.security.websocket import AllowedHostsOriginValidator
-from api.routing import websocket_urlpatterns
+os.environ.setdefault('DJANGO_SETTINGS_MODULE', 'backend.settings')
+django.setup()  # Ensure Django is initialized
 
-os.environ.setdefault("DJANGO_SETTINGS_MODULE", "backend.settings")
->>>>>>> 9826c93f
-
-# Initialize Django application
+# Initialize Django ASGI application for HTTP requests
 django_asgi_app = get_asgi_application()
 
-<<<<<<< HEAD
-application = get_asgi_application()
-os.getenv("DJANGO_SETTINGS_MODULE", "backend.settings")
-django.setup()  
-
-
-# Define the ASGI application
-application = ProtocolTypeRouter({
-    "http": get_asgi_application(),
-    # "websocket": URLRouter(websocket_urlpatterns),
-=======
-# Define the ASGI application
+# Define the ASGI application with HTTP and WebSocket support
 application = ProtocolTypeRouter({
     "http": django_asgi_app,
->>>>>>> 9826c93f
     "websocket": AllowedHostsOriginValidator(
         AuthMiddlewareStack(
-            URLRouter(
-                websocket_urlpatterns
-            )
+            URLRouter(websocket_urlpatterns)
         )
     ),
 })