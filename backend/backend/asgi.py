<<<<<<< HEAD
# """
# ASGI config for backend project.

# It exposes the ASGI callable as a module-level variable named ``application``.

# For more information on this file, see
# https://docs.djangoproject.com/en/4.2/howto/deployment/asgi/
# """

# import os
# import django
# from django.core.asgi import get_asgi_application
# from channels.routing import ProtocolTypeRouter, URLRouter
# from channels.security.websocket import AllowedHostsOriginValidator
# from channels.auth import AuthMiddlewareStack
# from api.routing import websocket_urlpatterns

# os.environ.setdefault('DJANGO_SETTINGS_MODULE', 'backend.settings')
# django.setup()  # Ensure Django is initialized

# # Initialize Django ASGI application for HTTP requests
# django_asgi_app = get_asgi_application()

# # Define the ASGI application with HTTP and WebSocket support
# application = ProtocolTypeRouter({
#     "http": django_asgi_app,
#     "websocket": AllowedHostsOriginValidator(
#         AuthMiddlewareStack(
#             URLRouter(websocket_urlpatterns)
#         )
#     ),
# })

=======
>>>>>>> c596d9fa
import os
import django

os.environ.setdefault("DJANGO_SETTINGS_MODULE", "backend.settings")
django.setup()

from channels.routing import ProtocolTypeRouter, URLRouter
from django.core.asgi import get_asgi_application
import api.routing

application = ProtocolTypeRouter({
    "http": get_asgi_application(),
    "websocket": URLRouter(api.routing.websocket_urlpatterns),
})<|MERGE_RESOLUTION|>--- conflicted
+++ resolved
@@ -1,50 +1,23 @@
-<<<<<<< HEAD
-# """
-# ASGI config for backend project.
-
-# It exposes the ASGI callable as a module-level variable named ``application``.
-
-# For more information on this file, see
-# https://docs.djangoproject.com/en/4.2/howto/deployment/asgi/
-# """
-
-# import os
-# import django
-# from django.core.asgi import get_asgi_application
-# from channels.routing import ProtocolTypeRouter, URLRouter
-# from channels.security.websocket import AllowedHostsOriginValidator
-# from channels.auth import AuthMiddlewareStack
-# from api.routing import websocket_urlpatterns
-
-# os.environ.setdefault('DJANGO_SETTINGS_MODULE', 'backend.settings')
-# django.setup()  # Ensure Django is initialized
-
-# # Initialize Django ASGI application for HTTP requests
-# django_asgi_app = get_asgi_application()
-
-# # Define the ASGI application with HTTP and WebSocket support
-# application = ProtocolTypeRouter({
-#     "http": django_asgi_app,
-#     "websocket": AllowedHostsOriginValidator(
-#         AuthMiddlewareStack(
-#             URLRouter(websocket_urlpatterns)
-#         )
-#     ),
-# })
-
-=======
->>>>>>> c596d9fa
 import os
 import django
+from django.core.asgi import get_asgi_application
+from channels.routing import ProtocolTypeRouter, URLRouter
+from channels.security.websocket import AllowedHostsOriginValidator
+from channels.auth import AuthMiddlewareStack
+from api.routing import websocket_urlpatterns
 
-os.environ.setdefault("DJANGO_SETTINGS_MODULE", "backend.settings")
-django.setup()
+os.environ.setdefault('DJANGO_SETTINGS_MODULE', 'backend.settings')
+django.setup()  # Ensure Django is initialized
 
-from channels.routing import ProtocolTypeRouter, URLRouter
-from django.core.asgi import get_asgi_application
-import api.routing
+# Initialize Django ASGI application for HTTP requests
+django_asgi_app = get_asgi_application()
 
+# Define the ASGI application with HTTP and WebSocket support
 application = ProtocolTypeRouter({
-    "http": get_asgi_application(),
-    "websocket": URLRouter(api.routing.websocket_urlpatterns),
+    "http": django_asgi_app,
+    "websocket": AllowedHostsOriginValidator(
+        AuthMiddlewareStack(
+            URLRouter(websocket_urlpatterns)
+        )
+    ),
 })