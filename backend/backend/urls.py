--- conflicted
+++ resolved
@@ -13,26 +13,21 @@
     path("admin", admin.site.urls),
     path("api/user/me", get_current_user, name="get_current_user"),
     path("api-auth", include("rest_framework.urls")),
-<<<<<<< HEAD
-
+    
+    # Society endpoints
     path('my-societies/', MySocietiesView.as_view(), name='my_societies'),
     path('join-society/<int:society_id>/', JoinSocietyView.as_view(), name='join_society'),
     path('leave-society/<int:society_id>/', MySocietiesView.as_view(), name='leave_society'),
+    
+    # Event endpoints
     path('events/rsvp/', RSVPEventView.as_view(), name='rsvp_event'),
     path('events/history/', EventHistoryView.as_view(), name='event_history'),
-=======
     
-    # Remove direct registration/login path here:
+    # Removed direct registration/login paths:
     # path("api/user/register", RegisterView.as_view(), name="register"),
     # path("api/user/login", TokenObtainPairView.as_view(), name="get_token"),
     # path("api/token/refresh", TokenRefreshView.as_view(), name="refresh"),
 
-    
-
->>>>>>> 9826c93f
-
-    # This is basically importing all urls from api/urls.py with /api
-    # attached to front of it
-    # This includes all URLs from api/urls.py with '/api' prefix
+    # Import all URLs from api/urls.py with the '/api' prefix
     path("api/", include("api.urls")),
 ]