--- conflicted
+++ resolved
@@ -1,10 +1,6 @@
 from django.contrib import admin
 from django.http import HttpResponse
 from django.urls import path, include
-<<<<<<< HEAD
-from api.views import *
-=======
->>>>>>> a2763ae6
 from rest_framework_simplejwt.views import TokenObtainPairView, TokenRefreshView
 from api.views import get_current_user
 
@@ -22,14 +18,6 @@
     # path("api/user/login", TokenObtainPairView.as_view(), name="get_token"),
     # path("api/token/refresh", TokenRefreshView.as_view(), name="refresh"),
 
-<<<<<<< HEAD
-    
-
-
-    # This is basically importing all urls from api/urls.py with /api
-    # attached to front of it
-=======
     # This includes all URLs from api/urls.py with '/api' prefix
->>>>>>> a2763ae6
     path("api/", include("api.urls")),
 ]