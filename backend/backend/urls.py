--- conflicted
+++ resolved
@@ -1,26 +1,21 @@
 from django.contrib import admin
 from django.http import HttpResponse
 from django.urls import path, include
-<<<<<<< HEAD
+from api.views import CreateUserView, root_view
+from rest_framework_simplejwt.views import TokenObtainPairView, TokenRefreshView
 
 
 def welcome_view(request):
+    """
+    Root view for a simple welcome message.
+    """
     return HttpResponse("Welcome to the API!")
 
-urlpatterns = [
-    path("", welcome_view, name="welcome"),
-    path("admin", admin.site.urls),
-    path("api-auth", include("rest_framework.urls")),
-
-    # This is basically importing all urls from api/urls.py with /api
-    # attached to front of it
-=======
-from api.views import CreateUserView, root_view
-from rest_framework_simplejwt.views import TokenObtainPairView, TokenRefreshView
 
 urlpatterns = [
+    # Welcome View
+    path("", root_view, name="root"),
 
-    path("", root_view, name="root"),
     # Admin Panel
     path("admin/", admin.site.urls),
 
@@ -33,6 +28,5 @@
     path("api-auth/", include("rest_framework.urls")),
 
     # API Endpoints from `api` app
->>>>>>> 3e0a1be5
     path("api/", include("api.urls")),
 ]