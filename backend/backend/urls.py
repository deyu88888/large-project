--- conflicted
+++ resolved
@@ -17,13 +17,8 @@
     # Society endpoints
     # path('my-societies/', MySocietiesView.as_view(), name='my_societies'),
     path('join-society/<int:society_id>/', JoinSocietyView.as_view(), name='join_society'),
-<<<<<<< HEAD
-    # path('leave-society/<int:society_id>/', MySocietiesView.as_view(), name='leave_society'),
-    
-=======
     path('leave-society/<int:society_id>/', MySocietiesView.as_view(), name='leave_society'),
 
->>>>>>> c596d9fa
     # Event endpoints
     path('events/rsvp/', RSVPEventView.as_view(), name='rsvp_event'),
     path('events/history/', EventHistoryView.as_view(), name='event_history'),
