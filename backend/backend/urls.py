--- conflicted
+++ resolved
@@ -1,10 +1,7 @@
 from django.contrib import admin
 from django.http import HttpResponse
 from django.urls import path, include
-<<<<<<< HEAD
 from api.views import *
-=======
->>>>>>> 91074a4e
 from rest_framework_simplejwt.views import TokenObtainPairView, TokenRefreshView
 from api.views import get_current_user
 
@@ -22,14 +19,11 @@
     # path("api/user/login", TokenObtainPairView.as_view(), name="get_token"),
     # path("api/token/refresh", TokenRefreshView.as_view(), name="refresh"),
 
-<<<<<<< HEAD
     
 
 
     # This is basically importing all urls from api/urls.py with /api
     # attached to front of it
-=======
     # This includes all URLs from api/urls.py with '/api' prefix
->>>>>>> 91074a4e
     path("api/", include("api.urls")),
 ]