--- conflicted
+++ resolved
@@ -1,15 +1,8 @@
 from django.contrib import admin
 from django.http import HttpResponse
 from django.urls import path, include
-<<<<<<< HEAD
 from api.views import RegisterView, get_current_user
 from rest_framework_simplejwt.views import TokenObtainPairView, TokenRefreshView
-=======
-
-
-def welcome_view(request):
-    return HttpResponse("Welcome to the API!")
->>>>>>> bbcd5b70
 
 def welcome_view(request):
     return HttpResponse("Welcome to the API!")
@@ -17,13 +10,10 @@
 urlpatterns = [
     path("", welcome_view, name="welcome"),
     path("admin", admin.site.urls),
-<<<<<<< HEAD
     path("api/user/register", RegisterView.as_view(), name="register"),
     path("api/user/login", TokenObtainPairView.as_view(), name="get_token"),
     path("api/token/refresh", TokenRefreshView.as_view(), name="refresh"),
     path("api/user/me", get_current_user, name="get_current_user"), #For global callout
-=======
->>>>>>> bbcd5b70
     path("api-auth", include("rest_framework.urls")),
 
     # This is basically importing all urls from api/urls.py with /api
