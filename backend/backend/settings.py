--- conflicted
+++ resolved
@@ -3,25 +3,19 @@
 from dotenv import load_dotenv
 import os
 
-# Load environment variables
 load_dotenv()
 
-# Base directory of the project
 BASE_DIR = Path(__file__).resolve().parent.parent
 
-# Secret key for Django
 SECRET_KEY = os.getenv(
     "DJANGO_SECRET_KEY",
     "django-insecure-nma=xi6x2p-crjg^ifqqkapyu1qjd0l=+wn)-rijk_o%$!k3w_"
 )
 
-# Debug setting
 DEBUG = os.getenv("DJANGO_DEBUG", "True") == "True"
 
-# Allowed hosts
 ALLOWED_HOSTS = ["127.0.0.1", "localhost"]
 
-# REST framework settings
 REST_FRAMEWORK = {
     "DEFAULT_AUTHENTICATION_CLASSES": (
         "rest_framework_simplejwt.authentication.JWTAuthentication",
@@ -37,13 +31,11 @@
     ),
 }
 
-# JWT settings
 SIMPLE_JWT = {
     "ACCESS_TOKEN_LIFETIME": timedelta(minutes=30),
     "REFRESH_TOKEN_LIFETIME": timedelta(days=1),
 }
 
-# Application definition
 INSTALLED_APPS = [
     "django.contrib.admin",
     "django.contrib.auth",
@@ -52,21 +44,14 @@
     "django.contrib.messages",
     "django.contrib.staticfiles",
     "rest_framework",
-<<<<<<< HEAD
     "corsheaders",
     "api",
-=======
-    "corsheaders",  # ✅ CORS Middleware
-    "api",
-    "channels",  # ✅ Django Channels for WebSockets
->>>>>>> c596d9fa
+    "channels",  
 ]
 
-# Middleware settings
 MIDDLEWARE = [
     "django.middleware.security.SecurityMiddleware",
-    "corsheaders.middleware.CorsMiddleware",  # ✅ Must be at the top for CORS to work
-    "django.contrib.sessions.middleware.SessionMiddleware",
+    "corsheaders.middleware.CorsMiddleware",  
     "django.middleware.common.CommonMiddleware",
     "django.middleware.csrf.CsrfViewMiddleware",
     "django.contrib.auth.middleware.AuthenticationMiddleware",
@@ -74,10 +59,8 @@
     "django.middleware.clickjacking.XFrameOptionsMiddleware",
 ]
 
-# Root URL configuration
 ROOT_URLCONF = "backend.urls"
 
-# Templates configuration
 TEMPLATES = [
     {
         "BACKEND": "django.template.backends.django.DjangoTemplates",
@@ -94,11 +77,9 @@
     },
 ]
 
-# WSGI and ASGI application configuration
 WSGI_APPLICATION = "backend.wsgi.application"
 ASGI_APPLICATION = "backend.asgi.application"
 
-# Database configuration
 DATABASES = {
     "default": {
         "ENGINE": "django.db.backends.sqlite3",
@@ -106,7 +87,6 @@
     }
 }
 
-# Password validation
 AUTH_PASSWORD_VALIDATORS = [
     {"NAME": "django.contrib.auth.password_validation.UserAttributeSimilarityValidator"},
     {"NAME": "django.contrib.auth.password_validation.MinimumLengthValidator"},
@@ -114,28 +94,24 @@
     {"NAME": "django.contrib.auth.password_validation.NumericPasswordValidator"},
 ]
 
-# Internationalization settings
 LANGUAGE_CODE = "en-us"
 TIME_ZONE = "UTC"
 USE_I18N = True
 USE_TZ = True
 
-# Static files settings
 STATIC_URL = "static/"
 DEFAULT_AUTO_FIELD = "django.db.models.BigAutoField"
 
-# 🔥 **CORS settings** (✅ Optimized)
 CORS_ALLOWED_ORIGINS = [
-    "http://localhost:3000",  # ✅ Allow frontend React app
+    "http://localhost:3000",  
 ]
 
 CSRF_TRUSTED_ORIGINS = [
-    "http://localhost:3000",  # ✅ Prevent CSRF errors
+    "http://localhost:3000",  
 ]
 
-CORS_ALLOW_CREDENTIALS = True  # ✅ Allow authentication tokens & cookies
+CORS_ALLOW_CREDENTIALS = True  
 
-# ✅ **Allow WebSockets & Headers**
 CORS_ALLOW_HEADERS = [
     "accept",
     "accept-encoding",
@@ -146,21 +122,17 @@
     "user-agent",
     "x-csrftoken",
     "x-requested-with",
-    "sec-websocket-protocol",  # ✅ Allow WebSocket protocol
+    "sec-websocket-protocol",  
 ]
 
-# ✅ **Allow WebSockets Origin via Regex**
 CORS_ALLOWED_ORIGIN_REGEXES = [
-    r"^http://localhost:3000$",  # ✅ Allow WebSockets from frontend
+    r"^http://localhost:3000$",  
 ]
 
-# ✅ **Required for secure headers (if using HTTPS)**
 SECURE_PROXY_SSL_HEADER = ("HTTP_X_FORWARDED_PROTO", "https")
 
-# 🔥 **Custom user model**
 AUTH_USER_MODEL = "api.User"
 
-# 🔥 **Django Channels settings (Optimized for Daphne WebSockets)**
 CHANNEL_LAYERS = {
     "default": {
         "BACKEND": "channels_redis.core.RedisChannelLayer",
