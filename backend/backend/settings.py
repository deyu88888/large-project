--- conflicted
+++ resolved
@@ -2,13 +2,7 @@
 from datetime import timedelta
 from dotenv import load_dotenv
 import os
-<<<<<<< HEAD
-# from fakeredis.aioredis import FakeRedis
-from fakeredis import FakeRedis
-# Load environment variables
-=======
 
->>>>>>> 8c9252b8
 load_dotenv()
 
 BASE_DIR = Path(__file__).resolve().parent.parent
@@ -29,12 +23,7 @@
     "DEFAULT_PERMISSION_CLASSES": [
         "rest_framework.permissions.IsAuthenticated",
     ],
-    "DEFAULT_RENDERER_CLASSES": (
-        "djangorestframework_camel_case.render.CamelCaseJSONRenderer",
-    ),
-    "DEFAULT_PARSER_CLASSES": (
-        "djangorestframework_camel_case.parser.CamelCaseJSONParser",
-    ),
+
 }
 
 SIMPLE_JWT = {
@@ -50,14 +39,14 @@
     "django.contrib.messages",
     "django.contrib.staticfiles",
     "rest_framework",
-    "corsheaders",  # Used for WSGI endpoints (if any)
+    "corsheaders",  
     "api",
     "channels",
 ]
 
 MIDDLEWARE = [
     "django.middleware.security.SecurityMiddleware",
-    "corsheaders.middleware.CorsMiddleware",  # For WSGI endpoints. ASGI endpoints use Starlette's CORSMiddleware.
+    "corsheaders.middleware.CorsMiddleware", 
     "django.contrib.sessions.middleware.SessionMiddleware",
     "django.middleware.common.CommonMiddleware",
     "django.middleware.csrf.CsrfViewMiddleware",
@@ -109,10 +98,6 @@
 STATIC_URL = "static/"
 DEFAULT_AUTO_FIELD = "django.db.models.BigAutoField"
 
-# ---------------------------
-# CORS Configuration
-# ---------------------------
-# Note: For ASGI endpoints, CORS is handled in asgi.py using Starlette's CORSMiddleware.
 CORS_ALLOWED_ORIGINS = [
     "http://localhost:3000",
 ]
@@ -136,15 +121,13 @@
     "sec-websocket-protocol",
 ]
 
-# Uncomment the following line for debugging only (do not use in production):
-# CORS_ALLOW_ALL_ORIGINS = True
-
 SECURE_PROXY_SSL_HEADER = ("HTTP_X_FORWARDED_PROTO", "https")
 
 AUTH_USER_MODEL = "api.User"
 
 CHANNEL_LAYERS = {
     "default": {
-        "BACKEND": "channels.layers.InMemoryChannelLayer"
+        "BACKEND": "channels.layers.InMemoryChannelLayer"  
+
     }
 }