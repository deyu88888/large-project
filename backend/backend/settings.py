--- conflicted
+++ resolved
@@ -3,6 +3,7 @@
 from dotenv import load_dotenv
 import os
 # from fakeredis.aioredis import FakeRedis
+
 # Load environment variables
 load_dotenv()
 
@@ -10,7 +11,10 @@
 BASE_DIR = Path(__file__).resolve().parent.parent
 
 # Secret key for Django
-SECRET_KEY = os.getenv("DJANGO_SECRET_KEY", "django-insecure-nma=xi6x2p-crjg^ifqqkapyu1qjd0l=+wn)-rijk_o%$!k3w_")
+SECRET_KEY = os.getenv(
+    "DJANGO_SECRET_KEY",
+    "django-insecure-nma=xi6x2p-crjg^ifqqkapyu1qjd0l=+wn)-rijk_o%$!k3w_"
+)
 
 # Debug setting
 DEBUG = os.getenv("DJANGO_DEBUG", "True") == "True"
@@ -50,11 +54,6 @@
     "django.contrib.staticfiles",
     "rest_framework",
     "corsheaders",
-    "channels",  # Django Channels
-<<<<<<< HEAD
-    "api",
-=======
->>>>>>> 9826c93f
 ]
 
 # Middleware settings
@@ -94,7 +93,6 @@
 WSGI_APPLICATION = "backend.wsgi.application"
 ASGI_APPLICATION = "backend.asgi.application"
 
-
 # Database configuration
 DATABASES = {
     "default": {
@@ -126,36 +124,4 @@
 CORS_ALLOW_CREDENTIALS = True
 
 # Custom user model
-AUTH_USER_MODEL = "api.User"
-
-# # Channels configuration
-# if os.getenv("USE_FAKEREDIS", "false").lower() == "true":
-#     fake_redis = aioredis.FakeRedis(decode_responses=True)  # Use async FakeRedis
-#     CHANNEL_LAYERS = {
-#         "default": {
-#             "BACKEND": "channels_redis.core.RedisChannelLayer",
-#             "CONFIG": {
-#                 # "hosts": [FakeRedis()],
-#                 "hosts": [fake_redis],
-#             },
-#         }
-#     }
-# else:
-CHANNEL_LAYERS = {
-    "default": {
-        "BACKEND": "channels_redis.core.RedisChannelLayer",
-        "CONFIG": {
-            "hosts": [("127.0.0.1", 6379)],
-        },
-    }
-}
-
-# Content Security Policy settings for WebSocket and frontend communication
-CSP_DEFAULT_SRC = ["'self'"]
-CSP_CONNECT_SRC = [
-    "'self'",
-    "ws://127.0.0.1:8000",
-    "http://127.0.0.1:8000",
-]
-CSP_SCRIPT_SRC = ["'self'", "'unsafe-inline'"]
-CSP_STYLE_SRC = ["'self'", "'unsafe-inline'"]+AUTH_USER_MODEL = "api.User"